--- conflicted
+++ resolved
@@ -3324,12 +3324,8 @@
         "template": [
             "Terminal.png",
             "TerminalDark.png",
-<<<<<<< HEAD
             "TerminalSami.png",
             "TerminalMistCity.png"
-=======
-            "TerminalSami.png"
->>>>>>> 7708dd38
         ],
         "next": [
             "Home",
