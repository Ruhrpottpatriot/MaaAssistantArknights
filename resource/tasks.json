--- conflicted
+++ resolved
@@ -42,23 +42,15 @@
         ]
     },
     "StageLS": {
-<<<<<<< HEAD
-        "action": "ClickSelf",
-=======
-        "action": "clickSelf",
-        "cache": false,
->>>>>>> 0a1c7c13
+        "action": "ClickSelf",
+        "cache": false,
         "next": [
             "StageLS5"
         ]
     },
     "StageLS5": {
-<<<<<<< HEAD
-        "action": "ClickSelf",
-=======
-        "action": "clickSelf",
-        "cache": false,
->>>>>>> 0a1c7c13
+        "action": "ClickSelf",
+        "cache": false,
         "roi": [
             850,
             140,
@@ -119,12 +111,8 @@
         ]
     },
     "StageBI8": {
-<<<<<<< HEAD
-        "action": "ClickSelf",
-=======
-        "action": "clickSelf",
-        "cache": false,
->>>>>>> 0a1c7c13
+        "action": "ClickSelf",
+        "cache": false,
         "roi": [
             200,
             350,
@@ -185,12 +173,8 @@
         ]
     },
     "StageBI7": {
-<<<<<<< HEAD
-        "action": "ClickSelf",
-=======
-        "action": "clickSelf",
-        "cache": false,
->>>>>>> 0a1c7c13
+        "action": "ClickSelf",
+        "cache": false,
         "roi": [
             50,
             250,
@@ -228,23 +212,15 @@
         ]
     },
     "StageCA": {
-<<<<<<< HEAD
-        "action": "ClickSelf",
-=======
-        "action": "clickSelf",
-        "cache": false,
->>>>>>> 0a1c7c13
+        "action": "ClickSelf",
+        "cache": false,
         "next": [
             "StageCA5"
         ]
     },
     "StageCA5": {
-<<<<<<< HEAD
-        "action": "ClickSelf",
-=======
-        "action": "clickSelf",
-        "cache": false,
->>>>>>> 0a1c7c13
+        "action": "ClickSelf",
+        "cache": false,
         "roi": [
             850,
             140,
@@ -282,23 +258,15 @@
         ]
     },
     "StageAP": {
-<<<<<<< HEAD
-        "action": "ClickSelf",
-=======
-        "action": "clickSelf",
-        "cache": false,
->>>>>>> 0a1c7c13
+        "action": "ClickSelf",
+        "cache": false,
         "next": [
             "StageAP5"
         ]
     },
     "StageAP5": {
-<<<<<<< HEAD
-        "action": "ClickSelf",
-=======
-        "action": "clickSelf",
-        "cache": false,
->>>>>>> 0a1c7c13
+        "action": "ClickSelf",
+        "cache": false,
         "roi": [
             850,
             140,
@@ -336,23 +304,15 @@
         ]
     },
     "StageCE": {
-<<<<<<< HEAD
-        "action": "ClickSelf",
-=======
-        "action": "clickSelf",
-        "cache": false,
->>>>>>> 0a1c7c13
+        "action": "ClickSelf",
+        "cache": false,
         "next": [
             "StageCE5"
         ]
     },
     "StageCE5": {
-<<<<<<< HEAD
-        "action": "ClickSelf",
-=======
-        "action": "clickSelf",
-        "cache": false,
->>>>>>> 0a1c7c13
+        "action": "ClickSelf",
+        "cache": false,
         "roi": [
             850,
             140,
@@ -363,12 +323,8 @@
     "Annihilation": {
         "doc": "剿灭作战，一般本周的满了也不会有人再刷的，所以只识别右上角ToDoList里的剿灭就可以了",
         "template": "StageAnnihilation.png",
-<<<<<<< HEAD
-        "action": "ClickSelf",
-=======
-        "cache": false,
-        "action": "clickSelf",
->>>>>>> 0a1c7c13
+        "cache": false,
+        "action": "ClickSelf",
         "roi": [
             900,
             70,
