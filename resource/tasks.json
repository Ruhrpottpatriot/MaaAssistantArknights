--- conflicted
+++ resolved
@@ -4006,12 +4006,8 @@
         "preDelay": 500,
         "postDelay": 500,
         "next": [
-<<<<<<< HEAD
-            "RecruitRefreshConfirm@Loading",
+            "RecruitRefreshConfirm@LoadingText",
             "Recruit@OfflineConfirm",
-=======
-            "RecruitRefreshConfirm@LoadingText",
->>>>>>> 2947e47f
             "SleepThenStop"
         ]
     },
@@ -4072,12 +4068,8 @@
             80
         ],
         "next": [
-<<<<<<< HEAD
-            "RecruitConfirm@Loading",
+            "RecruitConfirm@LoadingText",
             "Recruit@OfflineConfirm",
-=======
-            "RecruitConfirm@LoadingText",
->>>>>>> 2947e47f
             "RecruitFlag"
         ]
     },
