{
    "version": "1.0",
    "options": {
        "taskDelay": 500,
        "taskDelay_Doc": "识别的延迟：越快识别频率越快，但会增加CPU消耗。单位毫秒，默认500",
        "controlDelayRange": [
            0,
            0
        ],
        "controlDelayRange_Doc": "点击随机延时：每次点击操作会进行随机延时，降低封号风险（好像也没听说过谁被封号的）。格式为 [ 最小延时, 最大延时 ]，单位为毫秒。例如想设置3~5秒延时，即修改为[ 3000, 5000 ]，默认0~0",
        "adbExtraSwipeDist": 50,
        "adbExtraSwipeDist_Doc": "额外的滑动距离：adb有bug，同样的参数，偶尔会划得非常远。额外做一个短程滑动，把之前的停下来",
        "adbExtraSwipeDuration": 1000,
        "adbExtraSwipeDuration_Doc": "额外的滑动持续时间：adb有bug，同样的参数，偶尔会划得非常远。额外做一个短程滑动，把之前的停下来。若小于0，则关闭额外滑动功能",
        "penguinReport": {
            "Doc": "企鹅数据汇报：每次到结算界面，汇报掉落数据至企鹅数据 https://penguin-stats.cn/。true-开启，false-关闭，默认true",
            "enable": true,
            "cmdFormat": "curl -H \"Content-Type: application/json\" -s -i -d \"[body]\" \"https://penguin-stats.cn/PenguinStats/api/v2/report\" [extra]",
            "cmdFormat_Doc": "命令格式，想打印详细信息可以尝试添加 -v -i"
        }
    },
<<<<<<< HEAD
    "connection": {
        "General": {
            "devices": "[Adb] devices",
            "addressRegex": "(.+)\tdevice",
            "connect": "[Adb] connect [Address]",
            "uuid": "[Adb] -s [Address] shell settings get secure android_id",
            "click": "[Adb] -s [Address] shell input tap [x] [y]",
            "swipe": "[Adb] -s [Address] shell input swipe [x1] [y1] [x2] [y2] [duration]",
            "display": "[Adb] -s [Address] shell dumpsys window displays | grep init=",
            "displayFormat": "    init=%dx%d",
            "screencapRawWithGzip": "[Adb] -s [Address] exec-out \"screencap | gzip -1\"",
            "screencapEncode": "[Adb] -s [Address] exec-out screencap -p",
            "release": "[Adb] kill-server"
        },
        "BlueStacks": {
            "devices": "[Adb] devices",
            "addressRegex": "(.+)\tdevice",
            "connect": "[Adb] connect [Address]",
            "uuid": "[Adb] -s [Address] shell settings get secure android_id",
            "click": "[Adb] -s [Address] shell input tap [x] [y]",
            "swipe": "[Adb] -s [Address] shell input swipe [x1] [y1] [x2] [y2] [duration]",
            "display": "[Adb] -s [Address] shell dumpsys window displays | grep init= | awk ' { print $3 } '",
            "displayFormat": "cur=%dx%d",
            "screencapRawWithGzip": "[Adb] -s [Address] exec-out \"screencap | gzip -1\"",
            "screencapEncode": "[Adb] -s [Address] exec-out screencap -p",
            "release": "[Adb] kill-server"
=======
    "emulator_Doc": "下面的和模拟器窗口捕获逻辑有关，不需要修改",
    "emulator": {
        "BlueStacks": {
            "handle": {
                "class": "BS2CHINAUI",
                "window": "BlueStacks App Player"
            },
            "adb": {
                "path": "[EmulatorPath]Engine\\ProgramFiles\\HD-Adb.exe",
                "addresses": [
                    "127.0.0.1:5555",
                    "127.0.0.1:5556",
                    "127.0.0.1:5557"
                ],
                "devices": "[Adb] devices",
                "addressRegex": "(.+)\tdevice",
                "connect": "[Adb] connect [Address]",
                "click": "[Adb] -s [Address] shell input tap [x] [y]",
                "swipe": "[Adb] -s [Address] shell input swipe [x1] [y1] [x2] [y2] [duration]",
                "display": "[Adb] -s [Address] shell dumpsys window displays | grep init= | awk ' { print $3 } '",
                "displayFormat": "cur=%dx%d",
                "screencapRawWithGzip": "[Adb] -s [Address] exec-out \"screencap | gzip -1\"",
                "screencapEncode": "[Adb] -s [Address] exec-out screencap -p",
                "release": "[Adb] kill-server"
            }
        },
        "BlueStacksInternational": {
            "handle": {
                "class": "",
                "window": "BlueStacks"
            },
            "adb": {
                "path": "[EmulatorPath]HD-Adb.exe",
                "addresses": [
                    "127.0.0.1:5555",
                    "127.0.0.1:5556",
                    "127.0.0.1:5557"
                ],
                "devices": "[Adb] devices",
                "addressRegex": "(.+)\tdevice",
                "connect": "[Adb] connect [Address]",
                "click": "[Adb] -s [Address] shell input tap [x] [y]",
                "swipe": "[Adb] -s [Address] shell input swipe [x1] [y1] [x2] [y2] [duration]",
                "display": "[Adb] -s [Address] shell dumpsys window displays | grep init= | awk ' { print $3 } '",
                "displayFormat": "cur=%dx%d",
                "screencapRawWithGzip": "[Adb] -s [Address] exec-out \"screencap | gzip -1\"",
                "screencapEncode": "[Adb] -s [Address] exec-out screencap -p",
                "release": "[Adb] kill-server"
            }
        },
		"BlueStacksInternationalNewVersion": {
            "handle": {
                "class": "",
                "window": "BlueStacks App Player"
            },
            "adb": {
                "path": "[EmulatorPath]HD-Adb.exe",
                "addresses": [
                    "127.0.0.1:5555",
                    "127.0.0.1:5556",
                    "127.0.0.1:5557"
                ],
                "devices": "[Adb] devices",
                "addressRegex": "(.+)\tdevice",
                "connect": "[Adb] connect [Address]",
                "click": "[Adb] -s [Address] shell input tap [x] [y]",
                "swipe": "[Adb] -s [Address] shell input swipe [x1] [y1] [x2] [y2] [duration]",
                "display": "[Adb] -s [Address] shell dumpsys window displays | grep init= | awk ' { print $3 } '",
                "displayFormat": "cur=%dx%d",
                "screencapRawWithGzip": "[Adb] -s [Address] exec-out \"screencap | gzip -1\"",
                "screencapEncode": "[Adb] -s [Address] exec-out screencap -p",
                "release": "[Adb] kill-server"
            }
>>>>>>> 2bdd2579
        },
        "MuMuEmulator": {
            "devices": "[Adb] devices",
            "addressRegex": "(.+)\tdevice",
            "connect": "[Adb] connect [Address]",
            "uuid": "[Adb] -s [Address] shell settings get secure android_id",
            "click": "[Adb] -s [Address] shell input tap [x] [y]",
            "swipe": "[Adb] -s [Address] shell input swipe [x1] [y1] [x2] [y2] [duration]",
            "display": "[Adb] -s [Address] shell dumpsys window displays | grep init= | awk ' { print $3 } '",
            "displayFormat": "cur=%dx%d",
            "screencapRawWithGzip": "[Adb] -s [Address] exec-out \"screencap | gzip -1\"",
            "screencapEncode": "[Adb] -s [Address] exec-out screencap -p",
            "release": "[Adb] kill-server"
        },
        "LDPlayer": {
            "devices": "[Adb] devices",
            "addressRegex": "(.+)\tdevice",
            "connect": "[Adb] connect [Address]",
            "uuid": "[Adb] -s [Address] shell settings get secure android_id",
            "click": "[Adb] -s [Address] shell input tap [x] [y]",
            "swipe": "[Adb] -s [Address] shell input swipe [x1] [y1] [x2] [y2] [duration]",
            "display": "[Adb] -s [Address] shell dumpsys window displays | grep init= | awk ' { print $3 } '",
            "displayFormat": "cur=%dx%d",
            "screencapRawWithGzip": "[Adb] -s [Address] shell \"screencap | gzip -1\"",
            "screencapEncode": "[Adb] -s [Address] shell screencap -p",
            "release": "[Adb] kill-server"
        },
        "Nox": {
            "devices": "[Adb] devices",
            "addressRegex": "(.+)\tdevice",
            "connect": "[Adb] connect [Address]",
            "uuid": "[Adb] -s [Address] shell settings get secure android_id",
            "click": "[Adb] -s [Address] shell input tap [x] [y]",
            "swipe": "[Adb] -s [Address] shell input swipe [x1] [y1] [x2] [y2] [duration]",
            "display": "[Adb] -s [Address] shell dumpsys window displays | grep init= | awk ' { print $3 } '",
            "displayFormat": "cur=%dx%d",
            "screencapRawWithGzip": "[Adb] -s [Address] exec-out \"screencap | gzip -1\"",
            "screencapEncode": "[Adb] -s [Address] exec-out screencap -p",
            "release": "[Adb] kill-server"
        },
        "XYAZ": {
            "devices": "[Adb] devices",
            "addressRegex": "(.+)\tdevice",
            "connect": "[Adb] connect [Address]",
            "uuid": "[Adb] -s [Address] shell settings get secure android_id",
            "click": "[Adb] -s [Address] shell input tap [x] [y]",
            "swipe": "[Adb] -s [Address] shell input swipe [x1] [y1] [x2] [y2] [duration]",
            "display": "[Adb] -s [Address] shell dumpsys window displays | grep init=",
            "displayFormat": "    init=%dx%d",
            "screencapRawWithGzip": "[Adb] -s [Address] shell \"screencap | gzip -1\"",
            "screencapEncode": "[Adb] -s [Address] shell screencap -p",
            "release": "[Adb] kill-server"
        },
        "WSA": {
            "devices": "[Adb] devices",
            "addressRegex": "(.+)\tdevice",
            "connect": "[Adb] connect [Address]",
            "displayId": "[Adb] -s [Address] shell dumpsys display | grep mUniqueId=virtual:com.microsoft.windows.systemapp:com.hypergryph.arknights",
            "uuid": "[Adb] -s [Address] shell settings get secure android_id",
            "click": "[Adb] -s [Address] shell input -d [DisplayId] tap [x] [y]",
            "swipe": "[Adb] -s [Address] shell input -d [DisplayId] swipe [x1] [y1] [x2] [y2] [duration]",
            "display": "[Adb] -s [Address] shell \"wm size -d [DisplayId]\"",
            "displayFormat": "Physical size:%dx%d",
            "screencapRawWithGzip": "[Adb] -s [Address] shell \"screencap -d [DisplayId] | gzip -1\"",
            "screencapEncode": "[Adb] -s [Address] shell screencap -d [DisplayId] -p",
            "release": "[Adb] kill-server"
        }
    }
}<|MERGE_RESOLUTION|>--- conflicted
+++ resolved
@@ -19,7 +19,6 @@
             "cmdFormat_Doc": "命令格式，想打印详细信息可以尝试添加 -v -i"
         }
     },
-<<<<<<< HEAD
     "connection": {
         "General": {
             "devices": "[Adb] devices",
@@ -46,81 +45,6 @@
             "screencapRawWithGzip": "[Adb] -s [Address] exec-out \"screencap | gzip -1\"",
             "screencapEncode": "[Adb] -s [Address] exec-out screencap -p",
             "release": "[Adb] kill-server"
-=======
-    "emulator_Doc": "下面的和模拟器窗口捕获逻辑有关，不需要修改",
-    "emulator": {
-        "BlueStacks": {
-            "handle": {
-                "class": "BS2CHINAUI",
-                "window": "BlueStacks App Player"
-            },
-            "adb": {
-                "path": "[EmulatorPath]Engine\\ProgramFiles\\HD-Adb.exe",
-                "addresses": [
-                    "127.0.0.1:5555",
-                    "127.0.0.1:5556",
-                    "127.0.0.1:5557"
-                ],
-                "devices": "[Adb] devices",
-                "addressRegex": "(.+)\tdevice",
-                "connect": "[Adb] connect [Address]",
-                "click": "[Adb] -s [Address] shell input tap [x] [y]",
-                "swipe": "[Adb] -s [Address] shell input swipe [x1] [y1] [x2] [y2] [duration]",
-                "display": "[Adb] -s [Address] shell dumpsys window displays | grep init= | awk ' { print $3 } '",
-                "displayFormat": "cur=%dx%d",
-                "screencapRawWithGzip": "[Adb] -s [Address] exec-out \"screencap | gzip -1\"",
-                "screencapEncode": "[Adb] -s [Address] exec-out screencap -p",
-                "release": "[Adb] kill-server"
-            }
-        },
-        "BlueStacksInternational": {
-            "handle": {
-                "class": "",
-                "window": "BlueStacks"
-            },
-            "adb": {
-                "path": "[EmulatorPath]HD-Adb.exe",
-                "addresses": [
-                    "127.0.0.1:5555",
-                    "127.0.0.1:5556",
-                    "127.0.0.1:5557"
-                ],
-                "devices": "[Adb] devices",
-                "addressRegex": "(.+)\tdevice",
-                "connect": "[Adb] connect [Address]",
-                "click": "[Adb] -s [Address] shell input tap [x] [y]",
-                "swipe": "[Adb] -s [Address] shell input swipe [x1] [y1] [x2] [y2] [duration]",
-                "display": "[Adb] -s [Address] shell dumpsys window displays | grep init= | awk ' { print $3 } '",
-                "displayFormat": "cur=%dx%d",
-                "screencapRawWithGzip": "[Adb] -s [Address] exec-out \"screencap | gzip -1\"",
-                "screencapEncode": "[Adb] -s [Address] exec-out screencap -p",
-                "release": "[Adb] kill-server"
-            }
-        },
-		"BlueStacksInternationalNewVersion": {
-            "handle": {
-                "class": "",
-                "window": "BlueStacks App Player"
-            },
-            "adb": {
-                "path": "[EmulatorPath]HD-Adb.exe",
-                "addresses": [
-                    "127.0.0.1:5555",
-                    "127.0.0.1:5556",
-                    "127.0.0.1:5557"
-                ],
-                "devices": "[Adb] devices",
-                "addressRegex": "(.+)\tdevice",
-                "connect": "[Adb] connect [Address]",
-                "click": "[Adb] -s [Address] shell input tap [x] [y]",
-                "swipe": "[Adb] -s [Address] shell input swipe [x1] [y1] [x2] [y2] [duration]",
-                "display": "[Adb] -s [Address] shell dumpsys window displays | grep init= | awk ' { print $3 } '",
-                "displayFormat": "cur=%dx%d",
-                "screencapRawWithGzip": "[Adb] -s [Address] exec-out \"screencap | gzip -1\"",
-                "screencapEncode": "[Adb] -s [Address] exec-out screencap -p",
-                "release": "[Adb] kill-server"
-            }
->>>>>>> 2bdd2579
         },
         "MuMuEmulator": {
             "devices": "[Adb] devices",
