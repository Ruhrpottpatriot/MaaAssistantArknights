<<<<<<< HEAD
## v4.10.8-rc.1

- 修复 界面 启动时崩溃的问题 @ChingCdesu

## v4.10.8-beta.1

- 新增 界面 保存最近连接端口号 @ABA2396
- 新增 界面 公招识别 三星设置 7:40 @ABA2396
- 重构 界面 调用方式 @ChingCdesu
- 优化 任务中途停止 等待时间 @ABA2396
- 优化 保全派驻 上满核心后就不上工具人了 @MistEO
- 修复 保全派驻 第三层掉落卡住的问题 @MistEO
- 修复 检查更新 不应用代理设置的问题 @MistEO
- 修复 基建 会客室 不领取线索的问题 @Sed66666
- 修复 界面 刷理智 相关下拉选项错误 @ABA2396
- 修复 肉鸽 关卡超时撤退时的崩溃问题 @HerrCai0907
- 修复 检测 ADB 时的崩溃问题 @ABA2396
- 更新 文档 @ABA2396

For overseas

=======
## v4.10.9

- 更新 `春分` 故事集 游戏数据 @MistEO

## v4.10.9-rc.1

- 回滚 v4.10.8 版本 GUI 相关改动，后续修复后再次发布 @MistEO

## v4.10.8-beta.1

- 新增 界面 保存最近连接端口号 @ABA2396
- 新增 界面 公招识别 三星设置 7:40 @ABA2396
- 重构 界面 调用方式 @ChingCdesu
- 优化 任务中途停止 等待时间 @ABA2396
- 优化 保全派驻 上满核心后就不上工具人了 @MistEO
- 修复 保全派驻 第三层掉落卡住的问题 @MistEO
- 修复 检查更新 不应用代理设置的问题 @MistEO
- 修复 基建 会客室 不领取线索的问题 @Sed66666
- 修复 界面 刷理智 相关下拉选项错误 @ABA2396
- 修复 肉鸽 关卡超时撤退时的崩溃问题 @HerrCai0907
- 修复 检测 ADB 时的崩溃问题 @ABA2396
- 更新 文档 @ABA2396

For overseas

>>>>>>> af44c3a8
- Added more template images for YostarJP @liuyifan-eric<|MERGE_RESOLUTION|>--- conflicted
+++ resolved
@@ -1,26 +1,3 @@
-<<<<<<< HEAD
-## v4.10.8-rc.1
-
-- 修复 界面 启动时崩溃的问题 @ChingCdesu
-
-## v4.10.8-beta.1
-
-- 新增 界面 保存最近连接端口号 @ABA2396
-- 新增 界面 公招识别 三星设置 7:40 @ABA2396
-- 重构 界面 调用方式 @ChingCdesu
-- 优化 任务中途停止 等待时间 @ABA2396
-- 优化 保全派驻 上满核心后就不上工具人了 @MistEO
-- 修复 保全派驻 第三层掉落卡住的问题 @MistEO
-- 修复 检查更新 不应用代理设置的问题 @MistEO
-- 修复 基建 会客室 不领取线索的问题 @Sed66666
-- 修复 界面 刷理智 相关下拉选项错误 @ABA2396
-- 修复 肉鸽 关卡超时撤退时的崩溃问题 @HerrCai0907
-- 修复 检测 ADB 时的崩溃问题 @ABA2396
-- 更新 文档 @ABA2396
-
-For overseas
-
-=======
 ## v4.10.9
 
 - 更新 `春分` 故事集 游戏数据 @MistEO
@@ -46,5 +23,4 @@
 
 For overseas
 
->>>>>>> af44c3a8
 - Added more template images for YostarJP @liuyifan-eric