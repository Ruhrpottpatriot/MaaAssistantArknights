--- conflicted
+++ resolved
@@ -17,22 +17,8 @@
         //m_options.print_window = options_json.at("printWindow").as_boolean();
         m_options.adb_extra_swipe_dist = options_json.get("adbExtraSwipeDist", 100);
         m_options.adb_extra_swipe_duration = options_json.get("adbExtraSwipeDuration", -1);
-<<<<<<< HEAD
         m_options.penguin_report.cmd_format = options_json.get("penguinReport", "cmdFormat", std::string());
-
-        if (options_json.contains("aipOcr")) {
-            auto& aip_ocr = options_json.at("aipOcr");
-            m_options.aip_ocr.enable = aip_ocr.get("enable", false);
-            m_options.aip_ocr.accurate = aip_ocr.get("accurate", false);
-            m_options.aip_ocr.client_id = aip_ocr.get("clientId", std::string());
-            m_options.aip_ocr.client_secret = aip_ocr.get("clientSerect", std::string());
-        }
         m_options.depot_export_template.ark_planner = options_json.get("depotExportTemplate", "arkPlanner", std::string());
-=======
-
-        auto& penguin_report = options_json.at("penguinReport");
-        m_options.penguin_report.cmd_format = penguin_report.get("cmdFormat", std::string());
->>>>>>> 5447c31e
     }
 
     for (const auto& [client_type, intent_name] : json.at("intent").as_object()) {
