#include "GeneralConfiger.h"

#include <meojson/json.hpp>

bool asst::GeneralConfiger::parse(const json::value& json)
{
    m_version = json.at("version").as_string();

    {
        const json::value& options_json = json.at("options");
        m_options.connect_type = static_cast<ConnectType>(options_json.at("connectType").as_integer());
        m_options.task_delay = options_json.at("taskDelay").as_integer();
        m_options.control_delay_lower = options_json.at("controlDelayRange")[0].as_integer();
        m_options.control_delay_upper = options_json.at("controlDelayRange")[1].as_integer();
        //m_options.print_window = options_json.at("printWindow").as_boolean();
        m_options.adb_extra_swipe_dist = options_json.get("adbExtraSwipeDist", 100);
        m_options.adb_extra_swipe_duration = options_json.get("adbExtraSwipeDuration", -1);

        auto& penguin_report = options_json.at("penguinReport");
        m_options.penguin_report.enable = penguin_report.get("enable", true);
        m_options.penguin_report.cmd_format = penguin_report.get("cmdFormat", std::string());
        m_options.penguin_report.server = penguin_report.get("server", "CN");

        if (options_json.contains("aipOcr")) {
            auto& aip_ocr = options_json.at("aipOcr");
            m_options.aip_ocr.enable = aip_ocr.get("enable", false);
            m_options.aip_ocr.accurate = aip_ocr.get("accurate", false);
            m_options.aip_ocr.client_id = aip_ocr.get("clientId", std::string());
            m_options.aip_ocr.client_secret = aip_ocr.get("clientSerect", std::string());
        }
    }

<<<<<<< HEAD
    for (const auto& [name, emulator_json] : json.at("emulator").as_object()) {
        EmulatorInfo emulator_info;
        emulator_info.name = name;

        const json::object& handle_json = emulator_json.at("handle").as_object();
        emulator_info.handle.class_name = handle_json.at("class").as_string();
        emulator_info.handle.window_name = handle_json.at("window").as_string();

        const json::object& adb_json = emulator_json.at("adb").as_object();
        emulator_info.adb.path = adb_json.at("path").as_string();

        for (const json::value& address_json : adb_json.at("addresses").as_array()) {
            emulator_info.adb.addresses.emplace_back(address_json.as_string());
        }
        emulator_info.adb.devices = adb_json.at("devices").as_string();
        emulator_info.adb.address_regex = adb_json.at("addressRegex").as_string();
        emulator_info.adb.connect = adb_json.at("connect").as_string();
        emulator_info.adb.click = adb_json.at("click").as_string();
        emulator_info.adb.swipe = adb_json.at("swipe").as_string();
        emulator_info.adb.display = adb_json.at("display").as_string();
        emulator_info.adb.display_id = adb_json.at("displayId").as_string();
        emulator_info.adb.display_format = adb_json.at("displayFormat").as_string();
        emulator_info.adb.screencap_raw_with_gzip = adb_json.at("screencapRawWithGzip").as_string();
        emulator_info.adb.screencap_encode = adb_json.at("screencapEncode").as_string();
        emulator_info.adb.release = adb_json.at("release").as_string();
        //emulator_info.adb.pullscreen = adb_json.at("pullscreen").as_string();

        m_emulators_info.emplace(name, std::move(emulator_info));
=======
    for (const auto& [name, cfg_json] : json.at("emulator").as_object()) {
        AdbCfg adb;

        adb.devices = cfg_json.at("devices").as_string();
        adb.address_regex = cfg_json.at("addressRegex").as_string();
        adb.connect = cfg_json.at("connect").as_string();
        adb.click = cfg_json.at("click").as_string();
        adb.swipe = cfg_json.at("swipe").as_string();
        adb.display = cfg_json.at("display").as_string();
        adb.display_format = cfg_json.at("displayFormat").as_string();
        adb.screencap_raw_with_gzip = cfg_json.at("screencapRawWithGzip").as_string();
        adb.screencap_encode = cfg_json.at("screencapEncode").as_string();
        adb.release = cfg_json.at("release").as_string();
        //adb.pullscreen = cfg_json.at("pullscreen").as_string();

        m_adb_cfg.emplace(name, std::move(adb));
>>>>>>> 0b8366d1
    }

    return true;
}<|MERGE_RESOLUTION|>--- conflicted
+++ resolved
@@ -30,42 +30,13 @@
         }
     }
 
-<<<<<<< HEAD
-    for (const auto& [name, emulator_json] : json.at("emulator").as_object()) {
-        EmulatorInfo emulator_info;
-        emulator_info.name = name;
-
-        const json::object& handle_json = emulator_json.at("handle").as_object();
-        emulator_info.handle.class_name = handle_json.at("class").as_string();
-        emulator_info.handle.window_name = handle_json.at("window").as_string();
-
-        const json::object& adb_json = emulator_json.at("adb").as_object();
-        emulator_info.adb.path = adb_json.at("path").as_string();
-
-        for (const json::value& address_json : adb_json.at("addresses").as_array()) {
-            emulator_info.adb.addresses.emplace_back(address_json.as_string());
-        }
-        emulator_info.adb.devices = adb_json.at("devices").as_string();
-        emulator_info.adb.address_regex = adb_json.at("addressRegex").as_string();
-        emulator_info.adb.connect = adb_json.at("connect").as_string();
-        emulator_info.adb.click = adb_json.at("click").as_string();
-        emulator_info.adb.swipe = adb_json.at("swipe").as_string();
-        emulator_info.adb.display = adb_json.at("display").as_string();
-        emulator_info.adb.display_id = adb_json.at("displayId").as_string();
-        emulator_info.adb.display_format = adb_json.at("displayFormat").as_string();
-        emulator_info.adb.screencap_raw_with_gzip = adb_json.at("screencapRawWithGzip").as_string();
-        emulator_info.adb.screencap_encode = adb_json.at("screencapEncode").as_string();
-        emulator_info.adb.release = adb_json.at("release").as_string();
-        //emulator_info.adb.pullscreen = adb_json.at("pullscreen").as_string();
-
-        m_emulators_info.emplace(name, std::move(emulator_info));
-=======
     for (const auto& [name, cfg_json] : json.at("emulator").as_object()) {
         AdbCfg adb;
 
         adb.devices = cfg_json.at("devices").as_string();
         adb.address_regex = cfg_json.at("addressRegex").as_string();
         adb.connect = cfg_json.at("connect").as_string();
+        adb.display_id = cfg_json.get("displayId", std::string());
         adb.click = cfg_json.at("click").as_string();
         adb.swipe = cfg_json.at("swipe").as_string();
         adb.display = cfg_json.at("display").as_string();
@@ -76,7 +47,6 @@
         //adb.pullscreen = cfg_json.at("pullscreen").as_string();
 
         m_adb_cfg.emplace(name, std::move(adb));
->>>>>>> 0b8366d1
     }
 
     return true;
