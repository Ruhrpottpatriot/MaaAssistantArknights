#include "AutoRecruitTask.h"

#include "Resource.h"
#include "OcrImageAnalyzer.h"
#include "Controller.h"
#include "ProcessTask.h"
#include "RecruitCalcTask.h"

asst::AutoRecruitTask& asst::AutoRecruitTask::set_select_level(std::vector<int> select_level) noexcept
{
    m_select_level = std::move(select_level);
    return *this;
}

asst::AutoRecruitTask& asst::AutoRecruitTask::set_confirm_level(std::vector<int> confirm_level) noexcept
{
    m_confirm_level = std::move(confirm_level);
    return *this;
}

asst::AutoRecruitTask& asst::AutoRecruitTask::set_need_refresh(bool need_refresh) noexcept
{
    m_need_refresh = need_refresh;
    return *this;
}

asst::AutoRecruitTask& asst::AutoRecruitTask::set_max_times(int max_times) noexcept
{
    m_max_times = max_times;
    return *this;
}

asst::AutoRecruitTask& asst::AutoRecruitTask::set_use_expedited(bool use_or_not) noexcept
{
    m_use_expedited = use_or_not;
    return *this;
}

bool asst::AutoRecruitTask::_run()
{
    if (!check_recruit_home_page()) {
        return false;
    }

    analyze_start_buttons();

    // 不使用加急许可的正常公招
    for (; m_cur_times < m_max_times && m_cur_times < m_start_buttons.size(); ++m_cur_times) {
        if (need_exit()) {
            return false;
        }
        if (!recruit_index(m_cur_times)) {
            return false;
        }
    }
    if (!m_use_expedited) {
        return true;
    }
    // 使用加急许可
    for (; m_cur_times < m_max_times; ++m_cur_times) {
        if (need_exit()) {
            return false;
        }
        if (!recruit_now()) {
            return true;
        }
        if (need_exit()) {
            return false;
        }
        analyze_start_buttons();
        if (!recruit_index(0)) {
            return false;
        }
    }

    return true;
}

bool asst::AutoRecruitTask::analyze_start_buttons()
{
    OcrImageAnalyzer start_analyzer;
    start_analyzer.set_task_info("StartRecruit");

    auto image = m_ctrler->get_image();
    start_analyzer.set_image(image);
    if (!start_analyzer.analyze()) {
        return false;
    }
    start_analyzer.sort_result();
    m_start_buttons = start_analyzer.get_result();
    return true;
}

bool asst::AutoRecruitTask::recruit_index(size_t index)
{
    int delay = Resrc.cfg().get_options().task_delay;

    if (m_start_buttons.size() <= index) {
        return false;
    }
    Rect button = m_start_buttons.at(index).rect;
    m_ctrler->click(button);
    sleep(delay);

    return calc_and_recruit();
}

bool asst::AutoRecruitTask::calc_and_recruit()
{
<<<<<<< HEAD
    RecruitCalcTask recurit_task(m_callback, m_callback_arg, m_task_chain);
    recurit_task.set_param(m_select_level, true)
        .set_retry_times(m_retry_times)
        .set_exit_flag(m_exit_flag)
        .set_ctrler(m_ctrler)
        .set_status(m_status);
=======
    RecruitTask recruit_task(m_callback, m_callback_arg, m_task_chain);
    recruit_task.set_retry_times(m_retry_times);
    recruit_task.set_param(m_select_level, true);
>>>>>>> 87ed2ec4

    // 识别错误，放弃这个公招位，直接返回
    if (!recruit_task.run()) {
        callback(AsstMsg::SubTaskError, basic_info());
        click_return_button();
        return true;
    }

    int maybe_level = recruit_task.get_maybe_level();
    if (need_exit()) {
        return false;
    }
    // 尝试刷新
    if (m_need_refresh && maybe_level == 3
        && !recruit_task.get_has_special_tag()
        && recruit_task.get_has_refresh()) {
        if (refresh()) {
            return calc_and_recruit();
        }
    }
    // 如果时间没调整过，那 tag 十有八九也没选，重新试一次
    // 造成时间没调的原因可见： https://github.com/MaaAssistantArknights/MaaAssistantArknights/pull/300#issuecomment-1073287984
    if (check_time_unreduced()) {
        return calc_and_recruit();
    }

    if (need_exit()) {
        return false;
    }

    if (std::find(m_confirm_level.cbegin(), m_confirm_level.cend(), maybe_level) != m_confirm_level.cend()) {
        if (!confirm()) {
            return false;
        }
    }
    else {
        click_return_button();
    }
    return true;
}
bool asst::AutoRecruitTask::check_time_unreduced()
{
    ProcessTask task(*this, {"RecruitCheckTimeUnreduced"});
    task.set_retry_times(1);
    return task.run();
}

bool asst::AutoRecruitTask::check_recruit_home_page()
{
    ProcessTask task(*this, { "RecruitFlag" });
    task.set_retry_times(2);
    return task.run();
}

bool asst::AutoRecruitTask::recruit_now()
{
    ProcessTask task(*this, { "RecruitNow" });
    return task.run();
}

bool asst::AutoRecruitTask::confirm()
{
    ProcessTask confirm_task(*this, { "RecruitConfirm" });
    return confirm_task.run();
}

bool asst::AutoRecruitTask::refresh()
{
    ProcessTask refresh_task(*this, { "RecruitRefresh" });
    return refresh_task.run();
}<|MERGE_RESOLUTION|>--- conflicted
+++ resolved
@@ -107,18 +107,12 @@
 
 bool asst::AutoRecruitTask::calc_and_recruit()
 {
-<<<<<<< HEAD
-    RecruitCalcTask recurit_task(m_callback, m_callback_arg, m_task_chain);
-    recurit_task.set_param(m_select_level, true)
+    RecruitCalcTask recruit_task(m_callback, m_callback_arg, m_task_chain);
+    recruit_task.set_param(m_select_level, true)
         .set_retry_times(m_retry_times)
         .set_exit_flag(m_exit_flag)
         .set_ctrler(m_ctrler)
         .set_status(m_status);
-=======
-    RecruitTask recruit_task(m_callback, m_callback_arg, m_task_chain);
-    recruit_task.set_retry_times(m_retry_times);
-    recruit_task.set_param(m_select_level, true);
->>>>>>> 87ed2ec4
 
     // 识别错误，放弃这个公招位，直接返回
     if (!recruit_task.run()) {
@@ -161,7 +155,7 @@
 }
 bool asst::AutoRecruitTask::check_time_unreduced()
 {
-    ProcessTask task(*this, {"RecruitCheckTimeUnreduced"});
+    ProcessTask task(*this, { "RecruitCheckTimeUnreduced" });
     task.set_retry_times(1);
     return task.run();
 }
