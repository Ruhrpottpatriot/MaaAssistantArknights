--- conflicted
+++ resolved
@@ -1,8 +1,4 @@
-<<<<<<< HEAD
-﻿<?xml version="1.0" encoding="utf-8"?>
-=======
 <?xml version="1.0" encoding="utf-8"?>
->>>>>>> ded8b1dc
 <Project DefaultTargets="Build" xmlns="http://schemas.microsoft.com/developer/msbuild/2003">
   <ItemGroup Label="ProjectConfigurations">
     <ProjectConfiguration Include="Release|x64">
@@ -13,13 +9,10 @@
       <Configuration>RelWithDebInfo</Configuration>
       <Platform>x64</Platform>
     </ProjectConfiguration>
-<<<<<<< HEAD
-=======
     <ProjectConfiguration Include="CICD|x64">
       <Configuration>CICD</Configuration>
       <Platform>x64</Platform>
     </ProjectConfiguration>
->>>>>>> ded8b1dc
   </ItemGroup>
   <ItemGroup>
     <ClInclude Include="..\..\include\AsstCaller.h" />
@@ -32,7 +25,6 @@
     <ClInclude Include="Assistant.h" />
     <ClInclude Include="AsstInfrastDef.h" />
     <ClInclude Include="AsstUtils.hpp" />
-<<<<<<< HEAD
     <ClInclude Include="AsstTypes.h" />
     <ClInclude Include="AsstMsg.h" />
     <ClInclude Include="AutoRecruitTask.h" />
@@ -49,12 +41,6 @@
     <ClInclude Include="MallTask.h" />
     <ClInclude Include="PackageTask.h" />
     <ClInclude Include="RecruitTask.h" />
-=======
-    <ClInclude Include="AsstDef.h" />
-    <ClInclude Include="AsstMsg.h" />
-    <ClInclude Include="AutoRecruitTask.h" />
-    <ClInclude Include="BattleImageAnalyzer.h" />
->>>>>>> ded8b1dc
     <ClInclude Include="ReplenishOriginiumShardTaskPlugin.h" />
     <ClInclude Include="RoguelikeBattleTaskPlugin.h" />
     <ClInclude Include="CreditShopImageAnalyzer.h" />
@@ -87,7 +73,6 @@
     <ClInclude Include="Resource.h" />
     <ClInclude Include="ItemConfiger.h" />
     <ClInclude Include="Logger.hpp" />
-<<<<<<< HEAD
     <ClInclude Include="RecruitCalcTask.h" />
     <ClInclude Include="ProcessTask.h" />
     <ClInclude Include="ProcessTaskImageAnalyzer.h" />
@@ -102,29 +87,13 @@
     <ClInclude Include="RuntimeStatus.h" />
     <ClInclude Include="StageDropsTaskPlugin.h" />
     <ClInclude Include="StartUpTask.h" />
-=======
-    <ClInclude Include="RecruitTask.h" />
-    <ClInclude Include="ProcessTask.h" />
-    <ClInclude Include="ProcessTaskImageAnalyzer.h" />
-    <ClInclude Include="RecruitConfiger.h" />
-    <ClInclude Include="RoguelikeFormationTaskPlugin.h" />
-    <ClInclude Include="RoguelikeFormationImageAnalyzer.h" />
-    <ClInclude Include="RuntimeStatus.h" />
-    <ClInclude Include="StageDropsTaskPlugin.h" />
->>>>>>> ded8b1dc
     <ClInclude Include="TaskData.h" />
     <ClInclude Include="MatchImageAnalyzer.h" />
     <ClInclude Include="TemplResource.h" />
     <ClInclude Include="TilePack.h" />
-<<<<<<< HEAD
     <ClInclude Include="Version.h" />
     <ClInclude Include="Controller.h" />
     <ClInclude Include="VisitTask.h" />
-=======
-    <ClInclude Include="UserConfiger.h" />
-    <ClInclude Include="Version.h" />
-    <ClInclude Include="Controller.h" />
->>>>>>> ded8b1dc
   </ItemGroup>
   <ItemGroup>
     <ClCompile Include="AbstractConfiger.cpp" />
@@ -133,7 +102,6 @@
     <ClCompile Include="AbstractTask.cpp" />
     <ClCompile Include="AbstractTaskPlugin.cpp" />
     <ClCompile Include="AutoRecruitTask.cpp" />
-<<<<<<< HEAD
     <ClCompile Include="AwardTask.cpp" />
     <ClCompile Include="CopilotConfiger.cpp" />
     <ClCompile Include="BattleFormationTask.cpp" />
@@ -147,9 +115,6 @@
     <ClCompile Include="MallTask.cpp" />
     <ClCompile Include="PackageTask.cpp" />
     <ClCompile Include="RecruitTask.cpp" />
-=======
-    <ClCompile Include="BattleImageAnalyzer.cpp" />
->>>>>>> ded8b1dc
     <ClCompile Include="ReplenishOriginiumShardTaskPlugin.cpp" />
     <ClCompile Include="RoguelikeBattleTaskPlugin.cpp" />
     <ClCompile Include="CreditShopImageAnalyzer.cpp" />
@@ -183,7 +148,6 @@
     <ClCompile Include="AsstCaller.cpp" />
     <ClCompile Include="GeneralConfiger.cpp" />
     <ClCompile Include="ItemConfiger.cpp" />
-<<<<<<< HEAD
     <ClCompile Include="RecruitCalcTask.cpp" />
     <ClCompile Include="ProcessTask.cpp" />
     <ClCompile Include="ProcessTaskImageAnalyzer.cpp" />
@@ -198,27 +162,12 @@
     <ClCompile Include="RuntimeStatus.cpp" />
     <ClCompile Include="StageDropsTaskPlugin.cpp" />
     <ClCompile Include="StartUpTask.cpp" />
-=======
-    <ClCompile Include="RecruitTask.cpp" />
-    <ClCompile Include="ProcessTask.cpp" />
-    <ClCompile Include="ProcessTaskImageAnalyzer.cpp" />
-    <ClCompile Include="RecruitConfiger.cpp" />
-    <ClCompile Include="RoguelikeFormationTask.cpp" />
-    <ClCompile Include="RoguelikeFormationImageAnalyzer.cpp" />
-    <ClCompile Include="RuntimeStatus.cpp" />
-    <ClCompile Include="StageDropsTaskPlugin.cpp" />
->>>>>>> ded8b1dc
     <ClCompile Include="TaskData.cpp" />
     <ClCompile Include="MatchImageAnalyzer.cpp" />
     <ClCompile Include="TemplResource.cpp" />
     <ClCompile Include="TilePack.cpp" />
-<<<<<<< HEAD
     <ClCompile Include="Controller.cpp" />
     <ClCompile Include="VisitTask.cpp" />
-=======
-    <ClCompile Include="UserConfiger.cpp" />
-    <ClCompile Include="Controller.cpp" />
->>>>>>> ded8b1dc
   </ItemGroup>
   <ItemGroup>
     <None Include="..\..\resource\config.json" />
@@ -240,8 +189,6 @@
     <WholeProgramOptimization>true</WholeProgramOptimization>
     <CharacterSet>Unicode</CharacterSet>
   </PropertyGroup>
-<<<<<<< HEAD
-=======
   <PropertyGroup Condition="'$(Configuration)|$(Platform)'=='CICD|x64'" Label="Configuration">
     <ConfigurationType>DynamicLibrary</ConfigurationType>
     <UseDebugLibraries>false</UseDebugLibraries>
@@ -249,7 +196,6 @@
     <WholeProgramOptimization>true</WholeProgramOptimization>
     <CharacterSet>Unicode</CharacterSet>
   </PropertyGroup>
->>>>>>> ded8b1dc
   <PropertyGroup Condition="'$(Configuration)|$(Platform)'=='RelWithDebInfo|x64'" Label="Configuration">
     <ConfigurationType>DynamicLibrary</ConfigurationType>
     <UseDebugLibraries>false</UseDebugLibraries>
@@ -265,27 +211,15 @@
   <ImportGroup Label="PropertySheets" Condition="'$(Configuration)|$(Platform)'=='Release|x64'">
     <Import Project="$(UserRootDir)\Microsoft.Cpp.$(Platform).user.props" Condition="exists('$(UserRootDir)\Microsoft.Cpp.$(Platform).user.props')" Label="LocalAppDataPlatform" />
   </ImportGroup>
-<<<<<<< HEAD
-=======
   <ImportGroup Label="PropertySheets" Condition="'$(Configuration)|$(Platform)'=='CICD|x64'">
     <Import Project="$(UserRootDir)\Microsoft.Cpp.$(Platform).user.props" Condition="exists('$(UserRootDir)\Microsoft.Cpp.$(Platform).user.props')" Label="LocalAppDataPlatform" />
   </ImportGroup>
->>>>>>> ded8b1dc
   <ImportGroup Condition="'$(Configuration)|$(Platform)'=='RelWithDebInfo|x64'" Label="PropertySheets">
     <Import Project="$(UserRootDir)\Microsoft.Cpp.$(Platform).user.props" Condition="exists('$(UserRootDir)\Microsoft.Cpp.$(Platform).user.props')" Label="LocalAppDataPlatform" />
   </ImportGroup>
   <PropertyGroup Label="UserMacros" />
   <PropertyGroup Condition="'$(Configuration)|$(Platform)'=='Release|x64'">
     <LinkIncremental>false</LinkIncremental>
-<<<<<<< HEAD
-    <IncludePath>$(SolutionDir)include;$(SolutionDir)3rdparty\include;$(IncludePath)</IncludePath>
-    <LibraryPath>$(TargetDir);$(SolutionDir)\3rdparty\lib;$(LibraryPath)</LibraryPath>
-  </PropertyGroup>
-  <PropertyGroup Condition="'$(Configuration)|$(Platform)'=='RelWithDebInfo|x64'">
-    <LinkIncremental>false</LinkIncremental>
-    <IncludePath>$(SolutionDir)include;$(SolutionDir)3rdparty\include;$(IncludePath)</IncludePath>
-    <LibraryPath>$(TargetDir);$(SolutionDir)\3rdparty\lib;$(LibraryPath)</LibraryPath>
-=======
     <IncludePath>$(ProjectDir)..\..\include;$(ProjectDir)..\..\3rdparty\include;$(IncludePath)</IncludePath>
     <LibraryPath>$(TargetDir);$(ProjectDir)..\..\3rdparty\lib;$(LibraryPath)</LibraryPath>
     <OutDir>$(ProjectDir)..\..\$(Platform)\$(Configuration)\</OutDir>
@@ -301,7 +235,6 @@
     <IncludePath>$(ProjectDir)..\..\include;$(ProjectDir)..\..\3rdparty\include;$(IncludePath)</IncludePath>
     <LibraryPath>$(TargetDir);$(ProjectDir)..\..\3rdparty\lib;$(LibraryPath)</LibraryPath>
     <OutDir>$(ProjectDir)..\..\$(Platform)\$(Configuration)\</OutDir>
->>>>>>> ded8b1dc
   </PropertyGroup>
   <ItemDefinitionGroup Condition="'$(Configuration)|$(Platform)'=='Release|x64'">
     <ClCompile>
@@ -334,21 +267,6 @@
       </Command>
     </PreBuildEvent>
     <PostBuildEvent>
-<<<<<<< HEAD
-      <Command>xcopy /e /y /i /c $(SolutionDir)resource $(TargetDir)resource
-xcopy /e /y /i /c $(SolutionDir)3rdparty\resource $(TargetDir)resource</Command>
-    </PostBuildEvent>
-    <PostBuildEvent>
-      <Message>copy resource</Message>
-    </PostBuildEvent>
-    <PreLinkEvent>
-      <Command>xcopy /e /y /i /c $(SolutionDir)3rdparty\bin $(TargetDir)</Command>
-    </PreLinkEvent>
-    <PreLinkEvent>
-      <Message>copy 3rd party dll</Message>
-    </PreLinkEvent>
-  </ItemDefinitionGroup>
-=======
       <Command>
         xcopy /e /y /i /c $(ProjectDir)..\..\resource $(TargetDir)resource
         xcopy /e /y /i /c $(ProjectDir)..\..\3rdparty\resource $(TargetDir)resource
@@ -393,7 +311,6 @@
       <IgnoreSpecificDefaultLibraries>msvcrt.lib</IgnoreSpecificDefaultLibraries>
     </Link>
   </ItemDefinitionGroup>
->>>>>>> ded8b1dc
   <ItemDefinitionGroup Condition="'$(Configuration)|$(Platform)'=='RelWithDebInfo|x64'">
     <ClCompile>
       <WarningLevel>Level4</WarningLevel>
@@ -428,19 +345,6 @@
       </Command>
     </PreBuildEvent>
     <PostBuildEvent>
-<<<<<<< HEAD
-      <Command>xcopy /e /y /i /c $(SolutionDir)resource $(TargetDir)resource
-xcopy /e /y /i /c $(SolutionDir)3rdparty\resource $(TargetDir)resource</Command>
-    </PostBuildEvent>
-    <PostBuildEvent>
-      <Message>copy resource</Message>
-    </PostBuildEvent>
-    <PreLinkEvent>
-      <Command>xcopy /e /y /i /c $(SolutionDir)3rdparty\bin $(TargetDir)</Command>
-    </PreLinkEvent>
-    <PreLinkEvent>
-      <Message>copy 3rd party dll</Message>
-=======
       <Command>
         xcopy /e /y /i /c $(ProjectDir)..\..\resource $(TargetDir)resource
         xcopy /e /y /i /c $(ProjectDir)..\..\3rdparty\resource $(TargetDir)resource
@@ -456,7 +360,6 @@
     </PreLinkEvent>
     <PreLinkEvent>
       <Message>Copy 3rd party dll</Message>
->>>>>>> ded8b1dc
     </PreLinkEvent>
   </ItemDefinitionGroup>
   <Import Project="$(VCTargetsPath)\Microsoft.Cpp.targets" />
@@ -464,11 +367,7 @@
   </ImportGroup>
   <ProjectExtensions>
     <VisualStudio>
-<<<<<<< HEAD
       <UserProperties _1_1_4_1_1_4resource_4config_1json__JsonSchema="" _1_1_4_1_1_4resource_4tasks_1json__JsonSchema="../docs/maa_tasks_schema.json" />
-=======
-      <UserProperties />
->>>>>>> ded8b1dc
     </VisualStudio>
   </ProjectExtensions>
 </Project>