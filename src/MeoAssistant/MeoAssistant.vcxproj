--- conflicted
+++ resolved
@@ -28,7 +28,6 @@
     <ClInclude Include="CopilotConfiger.h" />
     <ClInclude Include="BattleFormationTask.h" />
     <ClInclude Include="BattleImageAnalyzer.h" />
-<<<<<<< HEAD
     <ClInclude Include="BattleProcessTask.h" />
     <ClInclude Include="CombatRecruitConfiger.h" />
     <ClInclude Include="CopilotTask.h" />
@@ -38,8 +37,6 @@
     <ClInclude Include="MallTask.h" />
     <ClInclude Include="PackageTask.h" />
     <ClInclude Include="RecruitTask.h" />
-=======
->>>>>>> 64228e09
     <ClInclude Include="ReplenishOriginiumShardTaskPlugin.h" />
     <ClInclude Include="RoguelikeBattleTaskPlugin.h" />
     <ClInclude Include="CreditShopImageAnalyzer.h" />
@@ -105,7 +102,6 @@
     <ClCompile Include="CopilotConfiger.cpp" />
     <ClCompile Include="BattleFormationTask.cpp" />
     <ClCompile Include="BattleImageAnalyzer.cpp" />
-<<<<<<< HEAD
     <ClCompile Include="BattleProcessTask.cpp" />
     <ClCompile Include="CombatRecruitConfiger.cpp" />
     <ClCompile Include="CopilotTask.cpp" />
@@ -115,8 +111,6 @@
     <ClCompile Include="MallTask.cpp" />
     <ClCompile Include="PackageTask.cpp" />
     <ClCompile Include="RecruitTask.cpp" />
-=======
->>>>>>> 64228e09
     <ClCompile Include="ReplenishOriginiumShardTaskPlugin.cpp" />
     <ClCompile Include="RoguelikeBattleTaskPlugin.cpp" />
     <ClCompile Include="CreditShopImageAnalyzer.cpp" />
