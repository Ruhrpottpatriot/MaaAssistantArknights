#include "Assistant.h"

#include <ctime>

#include <meojson/json.hpp>
#include <opencv2/opencv.hpp>

#include "AsstUtils.hpp"
#include "Controller.h"
#include "Logger.hpp"
#include "Resource.h"
#include "RuntimeStatus.h"

#include "FightTask.h"
#include "StartUpTask.h"
#include "AwardTask.h"
#include "VisitTask.h"
#include "MallTask.h"
#include "InfrastTask.h"
#include "RecruitTask.h"
#include "RoguelikeTask.h"
#include "CopilotTask.h"
#include "DepotTask.h"
#ifdef ASST_DEBUG
#include "DebugTask.h"
#endif

using namespace asst;

Assistant::Assistant(AsstApiCallback callback, void* callback_arg)
    : m_callback(callback),
    m_callback_arg(callback_arg)
{
    LogTraceFunction;

    m_status = std::make_shared<RuntimeStatus>();
    m_ctrler = std::make_shared<Controller>(task_callback, static_cast<void*>(this));

    m_working_thread = std::thread(&Assistant::working_proc, this);
    m_msg_thread = std::thread(&Assistant::msg_proc, this);
}

Assistant::~Assistant()
{
    LogTraceFunction;

    m_thread_exit = true;
    m_thread_idle = true;
    m_condvar.notify_all();
    m_msg_condvar.notify_all();

    if (m_working_thread.joinable()) {
        m_working_thread.join();
    }
    if (m_msg_thread.joinable()) {
        m_msg_thread.join();
    }
}

bool asst::Assistant::connect(const std::string& adb_path, const std::string& address, const std::string& config)
{
    LogTraceFunction;

    std::unique_lock<std::mutex> lock(m_mutex);

    stop(false);

    bool ret = m_ctrler->connect(adb_path, address, config.empty() ? "General" : config);
    if (ret) {
        m_uuid = m_ctrler->get_uuid();
    }
    return ret;
}

asst::Assistant::TaskId asst::Assistant::append_task(const std::string& type, const std::string& params)
{
    Log.info(__FUNCTION__, type, params);

    auto ret = json::parse(params.empty() ? "{}" : params);
    if (!ret) {
        return 0;
    }

    std::shared_ptr<PackageTask> ptr = nullptr;

<<<<<<< HEAD
    if (type == FightTask::TaskType) {
        ptr = std::make_shared<FightTask>(task_callback, static_cast<void*>(this));
    }
    else if (type == StartUpTask::TaskType) {
        ptr = std::make_shared<StartUpTask>(task_callback, static_cast<void*>(this));
    }
    else if (type == AwardTask::TaskType) {
        ptr = std::make_shared<AwardTask>(task_callback, static_cast<void*>(this));
    }
    else if (type == VisitTask::TaskType) {
        ptr = std::make_shared<VisitTask>(task_callback, static_cast<void*>(this));
    }
    else if (type == MallTask::TaskType) {
        ptr = std::make_shared<MallTask>(task_callback, static_cast<void*>(this));
    }
    else if (type == InfrastTask::TaskType) {
        ptr = std::make_shared<InfrastTask>(task_callback, static_cast<void*>(this));
    }
    else if (type == RecruitTask::TaskType) {
        ptr = std::make_shared<RecruitTask>(task_callback, static_cast<void*>(this));
    }
    else if (type == RoguelikeTask::TaskType) {
        ptr = std::make_shared<RoguelikeTask>(task_callback, static_cast<void*>(this));
    }
    else if (type == CopilotTask::TaskType) {
        ptr = std::make_shared<CopilotTask>(task_callback, static_cast<void*>(this));
    }
    else if (type == DepotTask::TaskType) {
        ptr = std::make_shared<DepotTask>(task_callback, static_cast<void*>(this));
    }
=======
#define ASST_ASSISTANT_APPEND_TASK_FROM_STRING_IF_BRANCH(TASK) \
else if (type == TASK::TaskType) { ptr = std::make_shared<TASK>(task_callback, static_cast<void*>(this)); }

    if (false) {}
    ASST_ASSISTANT_APPEND_TASK_FROM_STRING_IF_BRANCH(FightTask)
    ASST_ASSISTANT_APPEND_TASK_FROM_STRING_IF_BRANCH(StartUpTask)
    ASST_ASSISTANT_APPEND_TASK_FROM_STRING_IF_BRANCH(AwardTask)
    ASST_ASSISTANT_APPEND_TASK_FROM_STRING_IF_BRANCH(VisitTask)
    ASST_ASSISTANT_APPEND_TASK_FROM_STRING_IF_BRANCH(MallTask)
    ASST_ASSISTANT_APPEND_TASK_FROM_STRING_IF_BRANCH(InfrastTask)
    ASST_ASSISTANT_APPEND_TASK_FROM_STRING_IF_BRANCH(RecruitTask)
    ASST_ASSISTANT_APPEND_TASK_FROM_STRING_IF_BRANCH(RoguelikeTask)
    ASST_ASSISTANT_APPEND_TASK_FROM_STRING_IF_BRANCH(CopilotTask)
>>>>>>> 5447c31e
#ifdef ASST_DEBUG
    ASST_ASSISTANT_APPEND_TASK_FROM_TYPE_IF_BRANCH(DebugTask)
#endif
    else {
        Log.error(__FUNCTION__, "| invalid type:", type);
        return 0;
    }

#undef ASST_ASSISTANT_APPEND_TASK_FROM_STRING_IF_BRANCH

    bool params_ret = ptr->set_params(ret.value());
    if (!params_ret) {
        return 0;
    }

    std::unique_lock<std::mutex> lock(m_mutex);

    ++m_task_id;
    ptr->set_task_id(m_task_id);
    m_tasks_list.emplace_back(m_task_id, ptr);
    return m_task_id;
}

bool asst::Assistant::set_task_params(TaskId task_id, const std::string& params)
{
    Log.info(__FUNCTION__, task_id, params);

    if (task_id <= 0) {
        return false;
    }

    auto ret = json::parse(params.empty() ? "{}" : params);
    if (!ret) {
        return false;
    }

    bool setted = false;
    std::unique_lock<std::mutex> lock(m_mutex);
    for (auto&& [id, ptr] : m_tasks_list) {
        if (id == task_id) {
            setted = ptr->set_params(ret.value());
            break;
        }
    }

    return setted;
}

std::vector<uchar> asst::Assistant::get_image() const
{
    if (!inited()) {
        return {};
    }
    return m_ctrler->get_image_encode();
}

bool asst::Assistant::ctrler_click(int x, int y, bool block)
{
    if (!inited()) {
        return false;
    }
    m_ctrler->click(Point(x, y), block);
    return true;
}

bool asst::Assistant::start(bool block)
{
    LogTraceFunction;
    Log.trace("Start |", block ? "block" : "non block");

    if (!m_thread_idle || !inited()) {
        return false;
    }
    std::unique_lock<std::mutex> lock;
    if (block) { // 外部调用
        lock = std::unique_lock<std::mutex>(m_mutex);
    }

    m_thread_idle = false;
    m_condvar.notify_one();

    return true;
}

bool Assistant::stop(bool block)
{
    LogTraceFunction;
    Log.trace("Stop |", block ? "block" : "non block");

    m_thread_idle = true;

    std::unique_lock<std::mutex> lock;
    if (block) { // 外部调用
        lock = std::unique_lock<std::mutex>(m_mutex);
    }
    m_tasks_list.clear();

    clear_cache();

    return true;
}

void Assistant::working_proc()
{
    LogTraceFunction;

    while (!m_thread_exit) {
        //LogTraceScope("Assistant::working_proc Loop");

        std::unique_lock<std::mutex> lock(m_mutex);
        if (!m_thread_idle && !m_tasks_list.empty()) {
            const auto [id, task_ptr] = m_tasks_list.front();
            lock.unlock();

            json::value callback_json = json::object{
                { "taskchain", task_ptr->get_task_chain() },
                { "taskid", task_ptr->get_task_id() }
            };
            task_callback(AsstMsg::TaskChainStart, callback_json, this);

            task_ptr->set_exit_flag(&m_thread_idle)
                .set_ctrler(m_ctrler)
                .set_status(m_status);

            bool ret = task_ptr->run();

            lock.lock();
            if (!m_tasks_list.empty()) {
                m_tasks_list.pop_front();
            }
            lock.unlock();

            auto run_msg = AsstMsg::TaskChainCompleted;
            if (!ret) {
                run_msg = AsstMsg::TaskChainError;
            }
            task_callback(run_msg, callback_json, this);

            if (m_tasks_list.empty()) {
                task_callback(AsstMsg::AllTasksCompleted, callback_json, this);
            }

            auto delay = Resrc.cfg().get_options().task_delay;
            lock.lock();
            m_condvar.wait_for(lock, std::chrono::milliseconds(delay),
                [&]() -> bool { return m_thread_idle; });
        }
        else {
            m_thread_idle = true;
            Log.flush();
            m_condvar.wait(lock);
        }
    }
}

void Assistant::msg_proc()
{
    LogTraceFunction;

    while (!m_thread_exit) {
        //LogTraceScope("Assistant::msg_proc Loop");
        std::unique_lock<std::mutex> lock(m_msg_mutex);
        if (!m_msg_queue.empty()) {
            // 结构化绑定只能是引用，后续的pop会使引用失效，所以需要重新构造一份，这里采用了move的方式
            auto&& [temp_msg, temp_detail] = m_msg_queue.front();
            AsstMsg msg = temp_msg;
            json::value detail = std::move(temp_detail);
            m_msg_queue.pop();
            lock.unlock();

            if (m_callback) {
                m_callback(static_cast<int>(msg), detail.to_string().c_str(), m_callback_arg);
            }
        }
        else {
            m_msg_condvar.wait(lock);
        }
    }
}

void Assistant::task_callback(AsstMsg msg, const json::value& detail, void* custom_arg)
{
    auto p_this = static_cast<Assistant*>(custom_arg);
    json::value more_detail = detail;
    more_detail["uuid"] = p_this->m_uuid;

    switch (msg) {
    case AsstMsg::InternalError:
    case AsstMsg::InitFailed:
        p_this->stop(false);
        break;
    default:
        break;
    }

    Log.trace("Assistant::task_callback |", msg, more_detail.to_string());

    // 加入回调消息队列，由回调消息线程外抛给外部
    p_this->append_callback(msg, std::move(more_detail));
}

void asst::Assistant::append_callback(AsstMsg msg, json::value detail)
{
    std::unique_lock<std::mutex> lock(m_msg_mutex);
    m_msg_queue.emplace(msg, std::move(detail));
    m_msg_condvar.notify_one();
}

void Assistant::clear_cache()
{
    m_status->clear_number();
    m_status->clear_rect();
    m_status->clear_str();
}

bool asst::Assistant::inited() const noexcept
{
    return m_ctrler && m_ctrler->inited();
}<|MERGE_RESOLUTION|>--- conflicted
+++ resolved
@@ -83,38 +83,6 @@
 
     std::shared_ptr<PackageTask> ptr = nullptr;
 
-<<<<<<< HEAD
-    if (type == FightTask::TaskType) {
-        ptr = std::make_shared<FightTask>(task_callback, static_cast<void*>(this));
-    }
-    else if (type == StartUpTask::TaskType) {
-        ptr = std::make_shared<StartUpTask>(task_callback, static_cast<void*>(this));
-    }
-    else if (type == AwardTask::TaskType) {
-        ptr = std::make_shared<AwardTask>(task_callback, static_cast<void*>(this));
-    }
-    else if (type == VisitTask::TaskType) {
-        ptr = std::make_shared<VisitTask>(task_callback, static_cast<void*>(this));
-    }
-    else if (type == MallTask::TaskType) {
-        ptr = std::make_shared<MallTask>(task_callback, static_cast<void*>(this));
-    }
-    else if (type == InfrastTask::TaskType) {
-        ptr = std::make_shared<InfrastTask>(task_callback, static_cast<void*>(this));
-    }
-    else if (type == RecruitTask::TaskType) {
-        ptr = std::make_shared<RecruitTask>(task_callback, static_cast<void*>(this));
-    }
-    else if (type == RoguelikeTask::TaskType) {
-        ptr = std::make_shared<RoguelikeTask>(task_callback, static_cast<void*>(this));
-    }
-    else if (type == CopilotTask::TaskType) {
-        ptr = std::make_shared<CopilotTask>(task_callback, static_cast<void*>(this));
-    }
-    else if (type == DepotTask::TaskType) {
-        ptr = std::make_shared<DepotTask>(task_callback, static_cast<void*>(this));
-    }
-=======
 #define ASST_ASSISTANT_APPEND_TASK_FROM_STRING_IF_BRANCH(TASK) \
 else if (type == TASK::TaskType) { ptr = std::make_shared<TASK>(task_callback, static_cast<void*>(this)); }
 
@@ -128,7 +96,7 @@
     ASST_ASSISTANT_APPEND_TASK_FROM_STRING_IF_BRANCH(RecruitTask)
     ASST_ASSISTANT_APPEND_TASK_FROM_STRING_IF_BRANCH(RoguelikeTask)
     ASST_ASSISTANT_APPEND_TASK_FROM_STRING_IF_BRANCH(CopilotTask)
->>>>>>> 5447c31e
+    ASST_ASSISTANT_APPEND_TASK_FROM_STRING_IF_BRANCH(DepotTask)
 #ifdef ASST_DEBUG
     ASST_ASSISTANT_APPEND_TASK_FROM_TYPE_IF_BRANCH(DebugTask)
 #endif
