#pragma once

#include <fstream>
#include <sstream>
#include <string>

#ifdef _WIN32
#include <Windows.h>
#else
#include <time.h>
#include <sys/time.h>
#include <unistd.h>
#include <fcntl.h>
#include <sys/wait.h>
#include <memory.h>
#endif

namespace asst
{
    namespace utils
    {
        inline std::string string_replace_all(const std::string& src, const std::string& old_value, const std::string& new_value)
        {
            std::string str = src;
            for (std::string::size_type pos(0); pos != std::string::npos; pos += new_value.length()) {
                if ((pos = str.find(old_value, pos)) != std::string::npos)
                    str.replace(pos, old_value.length(), new_value);
                else
                    break;
            }
            return str;
        }

        inline std::string string_replace_all_batch(const std::string& src, const std::vector<std::pair<std::string, std::string>>& replace_pairs)
        {
            std::string str = src;
<<<<<<< HEAD
            for (auto& [old_value, new_value] : replace_pairs) {
=======
            for (auto &[old_value, new_value] : replace_pairs) {
>>>>>>> 64228e09
                str = string_replace_all(str, old_value, new_value);
            }
            return str;
        }

        inline std::vector<std::string> string_split(const std::string& str, const std::string& delimiter)
        {
            std::string::size_type pos1 = 0;
            std::string::size_type pos2 = str.find(delimiter);
            std::vector<std::string> result;

            while (std::string::npos != pos2) {
                result.emplace_back(str.substr(pos1, pos2 - pos1));

                pos1 = pos2 + delimiter.size();
                pos2 = str.find(delimiter, pos1);
            }
            if (pos1 != str.length())
                result.emplace_back(str.substr(pos1));

            return result;
        }

        inline std::string get_format_time()
        {
            char buff[128] = { 0 };
#ifdef _WIN32
            SYSTEMTIME curtime;
            GetLocalTime(&curtime);
#ifdef _MSC_VER
            sprintf_s(buff, sizeof(buff),
#else   // ! _MSC_VER
            sprintf(buff,
#endif  // END _MSC_VER
            "%04d-%02d-%02d %02d:%02d:%02d.%03d",
                      curtime.wYear, curtime.wMonth, curtime.wDay,
                      curtime.wHour, curtime.wMinute, curtime.wSecond, curtime.wMilliseconds);

#else   // ! _WIN32
            struct timeval tv = { 0 };
            gettimeofday(&tv, nullptr);
            time_t nowtime = tv.tv_sec;
            struct tm* tm_info = localtime(&nowtime);
            strftime(buff, sizeof(buff), "%Y-%m-%d %H:%M:%S", tm_info);
            sprintf(buff, "%s.%03ld", buff, tv.tv_usec / 1000);
#endif  // END _WIN32
            return buff;
        }

        inline std::string gbk_2_utf8(const std::string& gbk_str)
        {
#ifdef _WIN32
            const char* src_str = gbk_str.c_str();
            int len = MultiByteToWideChar(CP_ACP, 0, src_str, -1, nullptr, 0);
            wchar_t* wstr = new wchar_t[len + 1U];
            memset(wstr, 0, len + 1U);
            MultiByteToWideChar(CP_ACP, 0, src_str, -1, wstr, len);
            len = WideCharToMultiByte(CP_UTF8, 0, wstr, -1, nullptr, 0, nullptr, nullptr);
            char* str = new char[len + 1];
            memset(str, 0, len + 1);
            WideCharToMultiByte(CP_UTF8, 0, wstr, -1, str, len, nullptr, nullptr);
            std::string strTemp = str;
            if (wstr) {
                delete[] wstr;
                wstr = nullptr;
            }
            if (str) {
                delete[] str;
                str = nullptr;
            }
            return strTemp;
#else   // Don't fucking use gbk in linux!
            return gbk_str;
#endif
        }

        inline std::string utf8_to_gbk(const std::string& utf8_str)
        {
#ifdef _WIN32
            const char* src_str = utf8_str.c_str();
            int len = MultiByteToWideChar(CP_UTF8, 0, src_str, -1, nullptr, 0);
            wchar_t* wszGBK = new wchar_t[len + 1];
            memset(wszGBK, 0, len * 2LLU + 2LLU);
            MultiByteToWideChar(CP_UTF8, 0, src_str, -1, wszGBK, len);
            len = WideCharToMultiByte(CP_ACP, 0, wszGBK, -1, nullptr, 0, nullptr, nullptr);
            char* szGBK = new char[len + 1];
            memset(szGBK, 0, len + 1LLU);
            WideCharToMultiByte(CP_ACP, 0, wszGBK, -1, szGBK, len, nullptr, nullptr);
            std::string strTemp(szGBK);
            if (wszGBK) {
                delete[] wszGBK;
                wszGBK = nullptr;
            }
            if (szGBK) {
                delete[] szGBK;
                szGBK = nullptr;
            }
            return strTemp;
#else   // Don't fucking use gbk in linux!
            return utf8_str;
#endif
        }

        template <typename RetTy, typename ArgType>
        constexpr inline RetTy make_rect(const ArgType& rect)
        {
            return RetTy{ rect.x, rect.y, rect.width, rect.height };
        }

        inline std::string load_file_without_bom(const std::string& filename)
        {
            std::ifstream ifs(filename, std::ios::in);
            if (!ifs.is_open()) {
                return std::string();
            }
            std::stringstream iss;
            iss << ifs.rdbuf();
            ifs.close();
            std::string str = iss.str();

            using uchar = unsigned char;
            constexpr static uchar Bom_0 = 0xEF;
            constexpr static uchar Bom_1 = 0xBB;
            constexpr static uchar Bom_2 = 0xBF;

            if (str.size() >= 3 && static_cast<uchar>(str.at(0)) == Bom_0 && static_cast<uchar>(str.at(1)) == Bom_1 && static_cast<uchar>(str.at(2)) == Bom_2) {
                str.assign(str.begin() + 3, str.end());
                return str;
            }
            return str;
        }

        inline std::string callcmd(const std::string& cmdline)
        {
            constexpr int PipeBuffSize = 4096;
            std::string pipe_str;
            auto pipe_buffer = std::make_unique<char[]>(PipeBuffSize);

#ifdef _WIN32
            SECURITY_ATTRIBUTES pipe_sec_attr = { 0 };
            pipe_sec_attr.nLength = sizeof(SECURITY_ATTRIBUTES);
            pipe_sec_attr.lpSecurityDescriptor = nullptr;
            pipe_sec_attr.bInheritHandle = TRUE;
            HANDLE pipe_read = nullptr;
            HANDLE pipe_child_write = nullptr;
            CreatePipe(&pipe_read, &pipe_child_write, &pipe_sec_attr, PipeBuffSize);

            STARTUPINFOA si = { 0 };
            si.cb = sizeof(STARTUPINFO);
            si.dwFlags = STARTF_USESTDHANDLES;
            si.wShowWindow = SW_HIDE;
            si.hStdOutput = pipe_child_write;
            si.hStdError = pipe_child_write;

            PROCESS_INFORMATION pi = { 0 };

            BOOL p_ret = CreateProcessA(nullptr, const_cast<LPSTR>(cmdline.c_str()), nullptr, nullptr, TRUE, CREATE_NO_WINDOW, nullptr, nullptr, &si, &pi);
            if (p_ret) {
                DWORD peek_num = 0;
                DWORD read_num = 0;
                do {
                    while (::PeekNamedPipe(pipe_read, nullptr, 0, nullptr, &peek_num, nullptr) && peek_num > 0) {
                        if (::ReadFile(pipe_read, pipe_buffer.get(), peek_num, &read_num, nullptr)) {
                            pipe_str.append(pipe_buffer.get(), pipe_buffer.get() + read_num);
                        }
                    }
                } while (::WaitForSingleObject(pi.hProcess, 0) == WAIT_TIMEOUT);

                DWORD exit_ret = 255;
                ::GetExitCodeProcess(pi.hProcess, &exit_ret);
                CloseHandle(pi.hProcess);
                CloseHandle(pi.hThread);
            }

            ::CloseHandle(pipe_read);
            ::CloseHandle(pipe_child_write);

#else
            constexpr static int PIPE_READ = 0;
            constexpr static int PIPE_WRITE = 1;
            int pipe_in[2] = { 0 };
            int pipe_out[2] = { 0 };
            int pipe_in_ret = pipe(pipe_in);
            int pipe_out_ret = pipe(pipe_out);
            fcntl(pipe_out[PIPE_READ], F_SETFL, O_NONBLOCK);
            int exit_ret = 0;
            int child = fork();
            if (child == 0) {
                // child process
                dup2(pipe_in[PIPE_READ], STDIN_FILENO);
                dup2(pipe_out[PIPE_WRITE], STDOUT_FILENO);
                dup2(pipe_out[PIPE_WRITE], STDERR_FILENO);

                // all these are for use by parent only
                close(pipe_in[PIPE_READ]);
                close(pipe_in[PIPE_WRITE]);
                close(pipe_out[PIPE_READ]);
                close(pipe_out[PIPE_WRITE]);

                exit_ret = execlp("sh", "sh", "-c", cmdline.c_str(), nullptr);
                exit(exit_ret);
            }
            else if (child > 0) {
                // parent process

                // close unused file descriptors, these are for child only
                close(pipe_in[PIPE_READ]);
                close(pipe_out[PIPE_WRITE]);

                do {
                    ssize_t read_num = read(pipe_out[PIPE_READ], pipe_buffer.get(), PipeBuffSize);

                    while (read_num > 0) {
                        pipe_str.append(pipe_buffer.get(), pipe_buffer.get() + read_num);
                        read_num = read(pipe_out[PIPE_READ], pipe_buffer.get(), PipeBuffSize);
                    };
                } while (::waitpid(child, &exit_ret, WNOHANG) == 0);

                close(pipe_in[PIPE_WRITE]);
                close(pipe_out[PIPE_READ]);
            }
            else {
                // failed to create child process
                close(pipe_in[PIPE_READ]);
                close(pipe_in[PIPE_WRITE]);
                close(pipe_out[PIPE_READ]);
                close(pipe_out[PIPE_WRITE]);
            }
#endif
            return pipe_str;
        }

        //template<typename T,
        //	typename = typename std::enable_if<std::is_constructible<T, std::string>::value>::type>
        //	std::string VectorToString(const std::vector<T>& vector, bool to_gbk = false) {
        //	if (vector.empty()) {
        //		return std::string();
        //	}
        //	static const std::string inter = ",  ";
        //	std::string str;
        //	for (const T& ele : vector) {
        //		if (to_gbk) {
        //			str += utils::utf8_to_gbk(ele) + inter;
        //		}
        //		else {
        //			str += ele + inter;
        //		}
        //	}

        //	if (!str.empty()) {
        //		str.erase(str.size() - inter.size(), inter.size());
        //	}
        //	return str;
        //}

        //template<typename T,
        //	typename = typename std::enable_if<std::is_arithmetic<T>::value>::type>
        //	std::string VectorToString(const std::vector<T>& vector) {
        //	if (vector.empty()) {
        //		return std::string();
        //	}
        //	static const std::string inter = ",  ";
        //	std::string str;
        //	for (const T& ele : vector) {
        //		str += std::to_string(ele) + inter;
        //	}

        //	if (!str.empty()) {
        //		str.erase(str.size() - inter.size(), inter.size());
        //	}
        //	return str;
        //}
    }
}<|MERGE_RESOLUTION|>--- conflicted
+++ resolved
@@ -34,11 +34,7 @@
         inline std::string string_replace_all_batch(const std::string& src, const std::vector<std::pair<std::string, std::string>>& replace_pairs)
         {
             std::string str = src;
-<<<<<<< HEAD
             for (auto& [old_value, new_value] : replace_pairs) {
-=======
-            for (auto &[old_value, new_value] : replace_pairs) {
->>>>>>> 64228e09
                 str = string_replace_all(str, old_value, new_value);
             }
             return str;
@@ -311,5 +307,5 @@
         //	}
         //	return str;
         //}
-    }
-}+        }
+        }