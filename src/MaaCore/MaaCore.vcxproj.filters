<?xml version="1.0" encoding="utf-8"?>
<Project ToolsVersion="4.0" xmlns="http://schemas.microsoft.com/developer/msbuild/2003">
  <ItemGroup>
    <Filter Include="源文件">
      <UniqueIdentifier>{e8cc6807-e29a-4a4e-925e-65683b83dc74}</UniqueIdentifier>
    </Filter>
    <Filter Include="源文件\Common">
      <UniqueIdentifier>{9f0cbbae-c14d-4522-9289-be74f7493701}</UniqueIdentifier>
    </Filter>
    <Filter Include="头文件">
      <UniqueIdentifier>{c3ebc635-47cc-4750-b219-bc7f664ffb75}</UniqueIdentifier>
    </Filter>
    <Filter Include="资源文件">
      <UniqueIdentifier>{67DA6AB6-F800-4c08-8B7A-83BB121AAD01}</UniqueIdentifier>
      <Extensions>rc;ico;cur;bmp;dlg;rc2;rct;bin;rgs;gif;jpg;jpeg;jpe;resx;tiff;tif;png;wav;mfcribbon-ms</Extensions>
    </Filter>
    <Filter Include="源文件\Vision">
      <UniqueIdentifier>{10d5a343-07ec-424b-a597-8ebc63eaeb23}</UniqueIdentifier>
    </Filter>
    <Filter Include="源文件\Vision\Infrast">
      <UniqueIdentifier>{b592f9dc-ba0d-4c64-9ced-5a540383c1d0}</UniqueIdentifier>
    </Filter>
    <Filter Include="源文件\Vision\Miscellaneous">
      <UniqueIdentifier>{b00c96ac-e0d6-486c-a74a-51db706c6b2b}</UniqueIdentifier>
    </Filter>
    <Filter Include="源文件\Vision\Roguelike">
      <UniqueIdentifier>{250bc7cb-e99a-42f8-ae3c-66998564fdcf}</UniqueIdentifier>
    </Filter>
    <Filter Include="源文件\Config">
      <UniqueIdentifier>{3b2a04b8-fb22-43c3-9444-1b455851d8e2}</UniqueIdentifier>
    </Filter>
    <Filter Include="源文件\Config\Roguelike">
      <UniqueIdentifier>{de1acbf1-3e7a-4e91-8a62-e966602c6b25}</UniqueIdentifier>
    </Filter>
    <Filter Include="源文件\Config\Miscellaneous">
      <UniqueIdentifier>{64367a8b-0654-47bb-92cc-d451799457a4}</UniqueIdentifier>
    </Filter>
    <Filter Include="源文件\Task">
      <UniqueIdentifier>{8499a77f-7bcc-457c-97f1-6e950ab68bf4}</UniqueIdentifier>
    </Filter>
    <Filter Include="源文件\Task\Interface">
      <UniqueIdentifier>{f4a94ded-5a4e-42e5-b6f2-5ef163e254a4}</UniqueIdentifier>
    </Filter>
    <Filter Include="源文件\Utils">
      <UniqueIdentifier>{60bed13d-c700-4a51-882f-4629b1bdb4d8}</UniqueIdentifier>
    </Filter>
    <Filter Include="源文件\Utils\Platform">
      <UniqueIdentifier>{ea6699c6-00e4-4a41-becf-96c02f2bb807}</UniqueIdentifier>
    </Filter>
    <Filter Include="源文件\Task\Fight">
      <UniqueIdentifier>{76f49515-1905-41b4-9e90-cc7015445c70}</UniqueIdentifier>
    </Filter>
    <Filter Include="源文件\Task\Infrast">
      <UniqueIdentifier>{43280e36-9f08-45c3-be44-ee375dfd3c60}</UniqueIdentifier>
    </Filter>
    <Filter Include="源文件\Task\Miscellaneous">
      <UniqueIdentifier>{6445de69-cafe-42eb-a3e2-658cf78f414d}</UniqueIdentifier>
    </Filter>
    <Filter Include="源文件\Task\Roguelike">
      <UniqueIdentifier>{44446da8-4dcc-4d58-b95c-ae4cc746edf5}</UniqueIdentifier>
    </Filter>
    <Filter Include="资源文件\txwy">
      <UniqueIdentifier>{1aeaff53-2894-4a37-91fd-ddf8f3d676db}</UniqueIdentifier>
    </Filter>
    <Filter Include="资源文件\YoStarJP">
      <UniqueIdentifier>{8374296b-a1be-4c3e-852d-d52daa04d513}</UniqueIdentifier>
    </Filter>
    <Filter Include="资源文件\YoStarEN">
      <UniqueIdentifier>{a023473b-ff4a-4969-af22-9744a326fb32}</UniqueIdentifier>
    </Filter>
    <Filter Include="资源文件\YoStarKR">
      <UniqueIdentifier>{cf25099a-e97f-417f-ab45-4da8bd351747}</UniqueIdentifier>
    </Filter>
    <Filter Include="源文件\Task\SSS">
      <UniqueIdentifier>{a5775bd2-7a8a-4bcb-9465-75d899ea8ca1}</UniqueIdentifier>
    </Filter>
    <Filter Include="源文件\Task\SingleStep">
      <UniqueIdentifier>{987541fc-58f0-40eb-8b93-c0cb38881d92}</UniqueIdentifier>
    </Filter>
    <Filter Include="源文件\Task\Reclamation">
      <UniqueIdentifier>{97f7690d-5924-405f-a332-831e7dad3f1e}</UniqueIdentifier>
    </Filter>
    <Filter Include="源文件\Controller">
      <UniqueIdentifier>{19fb60c0-726b-4397-80eb-cc888c77cd82}</UniqueIdentifier>
    </Filter>
    <Filter Include="源文件\Controller\adb-lite">
      <UniqueIdentifier>{a61a19a3-e1ba-45f2-9264-acb4102106b9}</UniqueIdentifier>
    </Filter>
  </ItemGroup>
  <ItemGroup>
    <None Include="..\..\resource\config.json">
      <Filter>资源文件</Filter>
    </None>
    <None Include="..\..\resource\tasks.json">
      <Filter>资源文件</Filter>
    </None>
    <None Include="..\..\resource\global\txwy\resource\tasks.json">
      <Filter>资源文件\txwy</Filter>
    </None>
    <None Include="..\..\resource\global\YoStarJP\resource\tasks.json">
      <Filter>资源文件\YoStarJP</Filter>
    </None>
    <None Include="..\..\resource\global\YoStarEN\resource\tasks.json">
      <Filter>资源文件\YoStarEN</Filter>
    </None>
    <None Include="..\..\resource\global\YoStarKR\resource\tasks.json">
      <Filter>资源文件\YoStarKR</Filter>
    </None>
  </ItemGroup>
  <ItemGroup>
    <ClInclude Include="..\..\include\AsstCaller.h">
      <Filter>头文件</Filter>
    </ClInclude>
    <ClInclude Include="..\..\include\AsstPort.h">
      <Filter>头文件</Filter>
    </ClInclude>
    <ClInclude Include="Common\AsstBattleDef.h">
      <Filter>源文件\Common</Filter>
    </ClInclude>
    <ClInclude Include="Common\AsstConf.h">
      <Filter>源文件\Common</Filter>
    </ClInclude>
    <ClInclude Include="Common\AsstInfrastDef.h">
      <Filter>源文件\Common</Filter>
    </ClInclude>
    <ClInclude Include="Common\AsstMsg.h">
      <Filter>源文件\Common</Filter>
    </ClInclude>
    <ClInclude Include="Common\AsstTypes.h">
      <Filter>源文件\Common</Filter>
    </ClInclude>
    <ClInclude Include="Common\AsstVersion.h">
      <Filter>源文件\Common</Filter>
    </ClInclude>
    <ClInclude Include="Vision\AbstractImageAnalyzer.h">
      <Filter>源文件\Vision</Filter>
    </ClInclude>
    <ClInclude Include="Vision\HashImageAnalyzer.h">
      <Filter>源文件\Vision</Filter>
    </ClInclude>
    <ClInclude Include="Vision\MatchImageAnalyzer.h">
      <Filter>源文件\Vision</Filter>
    </ClInclude>
    <ClInclude Include="Vision\MultiMatchImageAnalyzer.h">
      <Filter>源文件\Vision</Filter>
    </ClInclude>
    <ClInclude Include="Vision\OcrImageAnalyzer.h">
      <Filter>源文件\Vision</Filter>
    </ClInclude>
    <ClInclude Include="Vision\OcrWithFlagTemplImageAnalyzer.h">
      <Filter>源文件\Vision</Filter>
    </ClInclude>
    <ClInclude Include="Vision\OcrWithPreprocessImageAnalyzer.h">
      <Filter>源文件\Vision</Filter>
    </ClInclude>
    <ClInclude Include="Vision\Infrast\InfrastClueImageAnalyzer.h">
      <Filter>源文件\Vision\Infrast</Filter>
    </ClInclude>
    <ClInclude Include="Vision\Infrast\InfrastClueVacancyImageAnalyzer.h">
      <Filter>源文件\Vision\Infrast</Filter>
    </ClInclude>
    <ClInclude Include="Vision\Infrast\InfrastFacilityImageAnalyzer.h">
      <Filter>源文件\Vision\Infrast</Filter>
    </ClInclude>
    <ClInclude Include="Vision\Infrast\InfrastOperImageAnalyzer.h">
      <Filter>源文件\Vision\Infrast</Filter>
    </ClInclude>
    <ClInclude Include="Vision\Infrast\InfrastSmileyImageAnalyzer.h">
      <Filter>源文件\Vision\Infrast</Filter>
    </ClInclude>
    <ClInclude Include="Vision\Miscellaneous\BattleImageAnalyzer.h">
      <Filter>源文件\Vision\Miscellaneous</Filter>
    </ClInclude>
    <ClInclude Include="Vision\Miscellaneous\CreditShopImageAnalyzer.h">
      <Filter>源文件\Vision\Miscellaneous</Filter>
    </ClInclude>
    <ClInclude Include="Vision\Miscellaneous\DepotImageAnalyzer.h">
      <Filter>源文件\Vision\Miscellaneous</Filter>
    </ClInclude>
    <ClInclude Include="Vision\Miscellaneous\ProcessTaskImageAnalyzer.h">
      <Filter>源文件\Vision\Miscellaneous</Filter>
    </ClInclude>
    <ClInclude Include="Vision\Miscellaneous\RecruitImageAnalyzer.h">
      <Filter>源文件\Vision\Miscellaneous</Filter>
    </ClInclude>
    <ClInclude Include="Vision\Roguelike\RoguelikeFormationImageAnalyzer.h">
      <Filter>源文件\Vision\Roguelike</Filter>
    </ClInclude>
    <ClInclude Include="Vision\Roguelike\RoguelikeRecruitImageAnalyzer.h">
      <Filter>源文件\Vision\Roguelike</Filter>
    </ClInclude>
    <ClInclude Include="Vision\Roguelike\RoguelikeSkillSelectionImageAnalyzer.h">
      <Filter>源文件\Vision\Roguelike</Filter>
    </ClInclude>
    <ClInclude Include="Vision\Roguelike\RoguelikeRecruitSupportAnalyzer.h">
      <Filter>源文件\Vision\Roguelike</Filter>
    </ClInclude>
    <ClInclude Include="Config\AbstractConfig.h">
      <Filter>源文件\Config</Filter>
    </ClInclude>
    <ClInclude Include="Config\AbstractConfigWithTempl.h">
      <Filter>源文件\Config</Filter>
    </ClInclude>
    <ClInclude Include="Config\AbstractResource.h">
      <Filter>源文件\Config</Filter>
    </ClInclude>
    <ClInclude Include="Config\ResourceLoader.h">
      <Filter>源文件\Config</Filter>
    </ClInclude>
    <ClInclude Include="Config\TaskData.h">
      <Filter>源文件\Config</Filter>
    </ClInclude>
    <ClInclude Include="Config\TemplResource.h">
      <Filter>源文件\Config</Filter>
    </ClInclude>
    <ClInclude Include="Config\Roguelike\RoguelikeCopilotConfig.h">
      <Filter>源文件\Config\Roguelike</Filter>
    </ClInclude>
    <ClInclude Include="Config\Roguelike\RoguelikeRecruitConfig.h">
      <Filter>源文件\Config\Roguelike</Filter>
    </ClInclude>
    <ClInclude Include="Config\Roguelike\RoguelikeShoppingConfig.h">
      <Filter>源文件\Config\Roguelike</Filter>
    </ClInclude>
    <ClInclude Include="Config\Miscellaneous\BattleDataConfig.h">
      <Filter>源文件\Config\Miscellaneous</Filter>
    </ClInclude>
    <ClInclude Include="Config\Miscellaneous\CopilotConfig.h">
      <Filter>源文件\Config\Miscellaneous</Filter>
    </ClInclude>
    <ClInclude Include="Config\Miscellaneous\InfrastConfig.h">
      <Filter>源文件\Config\Miscellaneous</Filter>
    </ClInclude>
    <ClInclude Include="Config\Miscellaneous\ItemConfig.h">
      <Filter>源文件\Config\Miscellaneous</Filter>
    </ClInclude>
    <ClInclude Include="Config\Miscellaneous\RecruitConfig.h">
      <Filter>源文件\Config\Miscellaneous</Filter>
    </ClInclude>
    <ClInclude Include="Config\Miscellaneous\StageDropsConfig.h">
      <Filter>源文件\Config\Miscellaneous</Filter>
    </ClInclude>
    <ClInclude Include="Config\Miscellaneous\TilePack.h">
      <Filter>源文件\Config\Miscellaneous</Filter>
    </ClInclude>
    <ClInclude Include="Task\AbstractTask.h">
      <Filter>源文件\Task</Filter>
    </ClInclude>
    <ClInclude Include="Task\AbstractTaskPlugin.h">
      <Filter>源文件\Task</Filter>
    </ClInclude>
    <ClInclude Include="Task\InterfaceTask.h">
      <Filter>源文件\Task</Filter>
    </ClInclude>
    <ClInclude Include="Task\PackageTask.h">
      <Filter>源文件\Task</Filter>
    </ClInclude>
    <ClInclude Include="Task\ProcessTask.h">
      <Filter>源文件\Task</Filter>
    </ClInclude>
    <ClInclude Include="Task\ReportDataTask.h">
      <Filter>源文件\Task</Filter>
    </ClInclude>
    <ClInclude Include="Task\Interface\AwardTask.h">
      <Filter>源文件\Task\Interface</Filter>
    </ClInclude>
    <ClInclude Include="Task\Interface\CloseDownTask.h">
      <Filter>源文件\Task\Interface</Filter>
    </ClInclude>
    <ClInclude Include="Task\Interface\CopilotTask.h">
      <Filter>源文件\Task\Interface</Filter>
    </ClInclude>
    <ClInclude Include="Task\Interface\DebugTask.h">
      <Filter>源文件\Task\Interface</Filter>
    </ClInclude>
    <ClInclude Include="Task\Interface\DepotTask.h">
      <Filter>源文件\Task\Interface</Filter>
    </ClInclude>
    <ClInclude Include="Task\Interface\FightTask.h">
      <Filter>源文件\Task\Interface</Filter>
    </ClInclude>
    <ClInclude Include="Task\Interface\InfrastTask.h">
      <Filter>源文件\Task\Interface</Filter>
    </ClInclude>
    <ClInclude Include="Task\Interface\MallTask.h">
      <Filter>源文件\Task\Interface</Filter>
    </ClInclude>
    <ClInclude Include="Task\Interface\RecruitTask.h">
      <Filter>源文件\Task\Interface</Filter>
    </ClInclude>
    <ClInclude Include="Task\Interface\RoguelikeTask.h">
      <Filter>源文件\Task\Interface</Filter>
    </ClInclude>
    <ClInclude Include="Task\Interface\StartUpTask.h">
      <Filter>源文件\Task\Interface</Filter>
    </ClInclude>
    <ClInclude Include="Utils\Demangle.hpp">
      <Filter>源文件\Utils</Filter>
    </ClInclude>
    <ClInclude Include="Utils\Http.hpp">
      <Filter>源文件\Utils</Filter>
    </ClInclude>
    <ClInclude Include="Utils\ImageIo.hpp">
      <Filter>源文件\Utils</Filter>
    </ClInclude>
    <ClInclude Include="Utils\Locale.hpp">
      <Filter>源文件\Utils</Filter>
    </ClInclude>
    <ClInclude Include="Utils\Logger.hpp">
      <Filter>源文件\Utils</Filter>
    </ClInclude>
    <ClInclude Include="Utils\Meta.hpp">
      <Filter>源文件\Utils</Filter>
    </ClInclude>
    <ClInclude Include="Utils\NoWarningCV.h">
      <Filter>源文件\Utils</Filter>
    </ClInclude>
    <ClInclude Include="Utils\NoWarningCVMat.h">
      <Filter>源文件\Utils</Filter>
    </ClInclude>
    <ClInclude Include="Utils\Platform.hpp">
      <Filter>源文件\Utils</Filter>
    </ClInclude>
    <ClInclude Include="Utils\Ranges.hpp">
      <Filter>源文件\Utils</Filter>
    </ClInclude>
    <ClInclude Include="Utils\SingletonHolder.hpp">
      <Filter>源文件\Utils</Filter>
    </ClInclude>
    <ClInclude Include="Utils\StringMisc.hpp">
      <Filter>源文件\Utils</Filter>
    </ClInclude>
    <ClInclude Include="Utils\Time.hpp">
      <Filter>源文件\Utils</Filter>
    </ClInclude>
    <ClInclude Include="Utils\WorkingDir.hpp">
      <Filter>源文件\Utils</Filter>
    </ClInclude>
    <ClInclude Include="Utils\Platform\Platform.h">
      <Filter>源文件\Utils\Platform</Filter>
    </ClInclude>
    <ClInclude Include="Utils\Platform\PlatformPosix.h">
      <Filter>源文件\Utils\Platform</Filter>
    </ClInclude>
    <ClInclude Include="Utils\Platform\PlatformWin32.h">
      <Filter>源文件\Utils\Platform</Filter>
    </ClInclude>
    <ClInclude Include="Utils\Platform\SafeWindows.h">
      <Filter>源文件\Utils\Platform</Filter>
    </ClInclude>
    <ClInclude Include="Assistant.h">
      <Filter>源文件</Filter>
    </ClInclude>
    <ClInclude Include="Status.h">
      <Filter>源文件</Filter>
    </ClInclude>
    <ClInclude Include="Config\GeneralConfig.h">
      <Filter>源文件\Config</Filter>
    </ClInclude>
    <ClInclude Include="Config\Miscellaneous\OcrPack.h">
      <Filter>源文件\Config\Miscellaneous</Filter>
    </ClInclude>
    <ClInclude Include="Task\Fight\DrGrandetTaskPlugin.h">
      <Filter>源文件\Task\Fight</Filter>
    </ClInclude>
    <ClInclude Include="Task\Fight\StageDropsTaskPlugin.h">
      <Filter>源文件\Task\Fight</Filter>
    </ClInclude>
    <ClInclude Include="Task\Fight\StageNavigationTask.h">
      <Filter>源文件\Task\Fight</Filter>
    </ClInclude>
    <ClInclude Include="Task\Infrast\DronesForShamareTaskPlugin.h">
      <Filter>源文件\Task\Infrast</Filter>
    </ClInclude>
    <ClInclude Include="Task\Infrast\InfrastAbstractTask.h">
      <Filter>源文件\Task\Infrast</Filter>
    </ClInclude>
    <ClInclude Include="Task\Infrast\InfrastControlTask.h">
      <Filter>源文件\Task\Infrast</Filter>
    </ClInclude>
    <ClInclude Include="Task\Infrast\InfrastDormTask.h">
      <Filter>源文件\Task\Infrast</Filter>
    </ClInclude>
    <ClInclude Include="Task\Infrast\InfrastInfoTask.h">
      <Filter>源文件\Task\Infrast</Filter>
    </ClInclude>
    <ClInclude Include="Task\Infrast\InfrastMfgTask.h">
      <Filter>源文件\Task\Infrast</Filter>
    </ClInclude>
    <ClInclude Include="Task\Infrast\InfrastOfficeTask.h">
      <Filter>源文件\Task\Infrast</Filter>
    </ClInclude>
    <ClInclude Include="Task\Infrast\InfrastPowerTask.h">
      <Filter>源文件\Task\Infrast</Filter>
    </ClInclude>
    <ClInclude Include="Task\Infrast\InfrastProductionTask.h">
      <Filter>源文件\Task\Infrast</Filter>
    </ClInclude>
    <ClInclude Include="Task\Infrast\InfrastReceptionTask.h">
      <Filter>源文件\Task\Infrast</Filter>
    </ClInclude>
    <ClInclude Include="Task\Infrast\InfrastTradeTask.h">
      <Filter>源文件\Task\Infrast</Filter>
    </ClInclude>
    <ClInclude Include="Task\Infrast\ReplenishOriginiumShardTaskPlugin.h">
      <Filter>源文件\Task\Infrast</Filter>
    </ClInclude>
    <ClInclude Include="Task\Miscellaneous\AutoRecruitTask.h">
      <Filter>源文件\Task\Miscellaneous</Filter>
    </ClInclude>
    <ClInclude Include="Task\Miscellaneous\BattleFormationTask.h">
      <Filter>源文件\Task\Miscellaneous</Filter>
    </ClInclude>
    <ClInclude Include="Task\Miscellaneous\BattleProcessTask.h">
      <Filter>源文件\Task\Miscellaneous</Filter>
    </ClInclude>
    <ClInclude Include="Task\Miscellaneous\CreditFightTask.h">
      <Filter>源文件\Task\Miscellaneous</Filter>
    </ClInclude>
    <ClInclude Include="Task\Miscellaneous\CreditShoppingTask.h">
      <Filter>源文件\Task\Miscellaneous</Filter>
    </ClInclude>
    <ClInclude Include="Task\Miscellaneous\DepotRecognitionTask.h">
      <Filter>源文件\Task\Miscellaneous</Filter>
    </ClInclude>
    <ClInclude Include="Task\Miscellaneous\GameCrashRestartTaskPlugin.h">
      <Filter>源文件\Task\Miscellaneous</Filter>
    </ClInclude>
    <ClInclude Include="Task\Miscellaneous\StartGameTaskPlugin.h">
      <Filter>源文件\Task\Miscellaneous</Filter>
    </ClInclude>
    <ClInclude Include="Task\Roguelike\RoguelikeBattleTaskPlugin.h">
      <Filter>源文件\Task\Roguelike</Filter>
    </ClInclude>
    <ClInclude Include="Task\Roguelike\RoguelikeControlTaskPlugin.h">
      <Filter>源文件\Task\Roguelike</Filter>
    </ClInclude>
    <ClInclude Include="Task\Roguelike\RoguelikeCustomStartTaskPlugin.h">
      <Filter>源文件\Task\Roguelike</Filter>
    </ClInclude>
    <ClInclude Include="Task\Roguelike\RoguelikeDebugTaskPlugin.h">
      <Filter>源文件\Task\Roguelike</Filter>
    </ClInclude>
    <ClInclude Include="Task\Roguelike\RoguelikeFormationTaskPlugin.h">
      <Filter>源文件\Task\Roguelike</Filter>
    </ClInclude>
    <ClInclude Include="Task\Roguelike\RoguelikeRecruitTaskPlugin.h">
      <Filter>源文件\Task\Roguelike</Filter>
    </ClInclude>
    <ClInclude Include="Task\Roguelike\RoguelikeResetTaskPlugin.h">
      <Filter>源文件\Task\Roguelike</Filter>
    </ClInclude>
    <ClInclude Include="Task\Roguelike\RoguelikeShoppingTaskPlugin.h">
      <Filter>源文件\Task\Roguelike</Filter>
    </ClInclude>
    <ClInclude Include="Task\Roguelike\RoguelikeSkillSelectionTaskPlugin.h">
      <Filter>源文件\Task\Roguelike</Filter>
    </ClInclude>
    <ClInclude Include="InstHelper.h">
      <Filter>源文件</Filter>
    </ClInclude>
    <ClInclude Include="Vision\Miscellaneous\StageDropsImageAnalyzer.h">
      <Filter>源文件\Vision\Miscellaneous</Filter>
    </ClInclude>
    <ClInclude Include="Vision\Miscellaneous\BattleSkillReadyImageAnalyzer.h">
      <Filter>源文件\Vision\Miscellaneous</Filter>
    </ClInclude>
    <ClInclude Include="Task\BattleHelper.h">
      <Filter>源文件\Task</Filter>
    </ClInclude>
    <ClInclude Include="Config\Miscellaneous\SSSCopilotConfig.h">
      <Filter>源文件\Config\Miscellaneous</Filter>
    </ClInclude>
    <ClInclude Include="Task\Interface\SSSCopilotTask.h">
      <Filter>源文件\Task\Interface</Filter>
    </ClInclude>
    <ClInclude Include="Config\Miscellaneous\AvatarCacheManager.h">
      <Filter>源文件\Config\Miscellaneous</Filter>
    </ClInclude>
    <ClInclude Include="Task\SSS\SSSBattleProcessTask.h">
      <Filter>源文件\Task\SSS</Filter>
    </ClInclude>
    <ClInclude Include="Task\SSS\SSSStageManagerTask.h">
      <Filter>源文件\Task\SSS</Filter>
    </ClInclude>
    <ClInclude Include="Task\SSS\SSSDropRewardsTaskPlugin.h">
      <Filter>源文件\Task\SSS</Filter>
    </ClInclude>
    <ClInclude Include="Task\Miscellaneous\StopGameTaskPlugin.h">
      <Filter>源文件\Task\Miscellaneous</Filter>
    </ClInclude>
    <ClInclude Include="Vision\BestMatchImageAnalyzer.h">
      <Filter>源文件\Vision</Filter>
    </ClInclude>
    <ClInclude Include="Task\SingleStep\SingleStepBattleProcessTask.h">
      <Filter>源文件\Task\SingleStep</Filter>
    </ClInclude>
    <ClInclude Include="Task\Interface\SingleStepTask.h">
      <Filter>源文件\Task\Interface</Filter>
    </ClInclude>
    <ClInclude Include="Task\Interface\ReclamationTask.h">
      <Filter>源文件\Task\Interface</Filter>
    </ClInclude>
    <ClInclude Include="Task\Reclamation\ReclamationBattlePlugin.h">
      <Filter>源文件\Task\Reclamation</Filter>
    </ClInclude>
    <ClInclude Include="Task\Reclamation\ReclamationConclusionReportPlugin.h">
      <Filter>源文件\Task\Reclamation</Filter>
    </ClInclude>
    <ClInclude Include="Task\Reclamation\ReclamationControlTask.h">
      <Filter>源文件\Task\Reclamation</Filter>
    </ClInclude>
<<<<<<< HEAD
    <ClInclude Include="Utils\File.hpp">
      <Filter>源文件\Utils</Filter>
    </ClInclude>
    <ClInclude Include="Controller\Controller.h">
      <Filter>源文件\Controller</Filter>
    </ClInclude>
    <ClInclude Include="Controller\adb-lite\client.hpp">
      <Filter>源文件\Controller\adb-lite</Filter>
    </ClInclude>
    <ClInclude Include="Controller\adb-lite\protocol.hpp">
      <Filter>源文件\Controller\adb-lite</Filter>
=======
    <ClInclude Include="Config\Miscellaneous\OcrConfig.h">
      <Filter>源文件\Config\Miscellaneous</Filter>
>>>>>>> 645f8969
    </ClInclude>
  </ItemGroup>
  <ItemGroup>
    <ClCompile Include="Vision\AbstractImageAnalyzer.cpp">
      <Filter>源文件\Vision</Filter>
    </ClCompile>
    <ClCompile Include="Vision\HashImageAnalyzer.cpp">
      <Filter>源文件\Vision</Filter>
    </ClCompile>
    <ClCompile Include="Vision\MatchImageAnalyzer.cpp">
      <Filter>源文件\Vision</Filter>
    </ClCompile>
    <ClCompile Include="Vision\MultiMatchImageAnalyzer.cpp">
      <Filter>源文件\Vision</Filter>
    </ClCompile>
    <ClCompile Include="Vision\OcrImageAnalyzer.cpp">
      <Filter>源文件\Vision</Filter>
    </ClCompile>
    <ClCompile Include="Vision\OcrWithFlagTemplImageAnalyzer.cpp">
      <Filter>源文件\Vision</Filter>
    </ClCompile>
    <ClCompile Include="Vision\OcrWithPreprocessImageAnalyzer.cpp">
      <Filter>源文件\Vision</Filter>
    </ClCompile>
    <ClCompile Include="Vision\Infrast\InfrastClueImageAnalyzer.cpp">
      <Filter>源文件\Vision\Infrast</Filter>
    </ClCompile>
    <ClCompile Include="Vision\Infrast\InfrastClueVacancyImageAnalyzer.cpp">
      <Filter>源文件\Vision\Infrast</Filter>
    </ClCompile>
    <ClCompile Include="Vision\Infrast\InfrastFacilityImageAnalyzer.cpp">
      <Filter>源文件\Vision\Infrast</Filter>
    </ClCompile>
    <ClCompile Include="Vision\Infrast\InfrastOperImageAnalyzer.cpp">
      <Filter>源文件\Vision\Infrast</Filter>
    </ClCompile>
    <ClCompile Include="Vision\Infrast\InfrastSmileyImageAnalyzer.cpp">
      <Filter>源文件\Vision\Infrast</Filter>
    </ClCompile>
    <ClCompile Include="Vision\Miscellaneous\BattleImageAnalyzer.cpp">
      <Filter>源文件\Vision\Miscellaneous</Filter>
    </ClCompile>
    <ClCompile Include="Vision\Miscellaneous\CreditShopImageAnalyzer.cpp">
      <Filter>源文件\Vision\Miscellaneous</Filter>
    </ClCompile>
    <ClCompile Include="Vision\Miscellaneous\DepotImageAnalyzer.cpp">
      <Filter>源文件\Vision\Miscellaneous</Filter>
    </ClCompile>
    <ClCompile Include="Vision\Miscellaneous\ProcessTaskImageAnalyzer.cpp">
      <Filter>源文件\Vision\Miscellaneous</Filter>
    </ClCompile>
    <ClCompile Include="Vision\Miscellaneous\RecruitImageAnalyzer.cpp">
      <Filter>源文件\Vision\Miscellaneous</Filter>
    </ClCompile>
    <ClCompile Include="Vision\Roguelike\RoguelikeFormationImageAnalyzer.cpp">
      <Filter>源文件\Vision\Roguelike</Filter>
    </ClCompile>
    <ClCompile Include="Vision\Roguelike\RoguelikeRecruitImageAnalyzer.cpp">
      <Filter>源文件\Vision\Roguelike</Filter>
    </ClCompile>
    <ClCompile Include="Vision\Roguelike\RoguelikeSkillSelectionImageAnalyzer.cpp">
      <Filter>源文件\Vision\Roguelike</Filter>
    </ClCompile>
    <ClCompile Include="Vision\Roguelike\RoguelikeRecruitSupportAnalyzer.cpp">
      <Filter>源文件\Vision\Roguelike</Filter>
    </ClCompile>
    <ClCompile Include="Config\AbstractConfig.cpp">
      <Filter>源文件\Config</Filter>
    </ClCompile>
    <ClCompile Include="Config\ResourceLoader.cpp">
      <Filter>源文件\Config</Filter>
    </ClCompile>
    <ClCompile Include="Config\TaskData.cpp">
      <Filter>源文件\Config</Filter>
    </ClCompile>
    <ClCompile Include="Config\TemplResource.cpp">
      <Filter>源文件\Config</Filter>
    </ClCompile>
    <ClCompile Include="Config\Roguelike\RoguelikeCopilotConfig.cpp">
      <Filter>源文件\Config\Roguelike</Filter>
    </ClCompile>
    <ClCompile Include="Config\Roguelike\RoguelikeRecruitConfig.cpp">
      <Filter>源文件\Config\Roguelike</Filter>
    </ClCompile>
    <ClCompile Include="Config\Roguelike\RoguelikeShoppingConfig.cpp">
      <Filter>源文件\Config\Roguelike</Filter>
    </ClCompile>
    <ClCompile Include="Config\Miscellaneous\BattleDataConfig.cpp">
      <Filter>源文件\Config\Miscellaneous</Filter>
    </ClCompile>
    <ClCompile Include="Config\Miscellaneous\CopilotConfig.cpp">
      <Filter>源文件\Config\Miscellaneous</Filter>
    </ClCompile>
    <ClCompile Include="Config\Miscellaneous\InfrastConfig.cpp">
      <Filter>源文件\Config\Miscellaneous</Filter>
    </ClCompile>
    <ClCompile Include="Config\Miscellaneous\ItemConfig.cpp">
      <Filter>源文件\Config\Miscellaneous</Filter>
    </ClCompile>
    <ClCompile Include="Config\Miscellaneous\RecruitConfig.cpp">
      <Filter>源文件\Config\Miscellaneous</Filter>
    </ClCompile>
    <ClCompile Include="Config\Miscellaneous\StageDropsConfig.cpp">
      <Filter>源文件\Config\Miscellaneous</Filter>
    </ClCompile>
    <ClCompile Include="Config\Miscellaneous\TilePack.cpp">
      <Filter>源文件\Config\Miscellaneous</Filter>
    </ClCompile>
    <ClCompile Include="Task\AbstractTask.cpp">
      <Filter>源文件\Task</Filter>
    </ClCompile>
    <ClCompile Include="Task\AbstractTaskPlugin.cpp">
      <Filter>源文件\Task</Filter>
    </ClCompile>
    <ClCompile Include="Task\PackageTask.cpp">
      <Filter>源文件\Task</Filter>
    </ClCompile>
    <ClCompile Include="Task\ProcessTask.cpp">
      <Filter>源文件\Task</Filter>
    </ClCompile>
    <ClCompile Include="Task\ReportDataTask.cpp">
      <Filter>源文件\Task</Filter>
    </ClCompile>
    <ClCompile Include="Task\Interface\AwardTask.cpp">
      <Filter>源文件\Task\Interface</Filter>
    </ClCompile>
    <ClCompile Include="Task\Interface\CloseDownTask.cpp">
      <Filter>源文件\Task\Interface</Filter>
    </ClCompile>
    <ClCompile Include="Task\Interface\CopilotTask.cpp">
      <Filter>源文件\Task\Interface</Filter>
    </ClCompile>
    <ClCompile Include="Task\Interface\DebugTask.cpp">
      <Filter>源文件\Task\Interface</Filter>
    </ClCompile>
    <ClCompile Include="Task\Interface\DepotTask.cpp">
      <Filter>源文件\Task\Interface</Filter>
    </ClCompile>
    <ClCompile Include="Task\Interface\FightTask.cpp">
      <Filter>源文件\Task\Interface</Filter>
    </ClCompile>
    <ClCompile Include="Task\Interface\InfrastTask.cpp">
      <Filter>源文件\Task\Interface</Filter>
    </ClCompile>
    <ClCompile Include="Task\Interface\MallTask.cpp">
      <Filter>源文件\Task\Interface</Filter>
    </ClCompile>
    <ClCompile Include="Task\Interface\RecruitTask.cpp">
      <Filter>源文件\Task\Interface</Filter>
    </ClCompile>
    <ClCompile Include="Task\Interface\RoguelikeTask.cpp">
      <Filter>源文件\Task\Interface</Filter>
    </ClCompile>
    <ClCompile Include="Task\Interface\StartUpTask.cpp">
      <Filter>源文件\Task\Interface</Filter>
    </ClCompile>
    <ClCompile Include="Utils\Platform\PlatformPosix.cpp">
      <Filter>源文件\Utils\Platform</Filter>
    </ClCompile>
    <ClCompile Include="Utils\Platform\PlatformWin32.cpp">
      <Filter>源文件\Utils\Platform</Filter>
    </ClCompile>
    <ClCompile Include="Assistant.cpp">
      <Filter>源文件</Filter>
    </ClCompile>
    <ClCompile Include="AsstCaller.cpp">
      <Filter>源文件</Filter>
    </ClCompile>
    <ClCompile Include="Status.cpp">
      <Filter>源文件</Filter>
    </ClCompile>
    <ClCompile Include="Config\GeneralConfig.cpp">
      <Filter>源文件\Config</Filter>
    </ClCompile>
    <ClCompile Include="Config\Miscellaneous\OcrPack.cpp">
      <Filter>源文件\Config\Miscellaneous</Filter>
    </ClCompile>
    <ClCompile Include="Task\Fight\DrGrandetTaskPlugin.cpp">
      <Filter>源文件\Task\Fight</Filter>
    </ClCompile>
    <ClCompile Include="Task\Fight\StageDropsTaskPlugin.cpp">
      <Filter>源文件\Task\Fight</Filter>
    </ClCompile>
    <ClCompile Include="Task\Fight\StageNavigationTask.cpp">
      <Filter>源文件\Task\Fight</Filter>
    </ClCompile>
    <ClCompile Include="Task\Infrast\DronesForShamareTaskPlugin.cpp">
      <Filter>源文件\Task\Infrast</Filter>
    </ClCompile>
    <ClCompile Include="Task\Infrast\InfrastAbstractTask.cpp">
      <Filter>源文件\Task\Infrast</Filter>
    </ClCompile>
    <ClCompile Include="Task\Infrast\InfrastControlTask.cpp">
      <Filter>源文件\Task\Infrast</Filter>
    </ClCompile>
    <ClCompile Include="Task\Infrast\InfrastDormTask.cpp">
      <Filter>源文件\Task\Infrast</Filter>
    </ClCompile>
    <ClCompile Include="Task\Infrast\InfrastInfoTask.cpp">
      <Filter>源文件\Task\Infrast</Filter>
    </ClCompile>
    <ClCompile Include="Task\Infrast\InfrastMfgTask.cpp">
      <Filter>源文件\Task\Infrast</Filter>
    </ClCompile>
    <ClCompile Include="Task\Infrast\InfrastOfficeTask.cpp">
      <Filter>源文件\Task\Infrast</Filter>
    </ClCompile>
    <ClCompile Include="Task\Infrast\InfrastPowerTask.cpp">
      <Filter>源文件\Task\Infrast</Filter>
    </ClCompile>
    <ClCompile Include="Task\Infrast\InfrastProductionTask.cpp">
      <Filter>源文件\Task\Infrast</Filter>
    </ClCompile>
    <ClCompile Include="Task\Infrast\InfrastReceptionTask.cpp">
      <Filter>源文件\Task\Infrast</Filter>
    </ClCompile>
    <ClCompile Include="Task\Infrast\InfrastTradeTask.cpp">
      <Filter>源文件\Task\Infrast</Filter>
    </ClCompile>
    <ClCompile Include="Task\Infrast\ReplenishOriginiumShardTaskPlugin.cpp">
      <Filter>源文件\Task\Infrast</Filter>
    </ClCompile>
    <ClCompile Include="Task\Miscellaneous\AutoRecruitTask.cpp">
      <Filter>源文件\Task\Miscellaneous</Filter>
    </ClCompile>
    <ClCompile Include="Task\Miscellaneous\BattleFormationTask.cpp">
      <Filter>源文件\Task\Miscellaneous</Filter>
    </ClCompile>
    <ClCompile Include="Task\Miscellaneous\BattleProcessTask.cpp">
      <Filter>源文件\Task\Miscellaneous</Filter>
    </ClCompile>
    <ClCompile Include="Task\Miscellaneous\CreditFightTask.cpp">
      <Filter>源文件\Task\Miscellaneous</Filter>
    </ClCompile>
    <ClCompile Include="Task\Miscellaneous\CreditShoppingTask.cpp">
      <Filter>源文件\Task\Miscellaneous</Filter>
    </ClCompile>
    <ClCompile Include="Task\Miscellaneous\DepotRecognitionTask.cpp">
      <Filter>源文件\Task\Miscellaneous</Filter>
    </ClCompile>
    <ClCompile Include="Task\Miscellaneous\GameCrashRestartTaskPlugin.cpp">
      <Filter>源文件\Task\Miscellaneous</Filter>
    </ClCompile>
    <ClCompile Include="Task\Miscellaneous\StartGameTaskPlugin.cpp">
      <Filter>源文件\Task\Miscellaneous</Filter>
    </ClCompile>
    <ClCompile Include="Task\Miscellaneous\StopGameTaskPlugin.cpp">
      <Filter>源文件\Task\Miscellaneous</Filter>
    </ClCompile>
    <ClCompile Include="Task\Roguelike\RoguelikeBattleTaskPlugin.cpp">
      <Filter>源文件\Task\Roguelike</Filter>
    </ClCompile>
    <ClCompile Include="Task\Roguelike\RoguelikeControlTaskPlugin.cpp">
      <Filter>源文件\Task\Roguelike</Filter>
    </ClCompile>
    <ClCompile Include="Task\Roguelike\RoguelikeCustomStartTaskPlugin.cpp">
      <Filter>源文件\Task\Roguelike</Filter>
    </ClCompile>
    <ClCompile Include="Task\Roguelike\RoguelikeDebugTaskPlugin.cpp">
      <Filter>源文件\Task\Roguelike</Filter>
    </ClCompile>
    <ClCompile Include="Task\Roguelike\RoguelikeFormationTaskPlugin.cpp">
      <Filter>源文件\Task\Roguelike</Filter>
    </ClCompile>
    <ClCompile Include="Task\Roguelike\RoguelikeRecruitTaskPlugin.cpp">
      <Filter>源文件\Task\Roguelike</Filter>
    </ClCompile>
    <ClCompile Include="Task\Roguelike\RoguelikeResetTaskPlugin.cpp">
      <Filter>源文件\Task\Roguelike</Filter>
    </ClCompile>
    <ClCompile Include="Task\Roguelike\RoguelikeShoppingTaskPlugin.cpp">
      <Filter>源文件\Task\Roguelike</Filter>
    </ClCompile>
    <ClCompile Include="Task\Roguelike\RoguelikeSkillSelectionTaskPlugin.cpp">
      <Filter>源文件\Task\Roguelike</Filter>
    </ClCompile>
    <ClCompile Include="InstHelper.cpp">
      <Filter>源文件</Filter>
    </ClCompile>
    <ClCompile Include="Vision\Miscellaneous\StageDropsImageAnalyzer.cpp">
      <Filter>源文件\Vision\Miscellaneous</Filter>
    </ClCompile>
    <ClCompile Include="Vision\Miscellaneous\BattleSkillReadyImageAnalyzer.cpp">
      <Filter>源文件\Vision\Miscellaneous</Filter>
    </ClCompile>
    <ClCompile Include="Task\BattleHelper.cpp">
      <Filter>源文件\Task</Filter>
    </ClCompile>
    <ClCompile Include="Config\Miscellaneous\SSSCopilotConfig.cpp">
      <Filter>源文件\Config\Miscellaneous</Filter>
    </ClCompile>
    <ClCompile Include="Task\Interface\SSSCopilotTask.cpp">
      <Filter>源文件\Task\Interface</Filter>
    </ClCompile>
    <ClCompile Include="Config\Miscellaneous\AvatarCacheManager.cpp">
      <Filter>源文件\Config\Miscellaneous</Filter>
    </ClCompile>
    <ClCompile Include="Task\SSS\SSSBattleProcessTask.cpp">
      <Filter>源文件\Task\SSS</Filter>
    </ClCompile>
    <ClCompile Include="Task\SSS\SSSStageManagerTask.cpp">
      <Filter>源文件\Task\SSS</Filter>
    </ClCompile>
    <ClCompile Include="Task\SSS\SSSDropRewardsTaskPlugin.cpp">
      <Filter>源文件\Task\SSS</Filter>
    </ClCompile>
    <ClCompile Include="Vision\BestMatchImageAnalyzer.cpp">
      <Filter>源文件\Vision</Filter>
    </ClCompile>
    <ClCompile Include="Task\SingleStep\SingleStepBattleProcessTask.cpp">
      <Filter>源文件\Task\SingleStep</Filter>
    </ClCompile>
    <ClCompile Include="Task\Interface\SingleStepTask.cpp">
      <Filter>源文件\Task\Interface</Filter>
    </ClCompile>
    <ClCompile Include="Task\Interface\ReclamationTask.cpp">
      <Filter>源文件\Task\Interface</Filter>
    </ClCompile>
    <ClCompile Include="Task\Reclamation\ReclamationBattlePlugin.cpp">
      <Filter>源文件\Task\Reclamation</Filter>
    </ClCompile>
    <ClCompile Include="Task\Reclamation\ReclamationConclusionReportPlugin.cpp">
      <Filter>源文件\Task\Reclamation</Filter>
    </ClCompile>
    <ClCompile Include="Task\Reclamation\ReclamationControlTask.cpp">
      <Filter>源文件\Task\Reclamation</Filter>
    </ClCompile>
<<<<<<< HEAD
    <ClCompile Include="Controller\Controller.cpp">
      <Filter>源文件\Controller</Filter>
    </ClCompile>
    <ClCompile Include="Controller\adb-lite\client.cpp">
      <Filter>源文件\Controller\adb-lite</Filter>
    </ClCompile>
    <ClCompile Include="Controller\adb-lite\protocol.cpp">
      <Filter>源文件\Controller\adb-lite</Filter>
=======
    <ClCompile Include="Config\Miscellaneous\OcrConfig.cpp">
      <Filter>源文件\Config\Miscellaneous</Filter>
>>>>>>> 645f8969
    </ClCompile>
  </ItemGroup>
</Project><|MERGE_RESOLUTION|>--- conflicted
+++ resolved
@@ -510,7 +510,6 @@
     <ClInclude Include="Task\Reclamation\ReclamationControlTask.h">
       <Filter>源文件\Task\Reclamation</Filter>
     </ClInclude>
-<<<<<<< HEAD
     <ClInclude Include="Utils\File.hpp">
       <Filter>源文件\Utils</Filter>
     </ClInclude>
@@ -522,10 +521,9 @@
     </ClInclude>
     <ClInclude Include="Controller\adb-lite\protocol.hpp">
       <Filter>源文件\Controller\adb-lite</Filter>
-=======
+    </ClInclude>
     <ClInclude Include="Config\Miscellaneous\OcrConfig.h">
       <Filter>源文件\Config\Miscellaneous</Filter>
->>>>>>> 645f8969
     </ClInclude>
   </ItemGroup>
   <ItemGroup>
@@ -853,7 +851,6 @@
     <ClCompile Include="Task\Reclamation\ReclamationControlTask.cpp">
       <Filter>源文件\Task\Reclamation</Filter>
     </ClCompile>
-<<<<<<< HEAD
     <ClCompile Include="Controller\Controller.cpp">
       <Filter>源文件\Controller</Filter>
     </ClCompile>
@@ -862,10 +859,9 @@
     </ClCompile>
     <ClCompile Include="Controller\adb-lite\protocol.cpp">
       <Filter>源文件\Controller\adb-lite</Filter>
-=======
+    </ClCompile>
     <ClCompile Include="Config\Miscellaneous\OcrConfig.cpp">
       <Filter>源文件\Config\Miscellaneous</Filter>
->>>>>>> 645f8969
     </ClCompile>
   </ItemGroup>
 </Project>