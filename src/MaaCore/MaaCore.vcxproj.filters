--- conflicted
+++ resolved
@@ -627,13 +627,11 @@
     <ClInclude Include="Task\Fight\StageQueueMissionCompletedPlugin.h">
       <Filter>源文件\Task\Fight</Filter>
     </ClInclude>
-<<<<<<< HEAD
     <ClInclude Include="Task\Miscellaneous\AccountSwitchTask.h">
       <Filter>源文件\Task\Miscellaneous</Filter>
-=======
+    </ClInclude>
     <ClInclude Include="Task\Infrast\InfrastProcessingTask.h">
       <Filter>源文件\Task\Infrast</Filter>
->>>>>>> 9ab6598d
     </ClInclude>
   </ItemGroup>
   <ItemGroup>
@@ -1045,13 +1043,11 @@
     <ClCompile Include="Task\Fight\StageQueueMissionCompletedPlugin.cpp">
       <Filter>源文件\Task\Fight</Filter>
     </ClCompile>
-<<<<<<< HEAD
     <ClCompile Include="Task\Miscellaneous\AccountSwitchTask.cpp">
       <Filter>源文件\Task\Miscellaneous</Filter>
-=======
+    </ClCompile>
     <ClCompile Include="Task\Infrast\InfrastProcessingTask.cpp">
       <Filter>源文件\Task\Infrast</Filter>
->>>>>>> 9ab6598d
     </ClCompile>
   </ItemGroup>
 </Project>