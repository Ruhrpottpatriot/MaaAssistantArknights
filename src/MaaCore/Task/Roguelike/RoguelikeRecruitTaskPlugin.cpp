--- conflicted
+++ resolved
@@ -118,7 +118,7 @@
         const auto& team_complete_condition = RoguelikeRecruit.get_team_complete_info(rogue_theme);
         for (const auto& condition : team_complete_condition) {
             int count = 0;
-            for (const std::string group_name : condition.groups)
+            for (const std::string& group_name : condition.groups)
                 count += group_count[group_name];
             if (count < condition.threshold) {
                 complete = false;
@@ -257,12 +257,6 @@
                         }
                         if (priority_offset.is_less) {
                             if (count <= priority_offset.threshold) priority += priority_offset.offset;
-<<<<<<< HEAD
-=======
-                        }
-                        else {
-                            if (count >= priority_offset.threshold) priority += priority_offset.offset;
->>>>>>> 11a7423f
                         }
                         else {
                             if (count >= priority_offset.threshold) priority += priority_offset.offset;
@@ -274,12 +268,6 @@
                     else if (!team_complete) {
                         if (!recruit_info.is_key) priority -= 1000;
                     }
-                    if (!start_complete) {
-                        if (!recruit_info.is_start) priority -= 1000;
-                    }
-                    else if (!team_complete) {
-                        if (!recruit_info.is_key) priority -= 1000;
-                    }
                 }
             }
 
