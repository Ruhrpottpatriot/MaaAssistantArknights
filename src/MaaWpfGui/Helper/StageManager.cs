--- conflicted
+++ resolved
@@ -133,14 +133,9 @@
                     // 活动关卡
                     foreach (var stageObj in activity[clientType]["sideStoryStage"] ?? Enumerable.Empty<JToken>())
                     {
-<<<<<<< HEAD
                         // MinimumResourceRequired is not necessarily provided in json, in which case it is ok even if there are no cached resources
                         bool minResourceRequiredParsed = SemVersion.TryParse(stageObj?["MinimumResourceRequired"]?.ToString() ?? string.Empty, SemVersionStyles.AllowLowerV, out var minResourceRequiredObj);
                         bool minRequiredParsed = SemVersion.TryParse(stageObj?["MinimumRequired"]?.ToString() ?? string.Empty, SemVersionStyles.AllowLowerV, out var minRequiredObj);
-=======
-                        bool minimumRequiredPared = SemVersion.TryParse(stageObj?["MinimumRequired"]?.ToString() ?? string.Empty, SemVersionStyles.AllowLowerV, out var minimumRequiredObj);
-                        bool curParsed = SemVersion.TryParse(Marshal.PtrToStringAnsi(AsstGetVersion()), SemVersionStyles.AllowLowerV, out var curVersionObj);
->>>>>>> c534fe59
 
                         // DEBUG VISION
                         // curParsed = SemVersion.TryParse("4.11.7", SemVersionStyles.AllowLowerV, out curVersionObj);
