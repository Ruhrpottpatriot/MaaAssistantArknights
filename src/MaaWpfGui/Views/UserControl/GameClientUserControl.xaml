--- conflicted
+++ resolved
@@ -32,18 +32,15 @@
             ItemsSource="{Binding ClientTypeList}"
             SelectedValue="{Binding ClientType}"
             SelectedValuePath="Value" />
-<<<<<<< HEAD
         <CheckBox
             Margin="10"
             HorizontalAlignment="Center"
             VerticalAlignment="Center"
             IsChecked="{Binding AutoRestartOnDrop}"
             Content="{DynamicResource AutoRestartOption}" />
-=======
         <maa:TextBlock
             HorizontalAlignment="Center"
             Text="帮帮"
             Visibility="{c:Binding '(ClientType != &quot;Official&quot;) and (ClientType != &quot;Bilibili&quot;) and (ClientType != &quot;&quot;)'}" />
->>>>>>> d37c6a69
     </StackPanel>
 </UserControl>