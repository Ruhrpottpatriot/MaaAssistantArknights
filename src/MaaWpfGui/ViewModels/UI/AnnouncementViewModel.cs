// <copyright file="AnnouncementViewModel.cs" company="MaaAssistantArknights">
// MaaWpfGui - A part of the MaaCoreArknights project
// Copyright (C) 2021 MistEO and Contributors
//
// This program is free software: you can redistribute it and/or modify
// it under the terms of the GNU General Public License as published by
// the Free Software Foundation, either version 3 of the License, or
// any later version.
//
// This program is distributed in the hope that it will be useful,
// but WITHOUT ANY WARRANTY
// </copyright>

using System.Threading.Tasks;
<<<<<<< HEAD
using System.Windows.Documents;
using System.Windows.Input;
using MaaWpfGui.Configuration;
=======
>>>>>>> 4b0d512e
using MaaWpfGui.Constants;
using MaaWpfGui.Helper;
using Stylet;

namespace MaaWpfGui.ViewModels.UI
{
    /// <summary>
    /// The view model of version update.
    /// </summary>
    // 通过 container.Get<AnnouncementViewModel>(); 实例化或获取实例
    // ReSharper disable once ClassNeverInstantiated.Global
    public class AnnouncementViewModel : Screen
    {
       /// <summary>
        /// Gets the announcement info.
        /// </summary>
        // ReSharper disable once MemberCanBePrivate.Global
        public string AnnouncementInfo
        {
            get => ConfigFactory.Root.AnnouncementInfo.Info;
            private set
            {
                NotifyOfPropertyChange();
                ConfigFactory.Root.AnnouncementInfo.Info = value;
            }
        }

<<<<<<< HEAD
        public bool IsFirstShowAnnouncement
        {
            get => ConfigFactory.Root.AnnouncementInfo.IsFirstShow;
            set
            {
                NotifyOfPropertyChange();
                ConfigFactory.Root.AnnouncementInfo.IsFirstShow = value;
=======
        private bool _doNotRemindThisAnnouncementAgain = bool.Parse(ConfigurationHelper.GetValue(ConfigurationKeys.DoNotRemindThisAnnouncementAgain, false.ToString()));

        public bool DoNotRemindThisAnnouncementAgain
        {
            get => _doNotRemindThisAnnouncementAgain;
            set
            {
                SetAndNotify(ref _doNotRemindThisAnnouncementAgain, value);
                ConfigurationHelper.SetValue(ConfigurationKeys.DoNotRemindThisAnnouncementAgain, value.ToString());
>>>>>>> 4b0d512e
            }
        }

        /// <summary>
        /// 检查更新
        /// </summary>
        /// <returns>A <see cref="Task"/> representing the asynchronous operation.</returns>
        public async Task CheckAndDownloadAnnouncement()
        {
            const string Path = "announcements/wpf.md";
            const string Url = MaaUrls.MaaApi + Path;

            using var response = await ETagCache.FetchResponseWithEtag(Url, string.IsNullOrEmpty(AnnouncementInfo));

            if (response == null ||
                response.StatusCode == System.Net.HttpStatusCode.NotModified ||
                response.StatusCode != System.Net.HttpStatusCode.OK)
            {
                return;
            }

            var body = await HttpResponseHelper.GetStringAsync(response);
            if (!string.IsNullOrEmpty(body))
            {
                AnnouncementInfo = body;
                DoNotRemindThisAnnouncementAgain = false;
            }

            ETagCache.Set(response);
            ETagCache.Save();
        }
    }
}<|MERGE_RESOLUTION|>--- conflicted
+++ resolved
@@ -12,12 +12,6 @@
 // </copyright>
 
 using System.Threading.Tasks;
-<<<<<<< HEAD
-using System.Windows.Documents;
-using System.Windows.Input;
-using MaaWpfGui.Configuration;
-=======
->>>>>>> 4b0d512e
 using MaaWpfGui.Constants;
 using MaaWpfGui.Helper;
 using Stylet;
@@ -31,29 +25,22 @@
     // ReSharper disable once ClassNeverInstantiated.Global
     public class AnnouncementViewModel : Screen
     {
-       /// <summary>
+        private string _announcementInfo = ConfigurationHelper.GetValue(ConfigurationKeys.AnnouncementInfo, string.Empty);
+
+        /// <summary>
         /// Gets the announcement info.
         /// </summary>
         // ReSharper disable once MemberCanBePrivate.Global
         public string AnnouncementInfo
         {
-            get => ConfigFactory.Root.AnnouncementInfo.Info;
+            get => _announcementInfo;
             private set
             {
-                NotifyOfPropertyChange();
-                ConfigFactory.Root.AnnouncementInfo.Info = value;
+                SetAndNotify(ref _announcementInfo, value);
+                ConfigurationHelper.SetValue(ConfigurationKeys.AnnouncementInfo, value);
             }
         }
 
-<<<<<<< HEAD
-        public bool IsFirstShowAnnouncement
-        {
-            get => ConfigFactory.Root.AnnouncementInfo.IsFirstShow;
-            set
-            {
-                NotifyOfPropertyChange();
-                ConfigFactory.Root.AnnouncementInfo.IsFirstShow = value;
-=======
         private bool _doNotRemindThisAnnouncementAgain = bool.Parse(ConfigurationHelper.GetValue(ConfigurationKeys.DoNotRemindThisAnnouncementAgain, false.ToString()));
 
         public bool DoNotRemindThisAnnouncementAgain
@@ -63,7 +50,6 @@
             {
                 SetAndNotify(ref _doNotRemindThisAnnouncementAgain, value);
                 ConfigurationHelper.SetValue(ConfigurationKeys.DoNotRemindThisAnnouncementAgain, value.ToString());
->>>>>>> 4b0d512e
             }
         }
 
