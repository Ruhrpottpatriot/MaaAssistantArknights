// <copyright file="VersionUpdateViewModel.cs" company="MaaAssistantArknights">
// MaaWpfGui - A part of the MaaCoreArknights project
// Copyright (C) 2021 MistEO and Contributors
//
// This program is free software: you can redistribute it and/or modify
// it under the terms of the GNU General Public License as published by
// the Free Software Foundation, either version 3 of the License, or
// any later version.
//
// This program is distributed in the hope that it will be useful,
// but WITHOUT ANY WARRANTY
// </copyright>

using System;
using System.Collections.Generic;
using System.Collections.ObjectModel;
using System.Diagnostics;
using System.IO;
using System.IO.Compression;
using System.Linq;
using System.Runtime.InteropServices;
using System.Text.RegularExpressions;
using System.Threading.Tasks;
using System.Windows;
using System.Windows.Documents;
using System.Windows.Input;
using MaaWpfGui.Constants;
using MaaWpfGui.Helper;
using MaaWpfGui.Main;
using MaaWpfGui.Models;
using MaaWpfGui.States;
using Markdig;
using Markdig.Wpf;
using Newtonsoft.Json;
using Newtonsoft.Json.Linq;
using Semver;
using Serilog;
using Stylet;

namespace MaaWpfGui.ViewModels.UI
{
    /// <summary>
    /// The view model of version update.
    /// </summary>
    public class VersionUpdateViewModel : Screen
    {
        private readonly RunningState _runningState;

        /// <summary>
        /// Initializes a new instance of the <see cref="VersionUpdateViewModel"/> class.
        /// </summary>
        public VersionUpdateViewModel()
        {
            _runningState = RunningState.Instance;
        }

        [DllImport("MaaCore.dll")]
        private static extern IntPtr AsstGetVersion();

        private static readonly ILogger _logger = Log.ForContext<VersionUpdateViewModel>();

        private static string AddContributorLink(string text)
        {
            /*
            //        "@ " -> "@ "
            //       "`@`" -> "`@`"
            //   "@MistEO" -> "[@MistEO](https://github.com/MistEO)"
            // "[@MistEO]" -> "[@MistEO]"
            */
            return Regex.Replace(text, @"([^\[`]|^)@([^\s]+)", "$1[@$2](https://github.com/$2)");
        }

        private readonly string _curVersion = Marshal.PtrToStringAnsi(AsstGetVersion());
        private string _latestVersion;

        private string _updateTag = ConfigurationHelper.GetValue(ConfigurationKeys.VersionName, string.Empty);

        /// <summary>
        /// Gets or sets the update tag.
        /// </summary>
        public string UpdateTag
        {
            get => _updateTag;
            set
            {
                SetAndNotify(ref _updateTag, value);
                ConfigurationHelper.SetValue(ConfigurationKeys.VersionName, value);
            }
        }

        private string _updateInfo = ConfigurationHelper.GetValue(ConfigurationKeys.VersionUpdateBody, string.Empty);

        // private static readonly MarkdownPipeline s_markdownPipeline = new MarkdownPipelineBuilder().UseXamlSupportedExtensions().Build();

        /// <summary>
        /// Gets or sets the update info.
        /// </summary>
        public string UpdateInfo
        {
            get
            {
                try
                {
                    return AddContributorLink(_updateInfo);
                }
                catch
                {
                    return _updateInfo;
                }
            }

            set
            {
                SetAndNotify(ref _updateInfo, value);
                ConfigurationHelper.SetValue(ConfigurationKeys.VersionUpdateBody, value);
            }
        }

        public FlowDocument UpdateInfoDoc => Markdig.Wpf.Markdown.ToFlowDocument(UpdateInfo,
            new MarkdownPipelineBuilder().UseSupportedExtensions().Build());

        private string _updateUrl;

        /// <summary>
        /// Gets or sets the update URL.
        /// </summary>
        public string UpdateUrl
        {
            get => _updateUrl;
            set => SetAndNotify(ref _updateUrl, value);
        }

        private bool _isFirstBootAfterUpdate = Convert.ToBoolean(ConfigurationHelper.GetValue(ConfigurationKeys.VersionUpdateIsFirstBoot, bool.FalseString));

        /// <summary>
        /// Gets or sets a value indicating whether it is the first boot after updating.
        /// </summary>
        public bool IsFirstBootAfterUpdate
        {
            get => _isFirstBootAfterUpdate;
            set
            {
                SetAndNotify(ref _isFirstBootAfterUpdate, value);
                ConfigurationHelper.SetValue(ConfigurationKeys.VersionUpdateIsFirstBoot, value.ToString());
            }
        }

        private string _updatePackageName = ConfigurationHelper.GetValue(ConfigurationKeys.VersionUpdatePackage, string.Empty);

        /// <summary>
        /// Gets or sets the name of the update package.
        /// </summary>
        public string UpdatePackageName
        {
            get => _updatePackageName;
            set
            {
                SetAndNotify(ref _updatePackageName, value);
                ConfigurationHelper.SetValue(ConfigurationKeys.VersionUpdatePackage, value);
            }
        }

        /// <summary>
        /// Gets the OS architecture.
        /// </summary>
        private static string OsArchitecture => RuntimeInformation.OSArchitecture.ToString().ToLower();

        /// <summary>
        /// Gets a value indicating whether the OS is arm.
        /// </summary>
        public static bool IsArm => OsArchitecture.StartsWith("arm");

        /*
        private const string RequestUrl = "repos/MaaAssistantArknights/MaaRelease/releases";
        private const string StableRequestUrl = "repos/MaaAssistantArknights/MaaAssistantArknights/releases/latest";
        private const string MaaReleaseRequestUrlByTag = "repos/MaaAssistantArknights/MaaRelease/releases/tags/";
        private const string InfoRequestUrl = "repos/MaaAssistantArknights/MaaAssistantArknights/releases/tags/";
        */

        private const string MaaUpdateApi = "https://ota.maa.plus/MaaAssistantArknights/api/version/summary.json";

        private JObject _latestJson;
        private JObject _assetsObject;

        /// <summary>
        /// 检查是否有已下载的更新包，如果有立即更新并重启进程。
        /// </summary>
        /// <returns>操作成功返回 <see langword="true"/>，反之则返回 <see langword="false"/>。</returns>
        public bool CheckAndUpdateNow()
        {
            if (UpdateTag == string.Empty
                || UpdatePackageName == string.Empty
                || !File.Exists(UpdatePackageName))
            {
                return false;
            }

            Execute.OnUIThreadAsync(() =>
            {
                using var toast = new ToastNotification(LocalizationHelper.GetString("NewVersionZipFileFoundTitle"));
                toast.AppendContentText(LocalizationHelper.GetString("NewVersionZipFileFoundDescDecompressing"))
                    .AppendContentText(UpdateTag)
                    .ShowUpdateVersion(row: 2);
            });

            string curDir = Directory.GetCurrentDirectory();
            string extractDir = Path.Combine(curDir, "NewVersionExtract");
            string oldFileDir = Path.Combine(curDir, ".old");

            // 解压
            try
            {
                if (Directory.Exists(extractDir))
                {
                    Directory.Delete(extractDir, true);
                }

                ZipFile.ExtractToDirectory(UpdatePackageName, extractDir);
            }
            catch (InvalidDataException)
            {
                File.Delete(UpdatePackageName);
                Execute.OnUIThreadAsync(() =>
                {
                    using var toast = new ToastNotification(LocalizationHelper.GetString("NewVersionZipFileBrokenTitle"));
                    toast.AppendContentText(LocalizationHelper.GetString("NewVersionZipFileBrokenDescFilename") + UpdatePackageName)
                        .AppendContentText(LocalizationHelper.GetString("NewVersionZipFileBrokenDescDeleted"))
                        .ShowUpdateVersion();
                });
                return false;
            }

            static void DeleteFileWithBackup(string filePath)
            {
                try
                {
                    File.Delete(filePath);
                }
                catch (Exception)
                {
                    int index = 0;
                    string currentDate = DateTime.Now.ToString("yyyyMMddHHmm");
                    string backupFilePath = $"{filePath}.{currentDate}.{index}";

                    while (File.Exists(backupFilePath))
                    {
                        index++;
                        backupFilePath = $"{filePath}.{currentDate}.{index}";
                    }

                    File.Move(filePath, backupFilePath);
                }
            }

            string removeListFile = Path.Combine(extractDir, "removelist.txt");
            if (File.Exists(removeListFile))
            {
                string[] removeList = File.ReadAllLines(removeListFile);
                foreach (string file in removeList)
                {
                    string path = Path.Combine(curDir, file);
                    if (!File.Exists(path))
                    {
                        continue;
                    }

                    string moveTo = Path.Combine(oldFileDir, file);
                    if (File.Exists(moveTo))
                    {
                        DeleteFileWithBackup(moveTo);
                    }
                    else
                    {
                        var dir = Path.GetDirectoryName(moveTo);
                        if (dir != null)
                        {
                            Directory.CreateDirectory(dir);
                        }
                    }

                    File.Move(path, moveTo);
                }
            }

            Directory.CreateDirectory(oldFileDir);
            foreach (var dir in Directory.GetDirectories(extractDir, "*", SearchOption.AllDirectories))
            {
                Directory.CreateDirectory(dir.Replace(extractDir, curDir));
                Directory.CreateDirectory(dir.Replace(extractDir, oldFileDir));
            }

            // 复制新版本的所有文件到当前路径下
            foreach (var file in Directory.GetFiles(extractDir, "*", SearchOption.AllDirectories))
            {
                var fileName = Path.GetFileName(file);

                // ReSharper disable once StringLiteralTypo
                if (fileName == "removelist.txt")
                {
                    continue;
                }

                string curFileName = file.Replace(extractDir, curDir);
                if (File.Exists(curFileName))
                {
                    string moveTo = file.Replace(extractDir, oldFileDir);
                    if (File.Exists(moveTo))
                    {
                        DeleteFileWithBackup(moveTo);
                    }

                    File.Move(curFileName, moveTo);
                }

                File.Move(file, curFileName);
            }

            // 操作完了，把解压的文件删了
            Directory.Delete(extractDir, true);
            File.Delete(UpdatePackageName);

            // 保存更新信息，下次启动后会弹出已更新完成的提示
            UpdatePackageName = string.Empty;
            IsFirstBootAfterUpdate = true;
            ConfigurationHelper.Release();

            // 重启进程（启动的是更新后的程序了）
            var newProcess = new Process();
            newProcess.StartInfo.FileName = AppDomain.CurrentDomain.FriendlyName;
            newProcess.StartInfo.WorkingDirectory = Directory.GetCurrentDirectory();
            newProcess.Start();
            Application.Current.Shutdown();

            return true;
        }

        public enum CheckUpdateRetT
        {
            /// <summary>
            /// 操作成功
            /// </summary>
            // ReSharper disable once InconsistentNaming
            OK,

            /// <summary>
            /// 未知错误
            /// </summary>
            UnknownError,

            /// <summary>
            /// 无需更新
            /// </summary>
            NoNeedToUpdate,

            /// <summary>
            /// 已经是最新版
            /// </summary>
            AlreadyLatest,

            /// <summary>
            /// 网络错误
            /// </summary>
            NetworkError,

            /// <summary>
            /// 获取信息失败
            /// </summary>
            FailedToGetInfo,

            /// <summary>
            /// 新版正在构建中
            /// </summary>
            NewVersionIsBeingBuilt,

            /// <summary>
            /// 只更新了游戏资源
            /// </summary>
            OnlyGameResourceUpdated,
        }

        // ReSharper disable once IdentifierTypo
        // ReSharper disable once UnusedMember.Global
        public enum Downloader
        {
            /// <summary>
            /// 原生下载器
            /// </summary>
            Native,
        }

        /// <summary>
        /// 如果是在更新后第一次启动，显示ReleaseNote弹窗，否则检查更新并下载更新包。
        /// </summary>
        public async void ShowUpdateOrDownload()
        {
            if (IsFirstBootAfterUpdate)
            {
                IsFirstBootAfterUpdate = false;
                Instances.WindowManager.ShowWindow(this);
            }
            else
            {
#if DEBUG
                // 跑个空任务避免 async warning
                await Task.Run(() => {});
#else
                var ret = await CheckAndDownloadUpdate();
                if (ret == CheckUpdateRetT.OK)
                {
                    AskToRestart();
                }
<<<<<<< HEAD
=======
#else
                // 跑个空任务避免 async warning
                await Task.Run(() => { });
>>>>>>> 709534a7
#endif
            }
        }

        public async Task<CheckUpdateRetT> CheckAndDownloadUpdate()
        {
            Instances.SettingsViewModel.IsCheckingForUpdates = true;
            var ret = await CheckAndDownloadVersionUpdate();
            if (ret == CheckUpdateRetT.OK)
            {
                Instances.SettingsViewModel.IsCheckingForUpdates = false;
                return ret;
            }

            var resRet = await ResourceUpdater.Update();
            if (resRet == ResourceUpdater.UpdateResult.Success)
            {
                Instances.SettingsViewModel.IsCheckingForUpdates = false;
                return CheckUpdateRetT.OnlyGameResourceUpdated;
            }

            Instances.SettingsViewModel.IsCheckingForUpdates = false;
            return ret;
        }

        /// <summary>
        /// 检查更新，并下载更新包。
        /// </summary>
        /// <returns>操作成功返回 <see langword="true"/>，反之则返回 <see langword="false"/>。</returns>
        private async Task<CheckUpdateRetT> CheckAndDownloadVersionUpdate()
        {
            var checkResult = await CheckUpdateInner();

            return checkResult;

            async Task<CheckUpdateRetT> CheckUpdateInner()
            {
                // 检查更新
                var checkRet = await CheckUpdate();
                if (checkRet != CheckUpdateRetT.OK)
                {
                    return checkRet;
                }

                // 保存新版本的信息
                var name = _latestJson["name"]?.ToString();
                UpdateTag = name == string.Empty ? _latestJson["tag_name"]?.ToString() : name;
                var body = _latestJson["body"]?.ToString();
                if (body == string.Empty)
                {
                    var curHash = ComparableHash(_curVersion);
                    var latestHash = ComparableHash(_latestVersion);

                    if (curHash != null && latestHash != null)
                    {
                        body = $"**Full Changelog**: [{curHash} -> {latestHash}](https://github.com/MaaAssistantArknights/MaaAssistantArknights/compare/{curHash}...{latestHash})";
                    }
                }

                UpdateInfo = body;
                UpdateUrl = _latestJson["html_url"]?.ToString();

                bool otaFound = _assetsObject != null;
                bool goDownload = otaFound && Instances.SettingsViewModel.AutoDownloadUpdatePackage;
                (string text, Action action) = (
                    LocalizationHelper.GetString("NewVersionFoundButtonGoWebpage"),
                    () =>
                    {
                        if (!string.IsNullOrWhiteSpace(UpdateUrl))
                        {
                            Process.Start(UpdateUrl);
                        }
                    }
                );
                _ = Execute.OnUIThreadAsync(() =>
                {
                    using var toast = new ToastNotification((otaFound ? LocalizationHelper.GetString("NewVersionFoundTitle") : LocalizationHelper.GetString("NewVersionFoundButNoPackageTitle")) + " : " + UpdateTag);
                    if (goDownload)
                    {
                        OutputDownloadProgress(downloading: false, output: LocalizationHelper.GetString("NewVersionDownloadPreparing"));
                        toast.AppendContentText(LocalizationHelper.GetString("NewVersionFoundDescDownloading"));
                    }

                    if (!otaFound)
                    {
                        toast.AppendContentText(LocalizationHelper.GetString("NewVersionFoundButNoPackageDesc"));
                    }

                    int count = 0;
                    foreach (var line in UpdateInfo.Split('\n'))
                    {
                        if (line.StartsWith("#") || string.IsNullOrWhiteSpace(line))
                        {
                            continue;
                        }

                        toast.AppendContentText(line);
                        if (++count >= 10)
                        {
                            break;
                        }
                    }

                    toast.AddButtonLeft(text, action);
                    toast.ButtonSystemUrl = UpdateUrl;
                    toast.ShowUpdateVersion();
                });

                UpdatePackageName = _assetsObject?["name"]?.ToString() ?? string.Empty;

                if (!goDownload || string.IsNullOrWhiteSpace(UpdatePackageName))
                {
                    OutputDownloadProgress(string.Empty);
                    return CheckUpdateRetT.NoNeedToUpdate;
                }

                if (_assetsObject == null)
                {
                    return CheckUpdateRetT.FailedToGetInfo;
                }

                string rawUrl = _assetsObject["browser_download_url"]?.ToString();
                var mirrors = _assetsObject["mirrors"]?.ToObject<List<string>>();

                var urls = new List<string>();
                if (mirrors != null)
                {
                    urls.AddRange(mirrors);
                }

                // 负载均衡
                // var rand = new Random();
                // urls = urls.OrderBy(_ => rand.Next()).ToList();
                if (rawUrl != null)
                {
                    urls.Add(rawUrl);
                }

                _logger.Information("Start test legacy download urls");

                // run latency test parallel
                var tasks = urls.ConvertAll(url => Instances.HttpService.HeadAsync(new Uri(url)));
                var latencies = await Task.WhenAll(tasks);

                var proxy = ConfigurationHelper.GetValue(ConfigurationKeys.UpdateProxy, string.Empty);
                var hasProxy = string.IsNullOrEmpty(proxy);

                // select the fastest mirror
                _logger.Information("Selecting the fastest mirror:");
                var selected = 0;
                for (int i = 0; i < latencies.Length; i++)
                {
                    // ReSharper disable once StringLiteralTypo
                    var isInChina = urls[i].Contains("s3.maa-org.net") || urls[i].Contains("maa-ota.annangela.cn");

                    if (latencies[i] < 0)
                    {
                        _logger.Warning("\turl: {CDNUrl} not available", urls[i]);
                        continue;
                    }

                    _logger.Information("\turl: {CDNUrl}, legacy: {1:0.00}ms", urls[i], latencies[i]);

                    if (hasProxy && isInChina)
                    {
                        // 如果设置了代理，国内镜像的延迟加上一个固定值
                        latencies[i] += 648;
                    }

                    if (latencies[selected] < 0 || (latencies[i] >= 0 && latencies[i] < latencies[selected]))
                    {
                        selected = i;
                    }
                }

                if (latencies[selected] < 0)
                {
                    _logger.Error("All mirrors are not available");
                    return CheckUpdateRetT.NetworkError;
                }

                _logger.Information("Selected mirror: {CDNUrl}", urls[selected]);

                var downloaded = await DownloadGithubAssets(urls[selected], _assetsObject);
                if (downloaded)
                {
                    OutputDownloadProgress(downloading: false, output: LocalizationHelper.GetString("NewVersionDownloadCompletedTitle"));
                }
                else
                {
                    OutputDownloadProgress(downloading: false, output: LocalizationHelper.GetString("NewVersionDownloadFailedTitle"));
                    _ = Execute.OnUIThreadAsync(() =>
                    {
                        using var toast = new ToastNotification(LocalizationHelper.GetString("NewVersionDownloadFailedTitle"));
                        toast.ButtonSystemUrl = UpdateUrl;
                        toast.AppendContentText(LocalizationHelper.GetString("NewVersionDownloadFailedDesc"))
                             .AddButtonLeft(text, action)
                             .Show();
                    });
                    return CheckUpdateRetT.NoNeedToUpdate;
                }

                return CheckUpdateRetT.OK;

                string ComparableHash(string version)
                {
                    if (IsStdVersion(version))
                    {
                        return version;
                    }
                    else if (SemVersion.TryParse(version, SemVersionStyles.AllowLowerV, out var semVersion) &&
                             IsNightlyVersion(semVersion))
                    {
                        // v4.6.6-1.g{Hash}
                        // v4.6.7-beta.2.8.g{Hash}
                        var commitHash = semVersion.PrereleaseIdentifiers.Last().ToString();
                        if (commitHash.StartsWith("g"))
                        {
                            commitHash = commitHash.Remove(0, 1);
                        }

                        return commitHash;
                    }

                    return null;
                }
            }
        }

        public async void AskToRestart()
        {
            if (Instances.SettingsViewModel.AutoInstallUpdatePackage)
            {
                await _runningState.UntilIdleAsync(60000);

                Application.Current.Dispatcher.Invoke(Bootstrapper.ShutdownAndRestartWithOutArgs);
                return;
            }

            var result = MessageBoxHelper.Show(
                LocalizationHelper.GetString("NewVersionDownloadCompletedDesc"),
                LocalizationHelper.GetString("NewVersionDownloadCompletedTitle"),
                MessageBoxButton.OKCancel,
                MessageBoxImage.Question);
            if (result == MessageBoxResult.OK)
            {
                Bootstrapper.ShutdownAndRestartWithOutArgs();
            }
        }

        /// <summary>
        /// 检查更新。
        /// </summary>
        /// <returns>检查到更新返回 <see langword="true"/>，反之则返回 <see langword="false"/>。</returns>
        private async Task<CheckUpdateRetT> CheckUpdate()
        {
            // 调试版不检查更新
            if (IsDebugVersion())
            {
                return CheckUpdateRetT.FailedToGetInfo;
            }

            try
            {
                return await CheckUpdateByMaaApi();
            }
            catch (Exception ex)
            {
                _logger.Error(ex, "Failed to check update by Maa API.");
                return CheckUpdateRetT.FailedToGetInfo;
            }
        }

        private async Task<CheckUpdateRetT> CheckUpdateByMaaApi()
        {
            string response;
            try
            {
                response = await Instances.HttpService.GetStringAsync(new Uri(MaaUpdateApi)).ConfigureAwait(false);
            }
            catch (Exception ex)
            {
                _logger.Error(ex, "Failed to get update info from Maa API.");
                return CheckUpdateRetT.FailedToGetInfo;
            }

            if (string.IsNullOrEmpty(response))
            {
                return CheckUpdateRetT.FailedToGetInfo;
            }

            if (!(JsonConvert.DeserializeObject(response) is JObject json))
            {
                return CheckUpdateRetT.FailedToGetInfo;
            }

            string latestVersion;
            string detailUrl;
            if (Instances.SettingsViewModel.UpdateNightly)
            {
                latestVersion = json["alpha"]?["version"]?.ToString();
                detailUrl = json["alpha"]?["detail"]?.ToString();
            }
            else if (Instances.SettingsViewModel.UpdateBeta)
            {
                latestVersion = json["beta"]?["version"]?.ToString();
                detailUrl = json["beta"]?["detail"]?.ToString();
            }
            else
            {
                latestVersion = json["stable"]?["version"]?.ToString();
                detailUrl = json["stable"]?["detail"]?.ToString();
            }

            if (!NeedToUpdate(latestVersion))
            {
                return CheckUpdateRetT.AlreadyLatest;
            }

            return await GetVersionDetailsByMaaApi(detailUrl);
        }

        private async Task<CheckUpdateRetT> GetVersionDetailsByMaaApi(string url)
        {
            string response;
            try
            {
                response = await Instances.HttpService.GetStringAsync(new Uri(url)).ConfigureAwait(false);
            }
            catch (Exception ex)
            {
                _logger.Error(ex, "Failed to get update info from Maa API.");
                return CheckUpdateRetT.FailedToGetInfo;
            }

            if (string.IsNullOrEmpty(response))
            {
                return CheckUpdateRetT.FailedToGetInfo;
            }

            if (!(JsonConvert.DeserializeObject(response) is JObject json))
            {
                return CheckUpdateRetT.FailedToGetInfo;
            }

            string latestVersion = json["version"]?.ToString();
            if (string.IsNullOrEmpty(latestVersion))
            {
                return CheckUpdateRetT.FailedToGetInfo;
            }

            if (!NeedToUpdate(latestVersion))
            {
                return CheckUpdateRetT.AlreadyLatest;
            }

            _latestVersion = latestVersion;
            _latestJson = json["details"] as JObject;
            if (_latestJson == null)
            {
                return CheckUpdateRetT.FailedToGetInfo;
            }

            _assetsObject = null;

            JObject fullPackage = null;

            var curVersionLower = _curVersion.ToLower();
            var latestVersionLower = _latestVersion.ToLower();
            foreach (var curAssets in ((JArray)_latestJson["assets"])!)
            {
                string name = curAssets["name"]?.ToString().ToLower();

                if (name == null)
                {
                    continue;
                }

                if (IsArm ^ name.Contains("arm"))
                {
                    continue;
                }

                if (!name.Contains("win"))
                {
                    continue;
                }

                if (name.Contains($"maa-{latestVersionLower}-"))
                {
                    fullPackage = curAssets as JObject;
                }

                // ReSharper disable once InvertIf
                if (name.Contains("ota") && name.Contains($"{curVersionLower}_{latestVersionLower}"))
                {
                    _assetsObject = curAssets as JObject;
                    break;
                }
            }

            if (_assetsObject == null && fullPackage != null)
            {
                _assetsObject = fullPackage;
            }

            return CheckUpdateRetT.OK;
        }

        private bool NeedToUpdate(string latestVersion)
        {
            if (IsDebugVersion())
            {
                return false;
            }

            bool curParsed = SemVersion.TryParse(_curVersion, SemVersionStyles.AllowLowerV, out var curVersionObj);
            bool latestPared = SemVersion.TryParse(latestVersion, SemVersionStyles.AllowLowerV, out var latestVersionObj);
            if (curParsed && latestPared)
            {
                return curVersionObj.CompareSortOrderTo(latestVersionObj) < 0;
            }
            else
            {
                return string.CompareOrdinal(_curVersion, latestVersion) < 0;
            }
        }

        /// <summary>
        /// 获取 GitHub Assets 对象对应的文件
        /// </summary>
        /// <param name="url">下载链接</param>
        /// <param name="assetsObject">Github Assets 对象</param>
        /// <returns>操作成功返回 true，反之则返回 false</returns>
        private async Task<bool> DownloadGithubAssets(string url, JObject assetsObject)
        {
            _logItemViewModels = Instances.TaskQueueViewModel.LogItemViewModels;
            try
            {
                return await Instances.HttpService.DownloadFileAsync(
                        new Uri(url),
                        assetsObject["name"].ToString(),
                        assetsObject["content_type"]?.ToString())
                    .ConfigureAwait(false);
            }
            catch (Exception)
            {
                return false;
            }
        }

        private static ObservableCollection<LogItemViewModel> _logItemViewModels;

        public static void OutputDownloadProgress(long value = 0, long maximum = 1, int len = 0, double ts = 1)
        {
            OutputDownloadProgress(
                $"[{value / 1048576.0:F}MiB/{maximum / 1048576.0:F}MiB({100 * value / maximum}%) {len / ts / 1024.0:F} KiB/s]");
        }

        private static void OutputDownloadProgress(string output, bool downloading = true)
        {
            if (_logItemViewModels == null)
            {
                return;
            }

            var log = new LogItemViewModel(downloading ? LocalizationHelper.GetString("NewVersionFoundDescDownloading") + "\n" + output : output, UiLogColor.Download);

            Application.Current.Dispatcher.Invoke(() =>
            {
                if (_logItemViewModels.Count > 0 && _logItemViewModels[0].Color == UiLogColor.Download)
                {
                    if (!string.IsNullOrEmpty(output))
                    {
                        _logItemViewModels[0] = log;
                    }
                    else
                    {
                        _logItemViewModels.RemoveAt(0);
                    }
                }
                else if (!string.IsNullOrEmpty(output))
                {
                    _logItemViewModels.Clear();
                    _logItemViewModels.Add(log);
                }
            });
        }

        private bool IsDebugVersion(string version = null)
        {
            version ??= _curVersion;
            return version.Contains("DEBUG");
        }

        private bool IsStdVersion(string version = null)
        {
            // 正式版：vX.X.X
            // DevBuild (CI)：yyyy-MM-dd-HH-mm-ss-{CommitHash[..7]}
            // DevBuild (Local)：yyyy-MM-dd-HH-mm-ss-{CommitHash[..7]}-Local
            // Release (Local Commit)：v.{CommitHash[..7]}-Local
            // Release (Local Tag)：{Tag}-Local
            // Debug (Local)：DEBUG VERSION
            // Script Compiled：c{CommitHash[..7]}
            version ??= _curVersion;

            if (IsDebugVersion(version))
            {
                return false;
            }
            else if (version.StartsWith("c") || version.StartsWith("20") || version.Contains("Local"))
            {
                return false;
            }
            else if (!SemVersion.TryParse(version, SemVersionStyles.AllowLowerV, out var semVersion))
            {
                return false;
            }
            else if (IsNightlyVersion(semVersion))
            {
                return false;
            }

            return true;
        }

        private static bool IsNightlyVersion(SemVersion version)
        {
            if (!version.IsPrerelease)
            {
                return false;
            }

            // ReSharper disable once CommentTypo
            // v{Major}.{Minor}.{Patch}-{Prerelease}.{CommitDistance}.g{CommitHash}
            // v4.6.7-beta.2.1.g1234567
            // v4.6.8-5.g1234567
            var lastId = version.PrereleaseIdentifiers.LastOrDefault().ToString();
            return lastId.StartsWith("g") && lastId.Length >= 7;
        }

        /*
        /// <summary>
        /// 复制文件夹内容并覆盖已存在的相同名字的文件
        /// </summary>
        /// <param name="sourcePath">源文件夹</param>
        /// <param name="targetPath">目标文件夹</param>
        public static void CopyFilesRecursively(string sourcePath, string targetPath)
        {
            Directory.CreateDirectory(targetPath);

            // Now Create all of the directories
            foreach (string dirPath in Directory.GetDirectories(sourcePath, "*", SearchOption.AllDirectories))
            {
                Directory.CreateDirectory(dirPath.Replace(sourcePath, targetPath));
            }

            // Copy all the files & Replaces any files with the same name
            foreach (string newPath in Directory.GetFiles(sourcePath, "*.*", SearchOption.AllDirectories))
            {
                File.Copy(newPath, newPath.Replace(sourcePath, targetPath), true);
            }
        }
        */

        /// <summary>
        /// The event handler of opening hyperlink.
        /// </summary>
        /// <param name="sender">The sender.</param>
        /// <param name="e">The event arguments.</param>
        // xaml 里用到了
        // ReSharper disable once UnusedMember.Global
        // ReSharper disable once UnusedParameter.Global
        public void OpenHyperlink(object sender, ExecutedRoutedEventArgs e)
        {
            Process.Start(e.Parameter.ToString());
        }
    }
}<|MERGE_RESOLUTION|>--- conflicted
+++ resolved
@@ -400,21 +400,15 @@
             }
             else
             {
-#if DEBUG
-                // 跑个空任务避免 async warning
-                await Task.Run(() => {});
-#else
+#if RELEASE
                 var ret = await CheckAndDownloadUpdate();
                 if (ret == CheckUpdateRetT.OK)
                 {
                     AskToRestart();
                 }
-<<<<<<< HEAD
-=======
 #else
                 // 跑个空任务避免 async warning
                 await Task.Run(() => { });
->>>>>>> 709534a7
 #endif
             }
         }
