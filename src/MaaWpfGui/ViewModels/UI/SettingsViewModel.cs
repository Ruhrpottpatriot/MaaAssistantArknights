--- conflicted
+++ resolved
@@ -108,12 +108,8 @@
             _listTitle.Add(LocalizationHelper.GetString("GameSettings"));
             _listTitle.Add(LocalizationHelper.GetString("ConnectionSettings"));
             _listTitle.Add(LocalizationHelper.GetString("StartupSettings"));
-<<<<<<< HEAD
-            _listTitle.Add(LocalizationHelper.GetString("UISettings"));
             _listTitle.Add(LocalizationHelper.GetString("RemoteControlSettings"));
-=======
             _listTitle.Add(LocalizationHelper.GetString("UiSettings"));
->>>>>>> 0f444ac9
             _listTitle.Add(LocalizationHelper.GetString("ExternalNotificationSettings"));
             _listTitle.Add(LocalizationHelper.GetString("HotKeySettings"));
             _listTitle.Add(LocalizationHelper.GetString("UpdateSettings"));
