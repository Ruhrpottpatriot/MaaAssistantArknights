// <copyright file="SettingsViewModel.cs" company="MaaAssistantArknights">
// MaaWpfGui - A part of the MaaCoreArknights project
// Copyright (C) 2021 MistEO and Contributors
//
// This program is free software: you can redistribute it and/or modify
// it under the terms of the GNU General Public License as published by
// the Free Software Foundation, either version 3 of the License, or
// any later version.
//
// This program is distributed in the hope that it will be useful,
// but WITHOUT ANY WARRANTY
// </copyright>

using System;
using System.Collections.Generic;
using System.Collections.ObjectModel;
using System.ComponentModel;
using System.Diagnostics;
using System.Globalization;
using System.IO;
using System.IO.Compression;
using System.Linq;
using System.Management;
using System.Reflection;
using System.Runtime.CompilerServices;
using System.Runtime.InteropServices;
using System.Runtime.InteropServices.ComTypes;
using System.Threading;
using System.Threading.Tasks;
using System.Windows;
using HandyControl.Controls;
using HandyControl.Data;
using MaaWpfGui.Configuration;
using MaaWpfGui.Constants;
using MaaWpfGui.Extensions;
using MaaWpfGui.Helper;
using MaaWpfGui.Main;
using MaaWpfGui.Models;
using MaaWpfGui.Services;
using MaaWpfGui.Services.HotKeys;
using MaaWpfGui.Services.Notification;
using MaaWpfGui.Services.RemoteControl;
using MaaWpfGui.States;
using MaaWpfGui.Utilities;
using MaaWpfGui.Utilities.ValueType;
using Microsoft.Win32;
using Newtonsoft.Json;
using Newtonsoft.Json.Linq;
using Serilog;
using Stylet;
using ComboBox = System.Windows.Controls.ComboBox;
using DarkModeType = MaaWpfGui.Configuration.GUI.DarkModeType;
<<<<<<< HEAD
using InverseClearType = MaaWpfGui.Configuration.GUI.InverseClearType;
=======
>>>>>>> 4b0d512e
using Timer = System.Timers.Timer;
using UpdateVersionType = MaaWpfGui.Configuration.VersionUpdate.UpdateVersionType;

namespace MaaWpfGui.ViewModels.UI
{
    /// <summary>
    /// The view model of settings.
    /// </summary>
    public class SettingsViewModel : Screen
    {
        private readonly RunningState _runningState;

        private static readonly ILogger _logger = Log.ForContext<SettingsViewModel>();

        [DllImport("user32.dll")]
        private static extern bool ShowWindow(IntPtr hWnd, int nCmdShow);

        private const int SWMINIMIZE = 6;

        [DllImport("user32.dll")]
        private static extern bool IsIconic(IntPtr hWnd);

        /// <summary>
        /// Gets the core version.
        /// </summary>
        public static string CoreVersion { get; } = Marshal.PtrToStringAnsi(MaaService.AsstGetVersion());

        private static readonly string _uiVersion = Assembly.GetExecutingAssembly().GetName().Version?.ToString(3) ?? "0.0.1";

        /// <summary>
        /// Gets the UI version.
        /// </summary>
        public static string UiVersion { get; } = _uiVersion == "0.0.1" ? "DEBUG VERSION" : _uiVersion;

        private static string _resourceVersion = GetResourceVersionByClientType(ConfigurationHelper.GetValue(ConfigurationKeys.ClientType, "Official"));

        /// <summary>
        /// Gets or sets the resource version.
        /// </summary>
        public string ResourceVersion
        {
            get => _resourceVersion;
            set => SetAndNotify(ref _resourceVersion, value);
        }

        private static string GetResourceVersionByClientType(string clientType)
        {
            const string OfficialClientType = "Official";
            const string BilibiliClientType = "Bilibili";
            string jsonPath = "resource/version.json";
            if (!(clientType == string.Empty || clientType == OfficialClientType || clientType == BilibiliClientType))
            {
                jsonPath = $"resource/global/{clientType}/resource/version.json";
            }

            string versionName = string.Empty;
            if (!File.Exists(jsonPath))
            {
                return versionName;
            }

            JObject versionJson = (JObject)JsonConvert.DeserializeObject(File.ReadAllText(jsonPath));
            var currentTime = (ulong)DateTimeOffset.UtcNow.ToUnixTimeSeconds();
            var poolTime = (ulong)versionJson?["gacha"]?["time"];
            var activityTime = (ulong)versionJson?["activity"]?["time"];

            if ((currentTime < poolTime) && (currentTime < activityTime))
            {
                versionName = string.Empty;
            }
            else if ((currentTime >= poolTime) && (currentTime < activityTime))
            {
                versionName = versionJson?["gacha"]?["pool"]?.ToString() ?? string.Empty;
            }
            else if ((currentTime < poolTime) && (currentTime >= activityTime))
            {
                versionName = versionJson?["activity"]?["name"]?.ToString() ?? string.Empty;
            }
            else if (poolTime > activityTime)
            {
                versionName = versionJson?["gacha"]?["pool"]?.ToString() ?? string.Empty;
            }
            else
            {
                versionName = versionJson?["activity"]?["name"]?.ToString() ?? string.Empty;
            }

            return versionName;
        }

        /// <summary>
        /// The Pallas language key.
        /// </summary>
        public const string PallasLangKey = "pallas";

        /// <summary>
        /// Gets the visibility of task setting views.
        /// </summary>
        public TaskSettingVisibilityInfo TaskSettingVisibilities { get; } = TaskSettingVisibilityInfo.Current;

        /// <summary>
        /// Initializes a new instance of the <see cref="SettingsViewModel"/> class.
        /// </summary>
        public SettingsViewModel()
        {
            DisplayName = LocalizationHelper.GetString("Settings");

            Init();

            HangoverEnd();

            _runningState = RunningState.Instance;
        }

        #region Init

        private void Init()
        {
            InitTitleBar();
            InitInfrast();
            InitRoguelike();
            InitAutoRecruit();
            InitConfiguration();
            InitUiSettings();
            InitUpdate();
            InitCredit();
            InitStartUp();
            InitConnectConfig();
        }

        private void InitTitleBar()
        {
            _listTitle.Add(LocalizationHelper.GetString("SwitchConfiguration"));
            _listTitle.Add(LocalizationHelper.GetString("ScheduleSettings"));
            _listTitle.Add(LocalizationHelper.GetString("GameSettings"));
            _listTitle.Add(LocalizationHelper.GetString("ConnectionSettings"));
            _listTitle.Add(LocalizationHelper.GetString("StartupSettings"));
            _listTitle.Add(LocalizationHelper.GetString("RemoteControlSettings"));
            _listTitle.Add(LocalizationHelper.GetString("UiSettings"));
            _listTitle.Add(LocalizationHelper.GetString("ExternalNotificationSettings"));
            _listTitle.Add(LocalizationHelper.GetString("HotKeySettings"));
            _listTitle.Add(LocalizationHelper.GetString("UpdateSettings"));
            _listTitle.Add(LocalizationHelper.GetString("AboutUs"));
        }

        private void InitInfrast()
        {
            var facilityList = new[]
            {
                "Mfg",
                "Trade",
                "Control",
                "Power",
                "Reception",
                "Office",
                "Dorm",
                "Processing",
            };

            var tempOrderList = new List<DragItemViewModel>(new DragItemViewModel[facilityList.Length]);
            for (int i = 0; i != facilityList.Length; ++i)
            {
                var facility = facilityList[i];
                bool parsed = int.TryParse(ConfigurationHelper.GetFacilityOrder(facility, "-1"), out int order);

                if (!parsed || order < 0)
                {
                    tempOrderList[i] = new DragItemViewModel(LocalizationHelper.GetString(facility), facility, "Infrast.");
                }
                else
                {
                    tempOrderList[order] = new DragItemViewModel(LocalizationHelper.GetString(facility), facility, "Infrast.");
                }
            }

            InfrastItemViewModels = new ObservableCollection<DragItemViewModel>(tempOrderList);

            DefaultInfrastList = new List<CombinedData>
            {
                new CombinedData { Display = LocalizationHelper.GetString("UserDefined"), Value = UserDefined },
                new CombinedData { Display = LocalizationHelper.GetString("153Time3"), Value = "153_layout_3_times_a_day.json" },
                new CombinedData { Display = LocalizationHelper.GetString("243Time3"), Value = "243_layout_3_times_a_day.json" },
                new CombinedData { Display = LocalizationHelper.GetString("243Time4"), Value = "243_layout_4_times_a_day.json" },
                new CombinedData { Display = LocalizationHelper.GetString("252Time3"), Value = "252_layout_3_times_a_day.json" },
                new CombinedData { Display = LocalizationHelper.GetString("333Time3"), Value = "333_layout_for_Orundum_3_times_a_day.json" },
            };

            UsesOfDronesList = new List<CombinedData>
            {
                new CombinedData { Display = LocalizationHelper.GetString("DronesNotUse"), Value = "_NotUse" },
                new CombinedData { Display = LocalizationHelper.GetString("Money"), Value = "Money" },
                new CombinedData { Display = LocalizationHelper.GetString("SyntheticJade"), Value = "SyntheticJade" },
                new CombinedData { Display = LocalizationHelper.GetString("CombatRecord"), Value = "CombatRecord" },
                new CombinedData { Display = LocalizationHelper.GetString("PureGold"), Value = "PureGold" },
                new CombinedData { Display = LocalizationHelper.GetString("OriginStone"), Value = "OriginStone" },
                new CombinedData { Display = LocalizationHelper.GetString("Chip"), Value = "Chip" },
            };

            _dormThresholdLabel = LocalizationHelper.GetString("DormThreshold") + ": " + _dormThreshold + "%";
        }

        private void InitRoguelike()
        {
            RoguelikeModeList = new List<CombinedData>
            {
                new CombinedData { Display = LocalizationHelper.GetString("RoguelikeStrategyExp"), Value = "0" },
                new CombinedData { Display = LocalizationHelper.GetString("RoguelikeStrategyGold"), Value = "1" },

                // new CombData { Display = "两者兼顾，投资过后退出", Value = "2" } // 弃用
                // new CombData { Display = Localization.GetString("3"), Value = "3" },  // 开发中
                new CombinedData { Display = LocalizationHelper.GetString("RoguelikeLastReward"), Value = "4" },
            };

            RoguelikeThemeList = new List<CombinedData>
            {
                new CombinedData { Display = LocalizationHelper.GetString("RoguelikeThemePhantom"), Value = "Phantom" },
                new CombinedData { Display = LocalizationHelper.GetString("RoguelikeThemeMizuki"), Value = "Mizuki" },
                new CombinedData { Display = LocalizationHelper.GetString("RoguelikeThemeSami"), Value = "Sami" },
            };

            UpdateRoguelikeSquadList();
            UpdateRoguelikeCoreCharList();

            RoguelikeRolesList = new List<CombinedData>
            {
                new CombinedData { Display = LocalizationHelper.GetString("DefaultRoles"), Value = string.Empty },
                new CombinedData { Display = LocalizationHelper.GetString("FirstMoveAdvantage"), Value = "先手必胜" },
                new CombinedData { Display = LocalizationHelper.GetString("SlowAndSteadyWinsTheRace"), Value = "稳扎稳打" },
                new CombinedData { Display = LocalizationHelper.GetString("OvercomingYourWeaknesses"), Value = "取长补短" },
                new CombinedData { Display = LocalizationHelper.GetString("AsYourHeartDesires"), Value = "随心所欲" },
            };
        }

        private void InitAutoRecruit()
        {
            AutoRecruitSelectExtraTagsList = new List<CombinedData>
            {
<<<<<<< HEAD
                ConfigFactory.CurrentConfig.GUI.Localization = SoberLanguage;
                Hangover = true;
                Cheers = false;
=======
            new CombinedData { Display = LocalizationHelper.GetString("DefaultNoExtraTags"), Value = "0" },
            new CombinedData { Display = LocalizationHelper.GetString("SelectExtraTags"), Value = "1" },
            new CombinedData { Display = LocalizationHelper.GetString("SelectExtraOnlyRareTags"), Value = "2" },
            };
        }

        private void InitConfiguration()
        {
            var configurations = new ObservableCollection<CombinedData>();
            foreach (var conf in ConfigurationHelper.GetConfigurationList())
            {
                configurations.Add(new CombinedData { Display = conf, Value = conf });
>>>>>>> 4b0d512e
            }

            ConfigurationList = configurations;
        }

        private void InitUiSettings()
        {
            var languageList = (from pair in LocalizationHelper.SupportedLanguages
                                where pair.Key != PallasLangKey || Cheers
                                select new CombinedData { Display = pair.Value, Value = pair.Key })
               .ToList();

            LanguageList = languageList;

            DarkModeList = new List<GenericCombinedData<DarkModeType>>
            {
                new GenericCombinedData<DarkModeType> { Display = LocalizationHelper.GetString("Light"), Value = DarkModeType.Light },
                new GenericCombinedData<DarkModeType> { Display = LocalizationHelper.GetString("Dark"), Value = DarkModeType.Dark },
                new GenericCombinedData<DarkModeType> { Display = LocalizationHelper.GetString("SyncWithOs"), Value = DarkModeType.SyncWithOs },
            };

            InverseClearModeList = new List<CombinedData>
            {
                new CombinedData { Display = LocalizationHelper.GetString("Clear"), Value = "Clear" },
                new CombinedData { Display = LocalizationHelper.GetString("Inverse"), Value = "Inverse" },
                new CombinedData { Display = LocalizationHelper.GetString("Switchable"), Value = "ClearInverse" },
            };
            SwitchDarkMode();
        }

        private void InitCredit()
        {
            FormationSelectList = new List<CombinedData>
            {
                new CombinedData { Display = LocalizationHelper.GetString("Current"), Value = "0" },
                new CombinedData { Display = "1", Value = "1" },
                new CombinedData { Display = "2", Value = "2" },
                new CombinedData { Display = "3", Value = "3" },
                new CombinedData { Display = "4", Value = "4" },
            };
        }

        private void InitStartUp()
        {
            ClientTypeList = new List<CombinedData>
            {
                new CombinedData { Display = LocalizationHelper.GetString("NotSelected"), Value = string.Empty },
                new CombinedData { Display = LocalizationHelper.GetString("Official"), Value = "Official" },
                new CombinedData { Display = LocalizationHelper.GetString("Bilibili"), Value = "Bilibili" },
                new CombinedData { Display = LocalizationHelper.GetString("YoStarEN"), Value = "YoStarEN" },
                new CombinedData { Display = LocalizationHelper.GetString("YoStarJP"), Value = "YoStarJP" },
                new CombinedData { Display = LocalizationHelper.GetString("YoStarKR"), Value = "YoStarKR" },
                new CombinedData { Display = LocalizationHelper.GetString("Txwy"), Value = "txwy" },
            };
        }

        private void InitConnectConfig()
        {
            ConnectConfigList = new List<CombinedData>
            {
                new CombinedData { Display = LocalizationHelper.GetString("General"), Value = "General" },
                new CombinedData { Display = LocalizationHelper.GetString("BlueStacks"), Value = "BlueStacks" },
                new CombinedData { Display = LocalizationHelper.GetString("MuMuEmulator"), Value = "MuMuEmulator" },
                new CombinedData { Display = LocalizationHelper.GetString("MuMuEmulator12"), Value = "MuMuEmulator12" },
                new CombinedData { Display = LocalizationHelper.GetString("LDPlayer"), Value = "LDPlayer" },
                new CombinedData { Display = LocalizationHelper.GetString("Nox"), Value = "Nox" },
                new CombinedData { Display = LocalizationHelper.GetString("XYAZ"), Value = "XYAZ" },
                new CombinedData { Display = LocalizationHelper.GetString("WSA"), Value = "WSA" },
                new CombinedData { Display = LocalizationHelper.GetString("Compatible"), Value = "Compatible" },
                new CombinedData { Display = LocalizationHelper.GetString("SecondResolution"), Value = "SecondResolution" },
                new CombinedData { Display = LocalizationHelper.GetString("GeneralWithoutScreencapErr"), Value = "GeneralWithoutScreencapErr" },
            };

            TouchModeList = new List<CombinedData>
            {
                new CombinedData { Display = LocalizationHelper.GetString("MiniTouchMode"), Value = "minitouch" },
                new CombinedData { Display = LocalizationHelper.GetString("MaaTouchMode"), Value = "maatouch" },
                new CombinedData { Display = LocalizationHelper.GetString("AdbTouchMode"), Value = "adb" },
            };

            var addressListJson = ConfigurationHelper.GetValue(ConfigurationKeys.AddressHistory, string.Empty);
            if (!string.IsNullOrEmpty(addressListJson))
            {
                ConnectAddressHistory = JsonConvert.DeserializeObject<ObservableCollection<string>>(addressListJson);
            }
        }

        private void InitUpdate()
        {
            VersionTypeList = new List<GenericCombinedData<UpdateVersionType>>
            {
                new GenericCombinedData<UpdateVersionType> { Display = LocalizationHelper.GetString("UpdateCheckNightly"), Value = UpdateVersionType.Nightly },
                new GenericCombinedData<UpdateVersionType> { Display = LocalizationHelper.GetString("UpdateCheckBeta"), Value = UpdateVersionType.Beta },
                new GenericCombinedData<UpdateVersionType> { Display = LocalizationHelper.GetString("UpdateCheckStable"), Value = UpdateVersionType.Stable },
            };
        }

        #endregion Init

        #region EasterEggs

        public void HangoverEnd()
        {
            if (!Hangover)
            {
                return;
            }

            Hangover = false;
            MessageBoxHelper.Show(
                LocalizationHelper.GetString("Hangover"),
                LocalizationHelper.GetString("Burping"),
                iconKey: "HangoverGeometry",
                iconBrushKey: "PallasBrush");
            Bootstrapper.ShutdownAndRestartWithOutArgs();
        }

        public void Sober()
        {
            if (!Cheers || Language != PallasLangKey)
            {
                return;
            }

            ConfigurationHelper.SetValue(ConfigurationKeys.Localization, SoberLanguage);
            Hangover = true;
            Cheers = false;
        }

        #endregion EasterEggs

        #region Remote Control

        // UI 绑定的方法
        // ReSharper disable once UnusedMember.Global
        public async void RemoteControlConnectionTest()
        {
            await RemoteControlService.ConnectionTest();
        }

        // UI 绑定的方法
        // ReSharper disable once UnusedMember.Global
        public void RemoteControlRegenerateDeviceIdentity()
        {
            RemoteControlService.RegenerateDeviceIdentity();
        }

        private string _remoteControlGetTaskEndpointUri = ConfigurationHelper.GetValue(ConfigurationKeys.RemoteControlGetTaskEndpointUri, string.Empty);

        public string RemoteControlGetTaskEndpointUri
        {
            get => _remoteControlGetTaskEndpointUri;
            set
            {
                SetAndNotify(ref _remoteControlGetTaskEndpointUri, value);
                ConfigurationHelper.SetValue(ConfigurationKeys.RemoteControlGetTaskEndpointUri, value);
            }
        }

        private string _remoteControlReportStatusUri = ConfigurationHelper.GetValue(ConfigurationKeys.RemoteControlReportStatusUri, string.Empty);

        public string RemoteControlReportStatusUri
        {
            get => _remoteControlReportStatusUri;
            set
            {
                SetAndNotify(ref _remoteControlReportStatusUri, value);
                ConfigurationHelper.SetValue(ConfigurationKeys.RemoteControlReportStatusUri, value);
            }
        }

        private string _remoteControlUserIdentity = ConfigurationHelper.GetValue(ConfigurationKeys.RemoteControlUserIdentity, string.Empty);

        public string RemoteControlUserIdentity
        {
            get => _remoteControlUserIdentity;
            set
            {
                SetAndNotify(ref _remoteControlUserIdentity, value);
                ConfigurationHelper.SetValue(ConfigurationKeys.RemoteControlUserIdentity, value);
            }
        }

        private string _remoteControlDeviceIdentity = ConfigurationHelper.GetValue(ConfigurationKeys.RemoteControlDeviceIdentity, string.Empty);

        public string RemoteControlDeviceIdentity
        {
            get => _remoteControlDeviceIdentity;
            set
            {
                SetAndNotify(ref _remoteControlDeviceIdentity, value);
                ConfigurationHelper.SetValue(ConfigurationKeys.RemoteControlDeviceIdentity, value);
            }
        }

        #endregion Remote Control

        #region External Notifications

        // UI 绑定的方法
        // ReSharper disable once UnusedMember.Global
        public void ExternalNotificationSendTest()
        {
            ExternalNotificationService.Send(
                LocalizationHelper.GetString("ExternalNotificationSendTestTitle"),
                LocalizationHelper.GetString("ExternalNotificationSendTestContent"),
                true);
        }

        public static List<CombinedData> ExternalNotificationProviders => new List<CombinedData>
        {
            new CombinedData { Display = LocalizationHelper.GetString("Off"), Value = "Off" },
            new CombinedData { Display = "Server Chan", Value = "ServerChan" },
            new CombinedData { Display = "SMTP", Value = "SMTP" },
        };

        private string _enabledExternalNotificationProvider = ConfigurationHelper.GetValue(ConfigurationKeys.ExternalNotificationEnabled, "Off");

        public string EnabledExternalNotificationProvider
        {
            get => _enabledExternalNotificationProvider;
            set
            {
                SetAndNotify(ref _enabledExternalNotificationProvider, value);
                ConfigurationHelper.SetValue(ConfigurationKeys.ExternalNotificationEnabled, value);
            }
        }

        private string _serverChanSendKey = ConfigurationHelper.GetValue(ConfigurationKeys.ExternalNotificationServerChanSendKey, string.Empty);

        public string ServerChanSendKey
        {
            get => _serverChanSendKey;
            set
            {
                SetAndNotify(ref _serverChanSendKey, value);
                ConfigurationHelper.SetValue(ConfigurationKeys.ExternalNotificationServerChanSendKey, value);
            }
        }

        private string _smtpServer = ConfigurationHelper.GetValue(ConfigurationKeys.ExternalNotificationSmtpServer, string.Empty);

        public string SmtpServer
        {
            get => _smtpServer;
            set
            {
                SetAndNotify(ref _smtpServer, value);
                ConfigurationHelper.SetValue(ConfigurationKeys.ExternalNotificationSmtpServer, value);
            }
        }

        private string _smtpPort = ConfigurationHelper.GetValue(ConfigurationKeys.ExternalNotificationSmtpPort, string.Empty);

        public string SmtpPort
        {
            get => _smtpPort;
            set
            {
                SetAndNotify(ref _smtpPort, value);
                ConfigurationHelper.SetValue(ConfigurationKeys.ExternalNotificationSmtpPort, value);
            }
        }

        private string _smtpUser = ConfigurationHelper.GetValue(ConfigurationKeys.ExternalNotificationSmtpUser, string.Empty);

        public string SmtpUser
        {
            get => _smtpUser;
            set
            {
                SetAndNotify(ref _smtpUser, value);
                ConfigurationHelper.SetValue(ConfigurationKeys.ExternalNotificationSmtpUser, value);
            }
        }

        private string _smtpPassword = ConfigurationHelper.GetValue(ConfigurationKeys.ExternalNotificationSmtpPassword, string.Empty);

        public string SmtpPassword
        {
            get => _smtpPassword;
            set
            {
                SetAndNotify(ref _smtpPassword, value);
                ConfigurationHelper.SetValue(ConfigurationKeys.ExternalNotificationSmtpPassword, value);
            }
        }

        private string _smtpFrom = ConfigurationHelper.GetValue(ConfigurationKeys.ExternalNotificationSmtpFrom, string.Empty);

        public string SmtpFrom
        {
            get => _smtpFrom;
            set
            {
                SetAndNotify(ref _smtpFrom, value);
                ConfigurationHelper.SetValue(ConfigurationKeys.ExternalNotificationSmtpFrom, value);
            }
        }

        private string _smtpTo = ConfigurationHelper.GetValue(ConfigurationKeys.ExternalNotificationSmtpTo, string.Empty);

        public string SmtpTo
        {
            get => _smtpTo;
            set
            {
                SetAndNotify(ref _smtpTo, value);
                ConfigurationHelper.SetValue(ConfigurationKeys.ExternalNotificationSmtpTo, value);
            }
        }

        private bool _smtpUseSsl = bool.Parse(ConfigurationHelper.GetValue(ConfigurationKeys.ExternalNotificationSmtpUseSsl, "false"));

        public bool SmtpUseSsl
        {
            get => _smtpUseSsl;
            set
            {
                SetAndNotify(ref _smtpUseSsl, value);
                ConfigurationHelper.SetValue(ConfigurationKeys.ExternalNotificationSmtpUseSsl, value.ToString());
            }
        }
<<<<<<< HEAD

        private bool _smtpRequireAuthentication = bool.Parse(ConfigurationHelper.GetValue(ConfigurationKeys.ExternalNotificationSmtpRequiresAuthentication, "false"));

        public bool SmtpRequireAuthentication
        {
            get => _smtpRequireAuthentication;
            set
            {
                SetAndNotify(ref _smtpRequireAuthentication, value);
                ConfigurationHelper.SetValue(ConfigurationKeys.ExternalNotificationSmtpRequiresAuthentication, value.ToString());
            }
        }

        #endregion External Notifications

        private List<string> _listTitle = new List<string>();

        /// <summary>
        /// Gets or sets the list title.
        /// </summary>
        public List<string> ListTitle
        {
            get => _listTitle;
            set => SetAndNotify(ref _listTitle, value);
        }

        private void InfrastInit()
        {
            /* 基建设置 */
            var facilityList = new string[]
            {
                "Mfg",
                "Trade",
                "Control",
                "Power",
                "Reception",
                "Office",
                "Dorm",
                "Processing",
            };

            var tempOrderList = new List<DragItemViewModel>(new DragItemViewModel[facilityList.Length]);
            for (int i = 0; i != facilityList.Length; ++i)
            {
                var facility = facilityList[i];
                bool parsed = ConfigFactory.CurrentConfig.InfrastOrder.TryGetValue(facility, out var order);

                if (!parsed || order < 0)
                {
                    tempOrderList[i] = new DragItemViewModel(LocalizationHelper.GetString(facility), facility, "Infrast.");
                }
                else
                {
                    tempOrderList[order] = new DragItemViewModel(LocalizationHelper.GetString(facility), facility, "Infrast.");
                }
            }

            InfrastItemViewModels = new ObservableCollection<DragItemViewModel>(tempOrderList);

            DefaultInfrastList = new List<CombinedData>
            {
                new CombinedData { Display = LocalizationHelper.GetString("UserDefined"), Value = _userDefined },
                new CombinedData { Display = LocalizationHelper.GetString("153Time3"), Value = "153_layout_3_times_a_day.json" },
                new CombinedData { Display = LocalizationHelper.GetString("243Time3"), Value = "243_layout_3_times_a_day.json" },
                new CombinedData { Display = LocalizationHelper.GetString("243Time4"), Value = "243_layout_4_times_a_day.json" },
                new CombinedData { Display = LocalizationHelper.GetString("252Time3"), Value = "252_layout_3_times_a_day.json" },
                new CombinedData { Display = LocalizationHelper.GetString("333Time3"), Value = "333_layout_for_Orundum_3_times_a_day.json" },
            };

            UsesOfDronesList = new List<CombinedData>
            {
                new CombinedData { Display = LocalizationHelper.GetString("DronesNotUse"), Value = "_NotUse" },
                new CombinedData { Display = LocalizationHelper.GetString("Money"), Value = "Money" },
                new CombinedData { Display = LocalizationHelper.GetString("SyntheticJade"), Value = "SyntheticJade" },
                new CombinedData { Display = LocalizationHelper.GetString("CombatRecord"), Value = "CombatRecord" },
                new CombinedData { Display = LocalizationHelper.GetString("PureGold"), Value = "PureGold" },
                new CombinedData { Display = LocalizationHelper.GetString("OriginStone"), Value = "OriginStone" },
                new CombinedData { Display = LocalizationHelper.GetString("Chip"), Value = "Chip" },
            };

            ConnectConfigList = new List<CombinedData>
            {
                new CombinedData { Display = LocalizationHelper.GetString("General"), Value = "General" },
                new CombinedData { Display = LocalizationHelper.GetString("BlueStacks"), Value = "BlueStacks" },
                new CombinedData { Display = LocalizationHelper.GetString("MuMuEmulator"), Value = "MuMuEmulator" },
                new CombinedData { Display = LocalizationHelper.GetString("MuMuEmulator12"), Value = "MuMuEmulator12" },
                new CombinedData { Display = LocalizationHelper.GetString("LDPlayer"), Value = "LDPlayer" },
                new CombinedData { Display = LocalizationHelper.GetString("Nox"), Value = "Nox" },
                new CombinedData { Display = LocalizationHelper.GetString("XYAZ"), Value = "XYAZ" },
                new CombinedData { Display = LocalizationHelper.GetString("WSA"), Value = "WSA" },
                new CombinedData { Display = LocalizationHelper.GetString("Compatible"), Value = "Compatible" },
                new CombinedData { Display = LocalizationHelper.GetString("SecondResolution"), Value = "SecondResolution" },
                new CombinedData { Display = LocalizationHelper.GetString("GeneralWithoutScreencapErr"), Value = "GeneralWithoutScreencapErr" },
            };

            TouchModeList = new List<CombinedData>
            {
                new CombinedData { Display = LocalizationHelper.GetString("MiniTouchMode"), Value = "minitouch" },
                new CombinedData { Display = LocalizationHelper.GetString("MaaTouchMode"), Value = "maatouch" },
                new CombinedData { Display = LocalizationHelper.GetString("AdbTouchMode"), Value = "adb" },
            };

            _dormThresholdLabel = LocalizationHelper.GetString("DormThreshold") + ": " + _dormThreshold + "%";

            RoguelikeModeList = new List<CombinedData>
            {
                new CombinedData { Display = LocalizationHelper.GetString("RoguelikeStrategyExp"), Value = "0" },
                new CombinedData { Display = LocalizationHelper.GetString("RoguelikeStrategyGold"), Value = "1" },

                // new CombData { Display = "两者兼顾，投资过后退出", Value = "2" } // 弃用
                // new CombData { Display = Localization.GetString("3"), Value = "3" },  // 开发中
                new CombinedData { Display = LocalizationHelper.GetString("RoguelikeLastReward"), Value = "4" },
            };

            RoguelikeThemeList = new List<CombinedData>
            {
                new CombinedData { Display = LocalizationHelper.GetString("RoguelikeThemePhantom"), Value = "Phantom" },
                new CombinedData { Display = LocalizationHelper.GetString("RoguelikeThemeMizuki"), Value = "Mizuki" },
                new CombinedData { Display = LocalizationHelper.GetString("RoguelikeThemeSami"), Value = "Sami" },
            };

            UpdateRoguelikeSquadList();
            UpdateRoguelikeCoreCharList();

            RoguelikeRolesList = new List<CombinedData>
            {
                new CombinedData { Display = LocalizationHelper.GetString("DefaultRoles"), Value = string.Empty },
                new CombinedData { Display = LocalizationHelper.GetString("FirstMoveAdvantage"), Value = "先手必胜" },
                new CombinedData { Display = LocalizationHelper.GetString("SlowAndSteadyWinsTheRace"), Value = "稳扎稳打" },
                new CombinedData { Display = LocalizationHelper.GetString("OvercomingYourWeaknesses"), Value = "取长补短" },
                new CombinedData { Display = LocalizationHelper.GetString("AsYourHeartDesires"), Value = "随心所欲" },
            };

            ClientTypeList = new List<CombinedData>
            {
                new CombinedData { Display = LocalizationHelper.GetString("NotSelected"), Value = string.Empty },
                new CombinedData { Display = LocalizationHelper.GetString("Official"), Value = "Official" },
                new CombinedData { Display = LocalizationHelper.GetString("Bilibili"), Value = "Bilibili" },
                new CombinedData { Display = LocalizationHelper.GetString("YoStarEN"), Value = "YoStarEN" },
                new CombinedData { Display = LocalizationHelper.GetString("YoStarJP"), Value = "YoStarJP" },
                new CombinedData { Display = LocalizationHelper.GetString("YoStarKR"), Value = "YoStarKR" },
                new CombinedData { Display = LocalizationHelper.GetString("Txwy"), Value = "txwy" },
            };

            var configurations = new ObservableCollection<CombinedData>();
            foreach (var conf in ConfigurationHelper.GetConfigurationList())
            {
                configurations.Add(new CombinedData { Display = conf, Value = conf });
            }

            ConfigurationList = configurations;

            DarkModeList = new List<CombinedData>
            {
                new CombinedData { Display = LocalizationHelper.GetString("Light"), Value = "Light" },
                new CombinedData { Display = LocalizationHelper.GetString("Dark"), Value = "Dark" },
                new CombinedData { Display = LocalizationHelper.GetString("SyncWithOs"), Value = "SyncWithOs" },
            };

            InverseClearModeList = new List<CombinedData>
            {
                new CombinedData { Display = LocalizationHelper.GetString("Clear"), Value = "Clear" },
                new CombinedData { Display = LocalizationHelper.GetString("Inverse"), Value = "Inverse" },
                new CombinedData { Display = LocalizationHelper.GetString("Switchable"), Value = "ClearInverse" },
            };

            VersionTypeList = new List<GenericCombinedData<UpdateVersionType>>
            {
                new GenericCombinedData<UpdateVersionType> { Display = LocalizationHelper.GetString("UpdateCheckNightly"), Value = UpdateVersionType.Nightly },
                new GenericCombinedData<UpdateVersionType> { Display = LocalizationHelper.GetString("UpdateCheckBeta"), Value = UpdateVersionType.Beta },
                new GenericCombinedData<UpdateVersionType> { Display = LocalizationHelper.GetString("UpdateCheckStable"), Value = UpdateVersionType.Stable },
            };
=======
>>>>>>> 4b0d512e

        private bool _smtpRequireAuthentication = bool.Parse(ConfigurationHelper.GetValue(ConfigurationKeys.ExternalNotificationSmtpRequiresAuthentication, "false"));

        public bool SmtpRequireAuthentication
        {
            get => _smtpRequireAuthentication;
            set
            {
                SetAndNotify(ref _smtpRequireAuthentication, value);
                ConfigurationHelper.SetValue(ConfigurationKeys.ExternalNotificationSmtpRequiresAuthentication, value.ToString());
            }
        }

        #endregion External Notifications

        private List<string> _listTitle = new List<string>();

        /// <summary>
        /// Gets or sets the list title.
        /// </summary>
        public List<string> ListTitle
        {
            get => _listTitle;
            set => SetAndNotify(ref _listTitle, value);
        }

        private bool _idle;

        /// <summary>
        /// Gets or sets a value indicating whether it is idle.
        /// </summary>
        public bool Idle
        {
            get => _idle;
            set => SetAndNotify(ref _idle, value);
        }

        /* 启动设置 */
        private bool _startSelf = AutoStart.CheckStart();

        /// <summary>
        /// Gets or sets a value indicating whether to start itself.
        /// </summary>
        public bool StartSelf
        {
            get => _startSelf;
            set
            {
                SetAndNotify(ref _startSelf, value);
                if (!AutoStart.SetStart(value))
                {
                    _logger.Error("Failed to set startup.");
                }
            }
        }

        private bool _runDirectly = Convert.ToBoolean(ConfigurationHelper.GetValue(ConfigurationKeys.RunDirectly, bool.FalseString));

        /// <summary>
        /// Gets or sets a value indicating whether to run directly.
        /// </summary>
        public bool RunDirectly
        {
            get => _runDirectly;
            set
            {
                SetAndNotify(ref _runDirectly, value);
                ConfigurationHelper.SetValue(ConfigurationKeys.RunDirectly, value.ToString());
            }
        }

        private bool _minimizeDirectly = Convert.ToBoolean(ConfigurationHelper.GetValue(ConfigurationKeys.MinimizeDirectly, bool.FalseString));

        /// <summary>
        /// Gets or sets a value indicating whether to minimize directly.
        /// </summary>
        public bool MinimizeDirectly
        {
            get => _minimizeDirectly;
            set
            {
                SetAndNotify(ref _minimizeDirectly, value);
                ConfigurationHelper.SetValue(ConfigurationKeys.MinimizeDirectly, value.ToString());
            }
        }

        private bool _startEmulator = Convert.ToBoolean(ConfigurationHelper.GetValue(ConfigurationKeys.StartEmulator, bool.FalseString));

        /// <summary>
        /// Gets or sets a value indicating whether to start emulator.
        /// </summary>
        public bool StartEmulator
        {
            get => _startEmulator;
            set
            {
                SetAndNotify(ref _startEmulator, value);
                ConfigurationHelper.SetValue(ConfigurationKeys.StartEmulator, value.ToString());
                if (ClientType == string.Empty && _runningState.GetIdle())
                {
                    ClientType = "Official";
                }
            }
        }

        private string _accountName = ConfigurationHelper.GetValue(ConfigurationKeys.AccountName, string.Empty);

        public string AccountName
        {
            get => _accountName;
            set
            {
                SetAndNotify(ref _accountName, value);
                ConfigurationHelper.SetValue(ConfigurationKeys.AccountName, value);
            }
        }

        // UI 绑定的方法
        // ReSharper disable once UnusedMember.Global
        public void AccountSwitchManualRun()
        {
            Instances.TaskQueueViewModel.QuickSwitchAccount();
        }

        private bool _minimizingStartup = Convert.ToBoolean(ConfigurationHelper.GetValue(ConfigurationKeys.MinimizingStartup, bool.FalseString));

        /// <summary>
        /// Gets or sets a value indicating whether to minimally start the emulator
        /// </summary>
        public bool MinimizingStartup
        {
            get => _minimizingStartup;
            set
            {
                SetAndNotify(ref _minimizingStartup, value);
                ConfigurationHelper.SetValue(ConfigurationKeys.MinimizingStartup, value.ToString());
            }
        }

        private string _emulatorPath = ConfigurationHelper.GetValue(ConfigurationKeys.EmulatorPath, string.Empty);

        /// <summary>
        /// Gets or sets the emulator path.
        /// </summary>
        public string EmulatorPath
        {
            get => _emulatorPath;
            set
            {
                SetAndNotify(ref _emulatorPath, value);
                ConfigurationHelper.SetValue(ConfigurationKeys.EmulatorPath, value);
            }
        }

        private string _emulatorAddCommand = ConfigurationHelper.GetValue(ConfigurationKeys.EmulatorAddCommand, string.Empty);

        /// <summary>
        /// Gets or sets the command to append after the emulator command.
        /// </summary>
        public string EmulatorAddCommand
        {
            get => _emulatorAddCommand;
            set
            {
                SetAndNotify(ref _emulatorAddCommand, value);
                ConfigurationHelper.SetValue(ConfigurationKeys.EmulatorAddCommand, value);
            }
        }

        private string _emulatorWaitSeconds = ConfigurationHelper.GetValue(ConfigurationKeys.EmulatorWaitSeconds, "60");

        /// <summary>
        /// Gets or sets the seconds to wait for the emulator.
        /// </summary>
        public string EmulatorWaitSeconds
        {
            get => _emulatorWaitSeconds;
            set
            {
                SetAndNotify(ref _emulatorWaitSeconds, value);
                ConfigurationHelper.SetValue(ConfigurationKeys.EmulatorWaitSeconds, value);
            }
        }

        private string _startsWithScript = ConfigurationHelper.GetValue(ConfigurationKeys.StartsWithScript, string.Empty);

        public string StartsWithScript
        {
            get => _startsWithScript;
            set
            {
                SetAndNotify(ref _startsWithScript, value);
                ConfigurationHelper.SetValue(ConfigurationKeys.StartsWithScript, value);
            }
        }

        private string _endsWithScript = ConfigurationHelper.GetValue(ConfigurationKeys.EndsWithScript, string.Empty);

        public string EndsWithScript
        {
            get => _endsWithScript;
            set
            {
                SetAndNotify(ref _endsWithScript, value);
                ConfigurationHelper.SetValue(ConfigurationKeys.EndsWithScript, value);
            }
        }

        private bool _blockSleep = Convert.ToBoolean(ConfigurationHelper.GetValue(ConfigurationKeys.BlockSleep, bool.FalseString));

        public bool BlockSleep
        {
            get => _blockSleep;
            set
            {
                SetAndNotify(ref _blockSleep, value);
                ConfigurationHelper.SetValue(ConfigurationKeys.BlockSleep, value.ToString());
            }
        }

        private bool _blockSleepWithScreenOn = Convert.ToBoolean(ConfigurationHelper.GetValue(ConfigurationKeys.BlockSleepWithScreenOn, bool.TrueString));

        public bool BlockSleepWithScreenOn
        {
            get => _blockSleepWithScreenOn;
            set
            {
                SetAndNotify(ref _blockSleepWithScreenOn, value);
                ConfigurationHelper.SetValue(ConfigurationKeys.BlockSleepWithScreenOn, value.ToString());
            }
        }

        private string _screencapCost = string.Format(LocalizationHelper.GetString("ScreencapCost"), "---", "---", "---", "---");

        public string ScreencapCost
        {
            get => _screencapCost;
            set => SetAndNotify(ref _screencapCost, value);
        }

        public void RunScript(string str)
        {
            bool enable = str switch
            {
                "StartsWithScript" => !string.IsNullOrWhiteSpace(StartsWithScript),
                "EndsWithScript" => !string.IsNullOrWhiteSpace(EndsWithScript),
                _ => false,
            };

            if (!enable)
            {
                return;
            }

            Func<bool> func = str switch
            {
                "StartsWithScript" => RunStartCommand,
                "EndsWithScript" => RunEndCommand,
                _ => () => false,
            };

            Execute.OnUIThread(() => Instances.TaskQueueViewModel.AddLog(
                LocalizationHelper.GetString("StartTask") + LocalizationHelper.GetString(str)));
            if (func())
            {
                Execute.OnUIThread(() => Instances.TaskQueueViewModel.AddLog(
                    LocalizationHelper.GetString("CompleteTask") + LocalizationHelper.GetString(str)));
            }
            else
            {
                Execute.OnUIThread(() => Instances.TaskQueueViewModel.AddLog(
                    LocalizationHelper.GetString("TaskError") + LocalizationHelper.GetString(str),
                    UiLogColor.Warning));
            }
        }

        private bool RunStartCommand()
        {
            try
            {
                var process = new Process
                {
                    StartInfo = new ProcessStartInfo
                    {
                        FileName = StartsWithScript,
                        WindowStyle = ProcessWindowStyle.Minimized,
                        UseShellExecute = true,

                        // FileName = "cmd.exe",
                        // Arguments = $"/c {StartsWithScript}",
                    },
                };
                process.Start();
                process.WaitForExit();
                return true;
            }
            catch (Exception)
            {
                return false;
            }
        }

        private bool RunEndCommand()
        {
            try
            {
                var process = new Process
                {
                    StartInfo = new ProcessStartInfo
                    {
                        FileName = EndsWithScript,
                        WindowStyle = ProcessWindowStyle.Minimized,
                        UseShellExecute = true,

                        // FileName = "cmd.exe",
                        // Arguments = $"/c {EndsWithScript}",
                    },
                };
                process.Start();
                process.WaitForExit();
                return true;
            }
            catch (Exception)
            {
                return false;
            }
        }

        /// <summary>
        /// Tries to start the emulator.
        /// </summary>
        /// <param name="manual">Whether to start manually.</param>
        public void TryToStartEmulator(bool manual = false)
        {
            if (EmulatorPath.Length == 0
                || !File.Exists(EmulatorPath)
                || (!StartEmulator && !manual))
            {
                return;
            }

            if (!int.TryParse(EmulatorWaitSeconds, out int delay))
            {
                delay = 60;
            }

            try
            {
                string fileName = string.Empty;
                string arguments = string.Empty;

                if (Path.GetExtension(EmulatorPath).ToLower() == ".lnk")
                {
                    // ReSharper disable once SuspiciousTypeConversion.Global
                    var link = (IShellLink)new ShellLink();

                    // ReSharper disable once SuspiciousTypeConversion.Global
                    var file = (IPersistFile)link;
                    file.Load(EmulatorPath, 0); // STGM_READ
                    link.Resolve(IntPtr.Zero, 1); // SLR_NO_UI
                    var buf = new char[32768];
                    unsafe
                    {
                        fixed (char* ptr = buf)
                        {
                            link.GetPath(ptr, 260, IntPtr.Zero, 0); // MAX_PATH
                            var len = Array.IndexOf(buf, '\0');
                            if (len != -1)
                            {
                                fileName = new string(buf, 0, len);
                            }

                            link.GetArguments(ptr, 32768);
                            len = Array.IndexOf(buf, '\0');
                            if (len != -1)
                            {
                                arguments = new string(buf, 0, len);
                            }
                        }
                    }
                }
                else
                {
                    fileName = EmulatorPath;
                    arguments = EmulatorAddCommand;
                }

                var startInfo = arguments.Length != 0 ? new ProcessStartInfo(fileName, arguments) : new ProcessStartInfo(fileName);

                startInfo.UseShellExecute = false;
                Process process = new Process
                {
                    StartInfo = startInfo,
                };

                _logger.Information("Try to start emulator: \nfileName: " + fileName + "\narguments: " + arguments);
                process.Start();

                try
                {
                    // 如果之前就启动了模拟器，这步有几率会抛出异常
                    process.WaitForInputIdle();
                    if (MinimizingStartup)
                    {
                        _logger.Information("Try minimizing the emulator");
                        int i;
                        for (i = 0; !IsIconic(process.MainWindowHandle) && i < 100; ++i)
                        {
                            ShowWindow(process.MainWindowHandle, SWMINIMIZE);
                            Thread.Sleep(10);
                            if (process.HasExited)
                            {
                                throw new Exception();
                            }
                        }

                        if (i >= 100)
                        {
                            _logger.Information("Attempts to exceed the limit");
                            throw new Exception();
                        }
                    }
                }
                catch (Exception)
                {
                    _logger.Information("The emulator was already start");

                    // 如果之前就启动了模拟器，如果开启了最小化启动，就把所有模拟器最小化
                    // TODO:只最小化需要开启的模拟器
                    string processName = Path.GetFileNameWithoutExtension(fileName);
                    Process[] processes = Process.GetProcessesByName(processName);
                    if (processes.Length > 0)
                    {
                        if (MinimizingStartup)
                        {
                            _logger.Information("Try minimizing the emulator by processName: " + processName);
                            foreach (Process p in processes)
                            {
                                int i;
                                for (i = 0; !IsIconic(p.MainWindowHandle) && !p.HasExited && i < 100; ++i)
                                {
                                    ShowWindow(p.MainWindowHandle, SWMINIMIZE);
                                    Thread.Sleep(10);
                                }

                                if (i >= 100)
                                {
                                    _logger.Warning("The emulator minimization failure");
                                }
                            }
                        }
                    }
                }
            }
            catch (Exception)
            {
                _logger.Information("Start emulator error, try to start using the default: \n" +
                    "EmulatorPath: " + EmulatorPath + "\n" +
                    "EmulatorAddCommand: " + EmulatorAddCommand);
                if (EmulatorAddCommand.Length != 0)
                {
                    Process.Start(EmulatorPath);
                }
                else
                {
                    Process.Start(EmulatorPath, EmulatorAddCommand);
                }
            }

            // 储存按钮状态，以便后续重置
            bool idle = _runningState.GetIdle();

            // 让按钮变成停止按钮，可手动停止等待
            _runningState.SetIdle(false);
            for (var i = 0; i < delay; ++i)
            {
                if (Instances.TaskQueueViewModel.Stopping)
                {
                    _logger.Information("Stop waiting for the emulator to start");
                    return;
                }

                if (i % 10 == 0)
                {
                    // 避免捕获的变量在闭包中被修改
                    var i1 = i;
                    Execute.OnUIThread(() => Instances.TaskQueueViewModel.AddLog(
                        LocalizationHelper.GetString("WaitForEmulator") + ": " + (delay - i1) + "s"));
                    _logger.Information("Waiting for the emulator to start: " + (delay - i) + "s");
                }

                Thread.Sleep(1000);
            }

            Execute.OnUIThread(() => Instances.TaskQueueViewModel.AddLog(
                LocalizationHelper.GetString("WaitForEmulatorFinish")));
            _logger.Information("The wait is over");

            // 重置按钮状态，不影响后续判断
            _runningState.SetIdle(idle);
        }

        /// <summary>
        /// Restarts the ADB (Android Debug Bridge).
        /// </summary>
        public void RestartAdb()
        {
            if (!AllowAdbRestart)
            {
                return;
            }

            string adbPath = AdbPath;

            if (string.IsNullOrEmpty(adbPath))
            {
                return;
            }

            ProcessStartInfo processStartInfo = new ProcessStartInfo
            {
                FileName = "cmd.exe",
                RedirectStandardInput = true,
                RedirectStandardOutput = true,
                CreateNoWindow = true,
                UseShellExecute = false,
            };

            Process process = new Process
            {
                StartInfo = processStartInfo,
            };

            process.Start();
            process.StandardInput.WriteLine($"{adbPath} kill-server");
            process.StandardInput.WriteLine($"{adbPath} start-server");
            process.StandardInput.WriteLine("exit");
            process.WaitForExit();
        }

        /// <summary>
        /// Kill and restart the ADB (Android Debug Bridge) process.
        /// </summary>
        public void HardRestartAdb()
        {
            if (!AllowAdbHardRestart)
            {
                return;
            }

            string adbPath = AdbPath;

            if (string.IsNullOrEmpty(adbPath))
            {
                return;
            }

            // This allows for SQL injection, but since it is not on a real database nothing horrible would happen.
            // The following query string does what I want, but WMI does not accept it.
            // var wmiQueryString = string.Format("SELECT ProcessId, CommandLine FROM Win32_Process WHERE ExecutablePath='{0}'", adbPath);
            const string WmiQueryString = "SELECT ProcessId, ExecutablePath, CommandLine FROM Win32_Process";
            using var searcher = new ManagementObjectSearcher(WmiQueryString);
            using var results = searcher.Get();
            var query = from p in Process.GetProcesses()
                        join mo in results.Cast<ManagementObject>()
                            on p.Id equals (int)(uint)mo["ProcessId"]
                        select new
                        {
                            Process = p,
                            Path = (string)mo["ExecutablePath"],
                        };
            foreach (var item in query)
            {
                if (item.Path != adbPath)
                {
                    continue;
                }

                // Some emulators start their ADB with administrator privilege.
                // Not sure if this is necessary
                try
                {
                    item.Process.Kill();
                    item.Process.WaitForExit();
                }
                catch
                {
                    // ignored
                }
            }
        }

        /// <summary>
        /// Selects the emulator to execute.
        /// </summary>
        // UI 绑定的方法
        // ReSharper disable once UnusedMember.Global
        public void SelectEmulatorExec()
        {
            var dialog = new OpenFileDialog
            {
                Filter = LocalizationHelper.GetString("Executable") + "|*.exe;*.bat;*.lnk",
            };

            if (dialog.ShowDialog() == true)
            {
                EmulatorPath = dialog.FileName;
            }
        }

        private string _clientType = ConfigurationHelper.GetValue(ConfigurationKeys.ClientType, "Official");

        /// <summary>
        /// Gets or sets the client type.
        /// </summary>
        public string ClientType
        {
            get => _clientType;
            set
            {
                SetAndNotify(ref _clientType, value);
                ConfigurationHelper.SetValue(ConfigurationKeys.ClientType, value);
                ResourceVersion = GetResourceVersionByClientType(_clientType);
                UpdateWindowTitle(); /* 每次修改客户端时更新WindowTitle */
                Instances.TaskQueueViewModel.UpdateStageList(true);
                Instances.TaskQueueViewModel.UpdateDatePrompt();
                Instances.AsstProxy.LoadResource();
            }
        }

        /// <summary>
        /// Gets the client type.
        /// </summary>
        public string ClientName
        {
            get
            {
                foreach (var item in ClientTypeList.Where(item => item.Value == ClientType))
                {
                    return item.Display;
                }

                return "Unknown Client";
            }
        }

        private readonly Dictionary<string, string> _serverMapping = new Dictionary<string, string>
        {
            { string.Empty, "CN" },
            { "Official", "CN" },
            { "Bilibili", "CN" },
            { "YoStarEN", "US" },
            { "YoStarJP", "JP" },
            { "YoStarKR", "KR" },
            { "txwy", "ZH_TW" },
        };

        private bool _autoRestartOnDrop = bool.Parse(ConfigurationHelper.GetValue(ConfigurationKeys.AutoRestartOnDrop, "True"));

        public bool AutoRestartOnDrop
        {
            get => _autoRestartOnDrop;
            set
            {
                SetAndNotify(ref _autoRestartOnDrop, value);
                ConfigurationHelper.SetValue(ConfigurationKeys.AutoRestartOnDrop, value.ToString());
            }
        }

        /// <summary>
        /// Gets the server type.
        /// </summary>
        public string ServerType => _serverMapping[ClientType];

        /* 基建设置 */

        /// <summary>
        /// Gets or sets the infrast item view models.
        /// </summary>
        public ObservableCollection<DragItemViewModel> InfrastItemViewModels { get; set; }

        /// <summary>
        /// Gets or sets the list of uses of drones.
        /// </summary>
        public List<CombinedData> UsesOfDronesList { get; set; }

        /// <summary>
        /// Gets or sets the list of uses of default infrast.
        /// </summary>
        public List<CombinedData> DefaultInfrastList { get; set; }

        /// <summary>
        /// Gets or sets the list of roguelike lists.
        /// </summary>
        public List<CombinedData> RoguelikeThemeList { get; set; }

        /// <summary>
        /// Gets or sets the list of roguelike modes.
        /// </summary>
        public List<CombinedData> RoguelikeModeList { get; set; }

        private ObservableCollection<CombinedData> _roguelikeSquadList = new ObservableCollection<CombinedData>();

        /// <summary>
        /// Gets or sets the list of roguelike squad.
        /// </summary>
        public ObservableCollection<CombinedData> RoguelikeSquadList
        {
            get => _roguelikeSquadList;
            set => SetAndNotify(ref _roguelikeSquadList, value);
        }

        /// <summary>
        /// Gets or sets the list of roguelike roles.
        /// </summary>
        public List<CombinedData> RoguelikeRolesList { get; set; }

        // public List<CombData> RoguelikeCoreCharList { get; set; }

        /// <summary>
        /// Gets or sets the list of auto recruit selecting extra tags.
        /// </summary>
        public List<CombinedData> AutoRecruitSelectExtraTagsList { get; set; }

        /// <summary>
        /// Gets or sets the list of the client types.
        /// </summary>
        public List<CombinedData> ClientTypeList { get; set; }

        public ObservableCollection<CombinedData> ConfigurationList { get; set; }

        private string _currentConfiguration = ConfigurationHelper.GetCurrentConfiguration();

        public string CurrentConfiguration
        {
            get => _currentConfiguration;
            set
            {
                SetAndNotify(ref _currentConfiguration, value);
                ConfigurationHelper.SwitchConfiguration(value);

                Bootstrapper.ShutdownAndRestartWithOutArgs();
            }
        }

        private string _newConfigurationName;

        public string NewConfigurationName
        {
            get => _newConfigurationName;
            set => SetAndNotify(ref _newConfigurationName, value);
        }

        // UI 绑定的方法
        // ReSharper disable once UnusedMember.Global
        public void AddConfiguration()
        {
            if (string.IsNullOrEmpty(NewConfigurationName))
            {
                NewConfigurationName = DateTime.Now.ToString("yy/MM/dd HH:mm:ss");
            }

            if (ConfigurationHelper.AddConfiguration(NewConfigurationName, CurrentConfiguration))
            {
                ConfigurationList.Add(new CombinedData { Display = NewConfigurationName, Value = NewConfigurationName });

                var growlInfo = new GrowlInfo
                {
                    IsCustom = true,
                    Message = string.Format(LocalizationHelper.GetString("AddConfigSuccess"), NewConfigurationName),
                    IconKey = "HangoverGeometry",
                    IconBrushKey = "PallasBrush",
                };
                Growl.Info(growlInfo);
            }
            else
            {
                var growlInfo = new GrowlInfo
                {
                    IsCustom = true,
                    Message = string.Format(LocalizationHelper.GetString("ConfigExists"), NewConfigurationName),
                    IconKey = "HangoverGeometry",
                    IconBrushKey = "PallasBrush",
                };
                Growl.Info(growlInfo);
            }
        }

        // UI 绑定的方法
        // ReSharper disable once UnusedMember.Global
        public void DeleteConfiguration(CombinedData delete)
        {
            if (ConfigurationHelper.DeleteConfiguration(delete.Display))
            {
                ConfigurationList.Remove(delete);
            }
        }

        /// <summary>
        /// Gets or sets the list of the configuration of connection.
        /// </summary>
        public List<CombinedData> ConnectConfigList { get; set; }

        /// <summary>
        /// Gets or sets the list of touch modes
        /// </summary>
        public List<CombinedData> TouchModeList { get; set; }

        /// <summary>
        /// Gets or sets the list of dark mode.
        /// </summary>
        public List<GenericCombinedData<DarkModeType>> DarkModeList { get; set; }

        /// <summary>
        /// Gets or sets the list of inverse clear modes.
        /// </summary>
        public List<CombinedData> InverseClearModeList { get; set; }

        /// <summary>
        /// Gets or sets the list of the version type.
        /// </summary>
        public List<GenericCombinedData<UpdateVersionType>> VersionTypeList { get; set; }

        /// <summary>
        /// Gets or sets the language list.
        /// </summary>
        public List<CombinedData> LanguageList { get; set; }

        private int _dormThreshold = Convert.ToInt32(ConfigurationHelper.GetValue(ConfigurationKeys.DormThreshold, "30"));

        /// <summary>
        /// Gets or sets the threshold to enter dormitory.
        /// </summary>
        public int DormThreshold
        {
            get => _dormThreshold;
            set
            {
                SetAndNotify(ref _dormThreshold, value);
                DormThresholdLabel = LocalizationHelper.GetString("DormThreshold") + ": " + _dormThreshold + "%";
                ConfigurationHelper.SetValue(ConfigurationKeys.DormThreshold, value.ToString());
            }
        }

        private string _dormThresholdLabel;

        /// <summary>
        /// Gets or sets the label of dormitory threshold.
        /// </summary>
        public string DormThresholdLabel
        {
            get => _dormThresholdLabel;
            set => SetAndNotify(ref _dormThresholdLabel, value);
        }

        /// <summary>
        /// Gets infrast order list.
        /// </summary>
        /// <returns>The infrast order list.</returns>
        public List<string> GetInfrastOrderList()
        {
            var orderList = new List<string>();
            foreach (var item in InfrastItemViewModels)
            {
                if (item.IsChecked == false)
                {
                    continue;
                }

                orderList.Add(item.OriginalName);
            }

            return orderList;
        }

        /// <summary>
        /// 实时更新基建换班顺序
        /// </summary>
        public void InfrastOrderSelectionChanged()
        {
            int index = 0;
            foreach (var item in InfrastItemViewModels)
            {
                ConfigFactory.CurrentConfig.InfrastOrder[item.OriginalName] = index;
                ++index;
            }
        }

        public TaskQueueViewModel CustomInfrastPlanDataContext { get => Instances.TaskQueueViewModel; }

        private string _usesOfDrones = ConfigurationHelper.GetValue(ConfigurationKeys.UsesOfDrones, "Money");

        /// <summary>
        /// Gets or sets the uses of drones.
        /// </summary>
        public string UsesOfDrones
        {
            get => _usesOfDrones;
            set
            {
                SetAndNotify(ref _usesOfDrones, value);
                ConfigurationHelper.SetValue(ConfigurationKeys.UsesOfDrones, value);
            }
        }

        private string _defaultInfrast = ConfigurationHelper.GetValue(ConfigurationKeys.DefaultInfrast, UserDefined);

        private const string UserDefined = "user_defined";

        /// <summary>
        /// Gets or sets the uses of drones.
        /// </summary>
        public string DefaultInfrast
        {
            get => _defaultInfrast;
            set
            {
                SetAndNotify(ref _defaultInfrast, value);
                if (_defaultInfrast != UserDefined)
                {
                    CustomInfrastFile = @"resource\custom_infrast\" + value;
                    IsCustomInfrastFileReadOnly = true;
                }
                else
                {
                    IsCustomInfrastFileReadOnly = false;
                }

                ConfigurationHelper.SetValue(ConfigurationKeys.DefaultInfrast, value);
            }
        }

        private string _isCustomInfrastFileReadOnly = ConfigurationHelper.GetValue(ConfigurationKeys.IsCustomInfrastFileReadOnly, false.ToString());

        /// <summary>
        /// Gets or sets a value indicating whether  CustomInfrastFile is read-only
        /// </summary>
        public bool IsCustomInfrastFileReadOnly
        {
            get => bool.Parse(_isCustomInfrastFileReadOnly);
            set
            {
                SetAndNotify(ref _isCustomInfrastFileReadOnly, value.ToString());
                ConfigurationHelper.SetValue(ConfigurationKeys.IsCustomInfrastFileReadOnly, value.ToString());
            }
        }

        private string _dormFilterNotStationedEnabled = ConfigurationHelper.GetValue(ConfigurationKeys.DormFilterNotStationedEnabled, true.ToString());

        /// <summary>
        /// Gets or sets a value indicating whether the not stationed filter in dorm is enabled.
        /// </summary>
        public bool DormFilterNotStationedEnabled
        {
            get => bool.Parse(_dormFilterNotStationedEnabled);
            set
            {
                SetAndNotify(ref _dormFilterNotStationedEnabled, value.ToString());
                ConfigurationHelper.SetValue(ConfigurationKeys.DormFilterNotStationedEnabled, value.ToString());
            }
        }

        private string _dormTrustEnabled = ConfigurationHelper.GetValue(ConfigurationKeys.DormTrustEnabled, false.ToString());

        /// <summary>
        /// Gets or sets a value indicating whether get trust in dorm is enabled.
        /// </summary>
        public bool DormTrustEnabled
        {
            get => bool.Parse(_dormTrustEnabled);
            set
            {
                SetAndNotify(ref _dormTrustEnabled, value.ToString());
                ConfigurationHelper.SetValue(ConfigurationKeys.DormTrustEnabled, value.ToString());
            }
        }

        private string _originiumShardAutoReplenishment = ConfigurationHelper.GetValue(ConfigurationKeys.OriginiumShardAutoReplenishment, true.ToString());

        /// <summary>
        /// Gets or sets a value indicating whether Originium shard auto replenishment is enabled.
        /// </summary>
        public bool OriginiumShardAutoReplenishment
        {
            get => bool.Parse(_originiumShardAutoReplenishment);
            set
            {
                SetAndNotify(ref _originiumShardAutoReplenishment, value.ToString());
                ConfigurationHelper.SetValue(ConfigurationKeys.OriginiumShardAutoReplenishment, value.ToString());
            }
        }

        private bool _customInfrastEnabled = bool.Parse(ConfigurationHelper.GetValue(ConfigurationKeys.CustomInfrastEnabled, false.ToString()));

        public bool CustomInfrastEnabled
        {
            get => _customInfrastEnabled;
            set
            {
                SetAndNotify(ref _customInfrastEnabled, value);
                ConfigurationHelper.SetValue(ConfigurationKeys.CustomInfrastEnabled, value.ToString());
                Instances.TaskQueueViewModel.CustomInfrastEnabled = value;
            }
        }

        /// <summary>
        /// Selects infrast config file.
        /// </summary>
        // UI 绑定的方法
        // ReSharper disable once UnusedMember.Global
        public void SelectCustomInfrastFile()
        {
            var dialog = new OpenFileDialog
            {
                Filter = LocalizationHelper.GetString("CustomInfrastFile") + "|*.json",
            };

            if (dialog.ShowDialog() == true)
            {
                CustomInfrastFile = dialog.FileName;
            }

            DefaultInfrast = UserDefined;
        }

        private string _customInfrastFile = ConfigurationHelper.GetValue(ConfigurationKeys.CustomInfrastFile, string.Empty);

        public string CustomInfrastFile
        {
            get => _customInfrastFile;
            set
            {
                SetAndNotify(ref _customInfrastFile, value);
                ConfigurationHelper.SetValue(ConfigurationKeys.CustomInfrastFile, value);
                Instances.TaskQueueViewModel.RefreshCustomInfrastPlan();
            }
        }

        #region 设置页面列表和滚动视图联动绑定

        private enum NotifyType
        {
            None,
            SelectedIndex,
            ScrollOffset,
        }

        private NotifyType _notifySource = NotifyType.None;

        private Timer _resetNotifyTimer;

        private void ResetNotifySource()
        {
            if (_resetNotifyTimer != null)
            {
                _resetNotifyTimer.Stop();
                _resetNotifyTimer.Close();
            }

            _resetNotifyTimer = new Timer(20);
            _resetNotifyTimer.Elapsed += (source, e) =>
            {
                _notifySource = NotifyType.None;
            };
            _resetNotifyTimer.AutoReset = false;
            _resetNotifyTimer.Enabled = true;
            _resetNotifyTimer.Start();
        }

        /// <summary>
        /// Gets or sets the height of scroll viewport.
        /// </summary>
        public double ScrollViewportHeight { get; set; }

        /// <summary>
        /// Gets or sets the extent height of scroll.
        /// </summary>
        public double ScrollExtentHeight { get; set; }

        /// <summary>
        /// Gets or sets the list of divider vertical offset.
        /// </summary>
        public List<double> DividerVerticalOffsetList { get; set; }

        private int _selectedIndex;

        /// <summary>
        /// Gets or sets the index selected.
        /// </summary>
        public int SelectedIndex
        {
            get => _selectedIndex;
            set
            {
                switch (_notifySource)
                {
                    case NotifyType.None:
                        _notifySource = NotifyType.SelectedIndex;
                        SetAndNotify(ref _selectedIndex, value);

                        var isInRange = DividerVerticalOffsetList != null
                            && DividerVerticalOffsetList.Count > 0
                            && value < DividerVerticalOffsetList.Count;

                        if (isInRange)
                        {
                            ScrollOffset = DividerVerticalOffsetList[value];
                        }

                        ResetNotifySource();
                        break;

                    case NotifyType.ScrollOffset:
                        SetAndNotify(ref _selectedIndex, value);
                        break;
                }
            }
        }

        private double _scrollOffset;

        /// <summary>
        /// Gets or sets the scroll offset.
        /// </summary>
        public double ScrollOffset
        {
            get => _scrollOffset;
            set
            {
                switch (_notifySource)
                {
                    case NotifyType.None:
                        _notifySource = NotifyType.ScrollOffset;
                        SetAndNotify(ref _scrollOffset, value);

                        // 设置 ListBox SelectedIndex 为当前 ScrollOffset 索引
                        var isInRange = DividerVerticalOffsetList != null && DividerVerticalOffsetList.Count > 0;

                        if (isInRange)
                        {
                            // 滚动条滚动到底部，返回最后一个 Divider 索引
                            if (value + ScrollViewportHeight >= ScrollExtentHeight)
                            {
                                SelectedIndex = DividerVerticalOffsetList.Count - 1;
                                ResetNotifySource();
                                break;
                            }

                            // 根据出当前 ScrollOffset 选出最后一个在可视范围的 Divider 索引
                            var dividerSelect = DividerVerticalOffsetList.Select((n, i) => (
                                dividerAppeared: value >= n,
                                index: i));

                            var index = dividerSelect.LastOrDefault(n => n.dividerAppeared).index;
                            SelectedIndex = index;
                        }

                        ResetNotifySource();
                        break;

                    case NotifyType.SelectedIndex:
                        SetAndNotify(ref _scrollOffset, value);
                        break;
                }
            }
        }

        #endregion 设置页面列表和滚动视图联动绑定

        /* 肉鸽设置 */

        private string _roguelikeTheme = ConfigurationHelper.GetValue(ConfigurationKeys.RoguelikeTheme, "Sami");

        /// <summary>
        /// Gets or sets the Roguelike theme.
        /// </summary>
        public string RoguelikeTheme
        {
            get => _roguelikeTheme;
            set
            {
                SetAndNotify(ref _roguelikeTheme, value);
                UpdateRoguelikeSquadList();
                UpdateRoguelikeCoreCharList();
                ConfigurationHelper.SetValue(ConfigurationKeys.RoguelikeTheme, value);
            }
        }

        private string _roguelikeMode = ConfigurationHelper.GetValue(ConfigurationKeys.RoguelikeMode, "0");

        /// <summary>
        /// Gets or sets 策略，往后打 / 刷一层就退 / 烧热水
        /// </summary>
        public string RoguelikeMode
        {
            get => _roguelikeMode;
            set
            {
                SetAndNotify(ref _roguelikeMode, value);
                ConfigurationHelper.SetValue(ConfigurationKeys.RoguelikeMode, value);
            }
        }

        private string _roguelikeSquad = ConfigurationHelper.GetValue(ConfigurationKeys.RoguelikeSquad, string.Empty);

        /// <summary>
        /// Gets or sets the roguelike squad.
        /// </summary>
        public string RoguelikeSquad
        {
            get => _roguelikeSquad;
            set
            {
                SetAndNotify(ref _roguelikeSquad, value);
                ConfigurationHelper.SetValue(ConfigurationKeys.RoguelikeSquad, value);
            }
        }

        private string _roguelikeRoles = ConfigurationHelper.GetValue(ConfigurationKeys.RoguelikeRoles, string.Empty);

        /// <summary>
        /// Gets or sets the roguelike roles.
        /// </summary>
        public string RoguelikeRoles
        {
            get => _roguelikeRoles;
            set
            {
                SetAndNotify(ref _roguelikeRoles, value);
                ConfigurationHelper.SetValue(ConfigurationKeys.RoguelikeRoles, value);
            }
        }

        private string _roguelikeCoreChar = ConfigurationHelper.GetValue(ConfigurationKeys.RoguelikeCoreChar, string.Empty);

        /// <summary>
        /// Gets or sets the roguelike core character.
        /// </summary>
        public string RoguelikeCoreChar
        {
            get => _roguelikeCoreChar;
            set
            {
                if (_roguelikeCoreChar == (value ??= string.Empty))
                {
                    return;
                }

                SetAndNotify(ref _roguelikeCoreChar, value);
                Instances.TaskQueueViewModel.AddLog(value);
                ConfigurationHelper.SetValue(ConfigurationKeys.RoguelikeCoreChar, value);
            }
        }

        private ObservableCollection<string> _roguelikeCoreCharList = new ObservableCollection<string>();

        /// <summary>
        /// Gets the roguelike core character.
        /// </summary>
        public ObservableCollection<string> RoguelikeCoreCharList
        {
            get => _roguelikeCoreCharList;
            private set => SetAndNotify(ref _roguelikeCoreCharList, value);
        }

        private string _roguelikeStartWithEliteTwo = ConfigurationHelper.GetValue(ConfigurationKeys.RoguelikeStartWithEliteTwo, false.ToString());

        /// <summary>
        /// Gets or sets a value indicating whether use support unit.
        /// </summary>
        public bool RoguelikeStartWithEliteTwo
        {
            get => bool.Parse(_roguelikeStartWithEliteTwo);
            set
            {
                if (value && RoguelikeUseSupportUnit)
                {
                    RoguelikeUseSupportUnit = false;
                }

                SetAndNotify(ref _roguelikeStartWithEliteTwo, value.ToString());
                ConfigurationHelper.SetValue(ConfigurationKeys.RoguelikeStartWithEliteTwo, value.ToString());
            }
        }

        private string _roguelikeUseSupportUnit = ConfigurationHelper.GetValue(ConfigurationKeys.RoguelikeUseSupportUnit, false.ToString());

        /// <summary>
        /// Gets or sets a value indicating whether use support unit.
        /// </summary>
        public bool RoguelikeUseSupportUnit
        {
            get => bool.Parse(_roguelikeUseSupportUnit);
            set
            {
                if (value && RoguelikeStartWithEliteTwo)
                {
                    RoguelikeStartWithEliteTwo = false;
                }

                SetAndNotify(ref _roguelikeUseSupportUnit, value.ToString());
                ConfigurationHelper.SetValue(ConfigurationKeys.RoguelikeUseSupportUnit, value.ToString());
            }
        }

        private string _roguelikeEnableNonfriendSupport = ConfigurationHelper.GetValue(ConfigurationKeys.RoguelikeEnableNonfriendSupport, false.ToString());

        /// <summary>
        /// Gets or sets a value indicating whether can roguelike support unit belong to nonfriend
        /// </summary>
        public bool RoguelikeEnableNonfriendSupport
        {
            get => bool.Parse(_roguelikeEnableNonfriendSupport);
            set
            {
                SetAndNotify(ref _roguelikeEnableNonfriendSupport, value.ToString());
                ConfigurationHelper.SetValue(ConfigurationKeys.RoguelikeEnableNonfriendSupport, value.ToString());
            }
        }

        private bool _roguelikeDelayAbortUntilCombatComplete = bool.Parse(ConfigurationHelper.GetValue(ConfigurationKeys.RoguelikeDelayAbortUntilCombatComplete, false.ToString()));

        /// <summary>
        /// Gets or sets a value indicating whether delay abort until battle complete
        /// </summary>
        public bool RoguelikeDelayAbortUntilCombatComplete
        {
            get => _roguelikeDelayAbortUntilCombatComplete;
            set
            {
                SetAndNotify(ref _roguelikeDelayAbortUntilCombatComplete, value);
                ConfigurationHelper.SetValue(ConfigurationKeys.RoguelikeDelayAbortUntilCombatComplete, value.ToString());
            }
        }

        private string _roguelikeStartsCount = ConfigurationHelper.GetValue(ConfigurationKeys.RoguelikeStartsCount, "9999999");

        /// <summary>
        /// Gets or sets the start count of roguelike.
        /// </summary>
        public int RoguelikeStartsCount
        {
            get => int.Parse(_roguelikeStartsCount);
            set
            {
                SetAndNotify(ref _roguelikeStartsCount, value.ToString());
                ConfigurationHelper.SetValue(ConfigurationKeys.RoguelikeStartsCount, value.ToString());
            }
        }

        private string _roguelikeInvestmentEnabled = ConfigurationHelper.GetValue(ConfigurationKeys.RoguelikeInvestmentEnabled, true.ToString());

        /// <summary>
        /// Gets or sets a value indicating whether investment is enabled.
        /// </summary>
        public bool RoguelikeInvestmentEnabled
        {
            get => bool.Parse(_roguelikeInvestmentEnabled);
            set
            {
                SetAndNotify(ref _roguelikeInvestmentEnabled, value.ToString());
                ConfigurationHelper.SetValue(ConfigurationKeys.RoguelikeInvestmentEnabled, value.ToString());
            }
        }

        private string _roguelikeInvestmentEnterSecondFloor = ConfigurationHelper.GetValue(ConfigurationKeys.RoguelikeInvestmentEnterSecondFloor, true.ToString());

        /// <summary>
        /// Gets or sets a value indicating whether investment is enabled.
        /// </summary>
        public bool RoguelikeInvestmentEnterSecondFloor
        {
            get => bool.Parse(_roguelikeInvestmentEnterSecondFloor);
            set
            {
                SetAndNotify(ref _roguelikeInvestmentEnterSecondFloor, value.ToString());
                ConfigurationHelper.SetValue(ConfigurationKeys.RoguelikeInvestmentEnterSecondFloor, value.ToString());
            }
        }

        private string _roguelikeRefreshTraderWithDice = ConfigurationHelper.GetValue(ConfigurationKeys.RoguelikeRefreshTraderWithDice, false.ToString());

        public bool RoguelikeRefreshTraderWithDice
        {
            get => bool.Parse(_roguelikeRefreshTraderWithDice);
            set
            {
                SetAndNotify(ref _roguelikeRefreshTraderWithDice, value.ToString());
                ConfigurationHelper.SetValue(ConfigurationKeys.RoguelikeRefreshTraderWithDice, value.ToString());
            }
        }

        private string _roguelikeInvestsCount = ConfigurationHelper.GetValue(ConfigurationKeys.RoguelikeInvestsCount, "9999999");

        /// <summary>
        /// Gets or sets the invests count of roguelike.
        /// </summary>
        public int RoguelikeInvestsCount
        {
            get => int.Parse(_roguelikeInvestsCount);
            set
            {
                SetAndNotify(ref _roguelikeInvestsCount, value.ToString());
                ConfigurationHelper.SetValue(ConfigurationKeys.RoguelikeInvestsCount, value.ToString());
            }
        }

        private string _roguelikeStopWhenInvestmentFull = ConfigurationHelper.GetValue(ConfigurationKeys.RoguelikeStopWhenInvestmentFull, false.ToString());

        /// <summary>
        /// Gets or sets a value indicating whether to stop when investment is full.
        /// </summary>
        public bool RoguelikeStopWhenInvestmentFull
        {
            get => bool.Parse(_roguelikeStopWhenInvestmentFull);
            set
            {
                SetAndNotify(ref _roguelikeStopWhenInvestmentFull, value.ToString());
                ConfigurationHelper.SetValue(ConfigurationKeys.RoguelikeStopWhenInvestmentFull, value.ToString());
            }
        }

        /* 访问好友设置 */
        private string _lastCreditFightTaskTime = ConfigurationHelper.GetValue(ConfigurationKeys.LastCreditFightTaskTime, DateTime.UtcNow.ToYjDate().AddDays(-1).ToString("yyyy/MM/dd HH:mm:ss"));

        public string LastCreditFightTaskTime
        {
            get => _lastCreditFightTaskTime;
            set
            {
                SetAndNotify(ref _lastCreditFightTaskTime, value);
                ConfigurationHelper.SetValue(ConfigurationKeys.LastCreditFightTaskTime, value);
            }
        }

        private bool _creditFightTaskEnabled = Convert.ToBoolean(ConfigurationHelper.GetValue(ConfigurationKeys.CreditFightTaskEnabled, bool.FalseString));

        /// <summary>
        /// Gets or sets a value indicating whether credit fight task is enabled.
        /// </summary>
        public bool CreditFightTaskEnabled
        {
            get
            {
                try
                {
                    if (DateTime.UtcNow.ToYjDate() > DateTime.ParseExact(_lastCreditFightTaskTime.Replace('-', '/'), "yyyy/MM/dd HH:mm:ss", CultureInfo.InvariantCulture))
                    {
                        return _creditFightTaskEnabled;
                    }
                }
                catch
                {
                    return _creditFightTaskEnabled;
                }

                return false;
            }

            set
            {
                SetAndNotify(ref _creditFightTaskEnabled, value);
                ConfigurationHelper.SetValue(ConfigurationKeys.CreditFightTaskEnabled, value.ToString());
            }
        }

        public bool CreditFightTaskEnabledDisplay
        {
            get
            {
                return _creditFightTaskEnabled;
            }

            set
            {
                SetAndNotify(ref _creditFightTaskEnabled, value);
                ConfigurationHelper.SetValue(ConfigurationKeys.CreditFightTaskEnabled, value.ToString());
            }
        }

        /// <summary>
        /// Gets or sets 设置选择的编队
        /// </summary>
        // ReSharper disable once MemberCanBePrivate.Global
        public List<CombinedData> FormationSelectList { get; set; }

        private int _creditFightSelectFormation = Convert.ToInt32(ConfigurationHelper.GetValue(ConfigurationKeys.CreditFightSelectFormation, "0"));

        /// <summary>
        /// Gets or sets a value indicating which formation will be select in credit fight.
        /// </summary>
        public int CreditFightSelectFormation
        {
            get => _creditFightSelectFormation;
            set
            {
                SetAndNotify(ref _creditFightSelectFormation, value);
                ConfigurationHelper.SetValue(ConfigurationKeys.CreditFightSelectFormation, value.ToString());
            }
        }

        /* 信用商店设置 */

        private bool _creditShopping = Convert.ToBoolean(ConfigurationHelper.GetValue(ConfigurationKeys.CreditShopping, bool.TrueString));

        /// <summary>
        /// Gets or sets a value indicating whether to shop with credit.
        /// </summary>
        public bool CreditShopping
        {
            get => _creditShopping;
            set
            {
                SetAndNotify(ref _creditShopping, value);
                ConfigurationHelper.SetValue(ConfigurationKeys.CreditShopping, value.ToString());
            }
        }

        private string _creditFirstList = ConfigurationHelper.GetValue(ConfigurationKeys.CreditFirstListNew, LocalizationHelper.GetString("HighPriorityDefault"));

        /// <summary>
        /// Gets or sets the priority item list of credit shop.
        /// </summary>
        public string CreditFirstList
        {
            get => _creditFirstList;
            set
            {
                SetAndNotify(ref _creditFirstList, value);
                ConfigurationHelper.SetValue(ConfigurationKeys.CreditFirstListNew, value);
            }
        }

        private string _creditBlackList = ConfigurationHelper.GetValue(ConfigurationKeys.CreditBlackListNew, LocalizationHelper.GetString("BlacklistDefault"));

        /// <summary>
        /// Gets or sets the blacklist of credit shop.
        /// </summary>
        public string CreditBlackList
        {
            get => _creditBlackList;
            set
            {
                SetAndNotify(ref _creditBlackList, value);
                ConfigurationHelper.SetValue(ConfigurationKeys.CreditBlackListNew, value);
            }
        }

        private bool _creditForceShoppingIfCreditFull = bool.Parse(ConfigurationHelper.GetValue(ConfigurationKeys.CreditForceShoppingIfCreditFull, false.ToString()));

        /// <summary>
        /// Gets or sets a value indicating whether save credit is enabled.
        /// </summary>
        public bool CreditForceShoppingIfCreditFull
        {
            get => _creditForceShoppingIfCreditFull;
            set
            {
                SetAndNotify(ref _creditForceShoppingIfCreditFull, value);
                ConfigurationHelper.SetValue(ConfigurationKeys.CreditForceShoppingIfCreditFull, value.ToString());
            }
        }

        /* 领取奖励设置 */

        private bool _receiveAward = bool.Parse(ConfigurationHelper.GetValue(ConfigurationKeys.ReceiveAward, true.ToString()));

        /// <summary>
        /// Gets or sets a value indicating whether receive award is enabled.
        /// </summary>
        public bool ReceiveAward
        {
            get => _receiveAward;
            set
            {
                SetAndNotify(ref _receiveAward, value);
                ConfigurationHelper.SetValue(ConfigurationKeys.ReceiveAward, value.ToString());
            }
        }

        private bool _receiveMail = bool.Parse(ConfigurationHelper.GetValue(ConfigurationKeys.ReceiveMail, false.ToString()));

        /// <summary>
        /// Gets or sets a value indicating whether receive mail is enabled.
        /// </summary>
        public bool ReceiveMail
        {
            get => _receiveMail;
            set
            {
                SetAndNotify(ref _receiveMail, value);
                ConfigurationHelper.SetValue(ConfigurationKeys.ReceiveMail, value.ToString());
            }
        }

        /* 定时设置 */

        public class TimerModel
        {
            public class TimerProperties : INotifyPropertyChanged
            {
                public event PropertyChangedEventHandler PropertyChanged;

                public TimerProperties(int timeId, bool isOn, int hour, int min, string timerConfig)
                {
                    TimerId = timeId;
                    _isOn = isOn;
                    _hour = hour;
                    _min = min;
                    if (timerConfig == null || !ConfigurationHelper.GetConfigurationList().Contains(timerConfig))
                    {
                        _timerConfig = ConfigurationHelper.GetCurrentConfiguration();
                    }
                    else
                    {
                        _timerConfig = timerConfig;
                    }
                }

                protected void OnPropertyChanged([CallerMemberName] string name = null)
                {
                    PropertyChanged?.Invoke(this, new PropertyChangedEventArgs(name));
                }

                public int TimerId { get; set; }

                private bool _isOn;

                /// <summary>
                /// Gets or sets a value indicating whether the timer is set.
                /// </summary>
                public bool IsOn
                {
                    get => _isOn;
                    set
                    {
                        _isOn = value;
                        OnPropertyChanged();
                        ConfigFactory.Root.Timers[TimerId] = new Configuration.Timer(_isOn, _timerConfig, _hour, _min);
                    }
                }

                private int _hour;

                /// <summary>
                /// Gets or sets the hour of the timer.
                /// </summary>
                public int Hour
                {
                    get => _hour;
                    set
                    {
                        _hour = (value >= 0 && value <= 23) ? value : _hour;
                        OnPropertyChanged();
                        ConfigFactory.Root.Timers[TimerId] = new Configuration.Timer(_isOn, _timerConfig, _hour, _min);
                    }
                }

                private int _min;

                /// <summary>
                /// Gets or sets the minute of the timer.
                /// </summary>
                public int Min
                {
                    get => _min;
                    set
                    {
                        _min = (value >= 0 && value <= 59) ? value : _min;
                        OnPropertyChanged();
                        ConfigFactory.Root.Timers[TimerId] = new Configuration.Timer(_isOn, _timerConfig, _hour, _min);
                    }
                }

                private string _timerConfig;

                /// <summary>
                /// Gets or sets the config of the timer.
                /// </summary>
                public string TimerConfig
                {
                    get => _timerConfig;
                    set
                    {
                        _timerConfig = value ?? ConfigFactory.Root.Current;
                        OnPropertyChanged();
<<<<<<< HEAD
                        ConfigFactory.Root.Timers[TimerId] = new Configuration.Timer(_isOn, _timerConfig, _hour, _min);
=======
                        ConfigurationHelper.SetTimerConfig(TimerId, _timerConfig);
>>>>>>> 4b0d512e
                    }
                }

                public TimerProperties()
                {
                    PropertyChanged += (sender, args) => { };
                }
            }

            public TimerProperties[] Timers { get; set; } = new TimerProperties[8];

            public TimerModel()
            {
                for (int i = 0; i < 8; i++)
                {
                    Configuration.Timer timer = null;
                    bool result = ConfigFactory.Root.Timers.TryGetValue(i + 1, out timer);
                    if (!result)
                    {
                        timer = new Configuration.Timer(false, ConfigFactory.Root.Current, i * 3, 0);
                    }

                    Timers[i] = new TimerProperties(
                        i,
                        timer.Enable,
                        timer.Hour,
                        timer.Minute,
                        timer.Config);
                }
            }
        }

        public TimerModel TimerModels { get; set; } = new TimerModel();

        private bool _forceScheduledStart = Convert.ToBoolean(ConfigurationHelper.GetGlobalValue(ConfigurationKeys.ForceScheduledStart, bool.FalseString));

        /// <summary>
        /// Gets or sets a value indicating whether to use DrGrandet mode.
        /// </summary>
        public bool ForceScheduledStart
        {
            get => _forceScheduledStart;
            set
            {
                SetAndNotify(ref _forceScheduledStart, value);
                ConfigurationHelper.SetGlobalValue(ConfigurationKeys.ForceScheduledStart, value.ToString());
            }
        }

        private bool _customConfig = Convert.ToBoolean(ConfigurationHelper.GetGlobalValue(ConfigurationKeys.CustomConfig, bool.FalseString));

        /// <summary>
        /// Gets or sets a value indicating whether to use custom config.
        /// </summary>
        public bool CustomConfig
        {
            get => _customConfig;
            set
            {
                SetAndNotify(ref _customConfig, value);
                ConfigurationHelper.SetGlobalValue(ConfigurationKeys.CustomConfig, value.ToString());
            }
        }

        /* 刷理智设置 */

        private string _penguinId = ConfigurationHelper.GetValue(ConfigurationKeys.PenguinId, string.Empty);

        /// <summary>
        /// Gets or sets the id of PenguinStats.
        /// </summary>
        public string PenguinId
        {
            get => _penguinId;
            set
            {
                SetAndNotify(ref _penguinId, value);
                ConfigurationHelper.SetValue(ConfigurationKeys.PenguinId, value);
            }
        }

        private bool _enablePenguin = Convert.ToBoolean(ConfigurationHelper.GetValue(ConfigurationKeys.EnablePenguin, bool.TrueString));

        /// <summary>
        /// Gets or sets a value indicating whether to enable penguin upload.
        /// </summary>
        public bool EnablePenguin
        {
            get => _enablePenguin;
            set
            {
                SetAndNotify(ref _enablePenguin, value);
                ConfigurationHelper.SetValue(ConfigurationKeys.EnablePenguin, value.ToString());
            }
        }

        private bool _enableYituliu = Convert.ToBoolean(ConfigurationHelper.GetValue(ConfigurationKeys.EnableYituliu, bool.TrueString));

        /// <summary>
        /// Gets or sets a value indicating whether to enable yituliu upload.
        /// </summary>
        public bool EnableYituliu
        {
            get => _enableYituliu;
            set
            {
                SetAndNotify(ref _enableYituliu, value);
                ConfigurationHelper.SetValue(ConfigurationKeys.EnableYituliu, value.ToString());
            }
        }

        private bool _isDrGrandet = Convert.ToBoolean(ConfigurationHelper.GetValue(ConfigurationKeys.IsDrGrandet, bool.FalseString));

        /// <summary>
        /// Gets or sets a value indicating whether to use DrGrandet mode.
        /// </summary>
        public bool IsDrGrandet
        {
            get => _isDrGrandet;
            set
            {
                SetAndNotify(ref _isDrGrandet, value);
                ConfigurationHelper.SetValue(ConfigurationKeys.IsDrGrandet, value.ToString());
            }
        }

        /* 自动公招设置 */
        private string _recruitMaxTimes = ConfigurationHelper.GetValue(ConfigurationKeys.RecruitMaxTimes, "4");

        /// <summary>
        /// Gets or sets the maximum times of recruit.
        /// </summary>
        public string RecruitMaxTimes
        {
            get => _recruitMaxTimes;
            set
            {
                SetAndNotify(ref _recruitMaxTimes, value);
                ConfigurationHelper.SetValue(ConfigurationKeys.RecruitMaxTimes, value);
            }
        }

        private bool _refreshLevel3 = Convert.ToBoolean(ConfigurationHelper.GetValue(ConfigurationKeys.RefreshLevel3, bool.TrueString));

        /// <summary>
        /// Gets or sets a value indicating whether to refresh level 3.
        /// </summary>
        public bool RefreshLevel3
        {
            get => _refreshLevel3;
            set
            {
                SetAndNotify(ref _refreshLevel3, value);
                ConfigurationHelper.SetValue(ConfigurationKeys.RefreshLevel3, value.ToString());
            }
        }

        private bool _forceRefresh = Convert.ToBoolean(ConfigurationHelper.GetValue(ConfigurationKeys.ForceRefresh, bool.TrueString));

        /// <summary>
        /// Gets or Sets a value indicating whether to refresh when recruit permit ran out.
        /// </summary>
        public bool ForceRefresh
        {
            get => _forceRefresh;
            set
            {
                SetAndNotify(ref _forceRefresh, value);
                ConfigurationHelper.SetValue(ConfigurationKeys.ForceRefresh, value.ToString());
            }
        }

        private bool _useExpedited;

        /// <summary>
        /// Gets or sets a value indicating whether to use expedited.
        /// </summary>
        public bool UseExpedited
        {
            get => _useExpedited;
            set => SetAndNotify(ref _useExpedited, value);
        }

        private string _selectExtraTags = ConfigurationHelper.GetValue(ConfigurationKeys.SelectExtraTags, "0");

        /// <summary>
        /// Gets or sets a value indicating three tags are alway selected or select only rare tags as many as possible .
        /// </summary>
        public string SelectExtraTags
        {
            get
            {
                if (int.TryParse(_selectExtraTags, out _))
                {
                    return _selectExtraTags;
                }

                var value = "0";
                if (bool.TryParse(_selectExtraTags, out bool boolValue))
                {
                    value = boolValue ? "1" : "0";
                }

                SetAndNotify(ref _selectExtraTags, value);
                ConfigurationHelper.SetValue(ConfigurationKeys.SelectExtraTags, value);
                return value;
            }

            set
            {
                SetAndNotify(ref _selectExtraTags, value);
                ConfigurationHelper.SetValue(ConfigurationKeys.SelectExtraTags, value);
            }
        }

        private bool _isLevel3UseShortTime = Convert.ToBoolean(ConfigurationHelper.GetValue(ConfigurationKeys.IsLevel3UseShortTime, bool.FalseString));

        /// <summary>
        /// Gets or sets a value indicating whether to shorten the time for level 3.
        /// </summary>
        public bool IsLevel3UseShortTime
        {
            get => _isLevel3UseShortTime;
            set
            {
                if (value)
                {
                    IsLevel3UseShortTime2 = false;
                }

                SetAndNotify(ref _isLevel3UseShortTime, value);
                ConfigurationHelper.SetValue(ConfigurationKeys.IsLevel3UseShortTime, value.ToString());
            }
        }

        private bool _isLevel3UseShortTime2 = Convert.ToBoolean(ConfigurationHelper.GetValue(ConfigurationKeys.IsLevel3UseShortTime2, bool.FalseString));

        /// <summary>
        /// Gets or sets a value indicating whether to shorten the time for level 3.
        /// </summary>
        public bool IsLevel3UseShortTime2
        {
            get => _isLevel3UseShortTime2;
            set
            {
                if (value)
                {
                    IsLevel3UseShortTime = false;
                }

                SetAndNotify(ref _isLevel3UseShortTime2, value);
                ConfigurationHelper.SetValue(ConfigurationKeys.IsLevel3UseShortTime2, value.ToString());
            }
        }

        private bool _notChooseLevel1 = Convert.ToBoolean(ConfigurationHelper.GetValue(ConfigurationKeys.NotChooseLevel1, bool.TrueString));

        /// <summary>
        /// Gets or sets a value indicating whether not to choose level 1.
        /// </summary>
        public bool NotChooseLevel1
        {
            get => _notChooseLevel1;
            set
            {
                SetAndNotify(ref _notChooseLevel1, value);
                ConfigurationHelper.SetValue(ConfigurationKeys.NotChooseLevel1, value.ToString());
            }
        }

        private bool _chooseLevel3 = Convert.ToBoolean(ConfigurationHelper.GetValue(ConfigurationKeys.RecruitChooseLevel3, bool.TrueString));

        /// <summary>
        /// Gets or sets a value indicating whether to choose level 3.
        /// </summary>
        public bool ChooseLevel3
        {
            get => _chooseLevel3;
            set
            {
                SetAndNotify(ref _chooseLevel3, value);
                ConfigurationHelper.SetValue(ConfigurationKeys.RecruitChooseLevel3, value.ToString());
            }
        }

        private bool _chooseLevel4 = Convert.ToBoolean(ConfigurationHelper.GetValue(ConfigurationKeys.RecruitChooseLevel4, bool.TrueString));

        /// <summary>
        /// Gets or sets a value indicating whether to choose level 4.
        /// </summary>
        public bool ChooseLevel4
        {
            get => _chooseLevel4;
            set
            {
                SetAndNotify(ref _chooseLevel4, value);
                ConfigurationHelper.SetValue(ConfigurationKeys.RecruitChooseLevel4, value.ToString());
            }
        }

        private bool _chooseLevel5 = Convert.ToBoolean(ConfigurationHelper.GetValue(ConfigurationKeys.RecruitChooseLevel5, bool.FalseString));

        /// <summary>
        /// Gets or sets a value indicating whether to choose level 5.
        /// </summary>
        public bool ChooseLevel5
        {
            get => _chooseLevel5;
            set
            {
                SetAndNotify(ref _chooseLevel5, value);
                ConfigurationHelper.SetValue(ConfigurationKeys.RecruitChooseLevel5, value.ToString());
            }
        }

        /* 软件更新设置 */

<<<<<<< HEAD
        private UpdateVersionType _versionType = ConfigFactory.Root.VersionUpdate.VersionType;
=======
        private UpdateVersionType _versionType = (UpdateVersionType)Enum.Parse(typeof(UpdateVersionType),
            ConfigurationHelper.GetValue(ConfigurationKeys.VersionType, UpdateVersionType.Stable.ToString()));
>>>>>>> 4b0d512e

        /// <summary>
        /// Gets or sets the type of version to update.
        /// </summary>
        public UpdateVersionType VersionType
        {
            get => _versionType;
            set
            {
                SetAndNotify(ref _versionType, value);
                ConfigFactory.Root.VersionUpdate.VersionType = value;
            }
        }

        /// <summary>
        /// Gets a value indicating whether to update nightly.
        /// </summary>
        public bool UpdateNightly
        {
            get => _versionType == UpdateVersionType.Nightly;
        }

        /// <summary>
        /// Gets a value indicating whether to update beta version.
        /// </summary>
        public bool UpdateBeta
        {
            get => _versionType == UpdateVersionType.Beta;
        }

        /// <summary>
        /// Gets or sets a value indicating whether to check update.
        /// </summary>
        public bool UpdateCheck
        {
            get => ConfigFactory.Root.VersionUpdate.UpdateCheck;
            set
            {
                NotifyOfPropertyChange();
                ConfigFactory.Root.VersionUpdate.UpdateCheck = value;
            }
        }

        /// <summary>
        /// Gets or sets a value indicating whether to check update.
        /// </summary>
        public bool UpdateAutoCheck
        {
            get => ConfigFactory.Root.VersionUpdate.UpdateAutoCheck;
            set
            {
                NotifyOfPropertyChange();
                ConfigFactory.Root.VersionUpdate.UpdateAutoCheck = value;
            }
        }

        /// <summary>
        /// Gets or sets the proxy settings.
        /// </summary>
        public string Proxy
        {
            get => ConfigFactory.Root.VersionUpdate.Proxy;
            set
            {
                NotifyOfPropertyChange();
                ConfigFactory.Root.VersionUpdate.Proxy = value;
            }
        }

        private bool _isCheckingForUpdates;

        /// <summary>
        /// Gets or sets a value indicating whether the update is being checked.
        /// </summary>
        public bool IsCheckingForUpdates
        {
            get => _isCheckingForUpdates;
            set
            {
                SetAndNotify(ref _isCheckingForUpdates, value);
            }
        }

        /// <summary>
        /// Gets or sets a value indicating whether to auto download update package.
        /// </summary>
        public bool AutoDownloadUpdatePackage
        {
            get => ConfigFactory.Root.VersionUpdate.AutoDownloadUpdatePackage;
            set
            {
                NotifyOfPropertyChange();
                AutoDownloadUpdatePackage = value;
            }
        }

        /// <summary>
        /// Gets or sets a value indicating whether to auto install update package.
        /// </summary>
        public bool AutoInstallUpdatePackage
        {
            get => ConfigFactory.Root.VersionUpdate.AutoInstallUpdatePackage;
            set
            {
                NotifyOfPropertyChange();
                ConfigFactory.Root.VersionUpdate.AutoInstallUpdatePackage = value;
            }
        }

        /// <summary>
        /// Updates manually.
        /// </summary>
        /// <returns>A <see cref="Task"/> representing the asynchronous operation.</returns>
        public async Task ManualUpdate()
        {
            var ret = await Instances.VersionUpdateViewModel.CheckAndDownloadUpdate();

            string toastMessage = null;
            switch (ret)
            {
                case VersionUpdateViewModel.CheckUpdateRetT.NoNeedToUpdate:
                    break;

                case VersionUpdateViewModel.CheckUpdateRetT.AlreadyLatest:
                    toastMessage = LocalizationHelper.GetString("AlreadyLatest");
                    break;

                case VersionUpdateViewModel.CheckUpdateRetT.UnknownError:
                    toastMessage = LocalizationHelper.GetString("NewVersionDetectFailedTitle");
                    break;

                case VersionUpdateViewModel.CheckUpdateRetT.NetworkError:
                    toastMessage = LocalizationHelper.GetString("CheckNetworking");
                    break;

                case VersionUpdateViewModel.CheckUpdateRetT.FailedToGetInfo:
                    toastMessage = LocalizationHelper.GetString("GetReleaseNoteFailed");
                    break;

                case VersionUpdateViewModel.CheckUpdateRetT.OK:
                    Instances.VersionUpdateViewModel.AskToRestart();
                    break;

                case VersionUpdateViewModel.CheckUpdateRetT.NewVersionIsBeingBuilt:
                    toastMessage = LocalizationHelper.GetString("NewVersionIsBeingBuilt");
                    break;

                case VersionUpdateViewModel.CheckUpdateRetT.OnlyGameResourceUpdated:
                    toastMessage = LocalizationHelper.GetString("GameResourceUpdated");
                    break;

                default:
                    throw new ArgumentOutOfRangeException();
            }

            if (toastMessage != null)
            {
                _ = Execute.OnUIThreadAsync(() =>
                {
                    using var toast = new ToastNotification(toastMessage);
                    toast.Show();
                });
            }
        }

        // UI 绑定的方法
        // ReSharper disable once UnusedMember.Global
        public void ShowChangelog()
        {
            Instances.WindowManager.ShowWindow(Instances.VersionUpdateViewModel);
        }

        /* 连接设置 */

        private bool _autoDetectConnection = bool.Parse(ConfigurationHelper.GetValue(ConfigurationKeys.AutoDetect, true.ToString()));

        public bool AutoDetectConnection
        {
            get => _autoDetectConnection;
            set
            {
                SetAndNotify(ref _autoDetectConnection, value);
                ConfigurationHelper.SetValue(ConfigurationKeys.AutoDetect, value.ToString());
            }
        }

        private bool _alwaysAutoDetectConnection = bool.Parse(ConfigurationHelper.GetValue(ConfigurationKeys.AlwaysAutoDetect, false.ToString()));

        public bool AlwaysAutoDetectConnection
        {
            get => _alwaysAutoDetectConnection;
            set
            {
                SetAndNotify(ref _alwaysAutoDetectConnection, value);
                ConfigurationHelper.SetValue(ConfigurationKeys.AlwaysAutoDetect, value.ToString());
            }
        }

        private ObservableCollection<string> _connectAddressHistory = new ObservableCollection<string>();

        public ObservableCollection<string> ConnectAddressHistory
        {
            get => _connectAddressHistory;
            set => SetAndNotify(ref _connectAddressHistory, value);
        }

        private string _connectAddress = ConfigurationHelper.GetValue(ConfigurationKeys.ConnectAddress, string.Empty);

        /// <summary>
        /// Gets or sets the connection address.
        /// </summary>
        public string ConnectAddress
        {
            get => _connectAddress;
            set
            {
                if (ConnectAddress == value || string.IsNullOrEmpty(value))
                {
                    return;
                }

                UpdateConnectionHistory(value);

                SetAndNotify(ref _connectAddress, value);
                ConfigurationHelper.SetValue(ConfigurationKeys.AddressHistory, JsonConvert.SerializeObject(ConnectAddressHistory));
                ConfigurationHelper.SetValue(ConfigurationKeys.ConnectAddress, value);
                UpdateWindowTitle(); /* 每次修改连接地址时更新WindowTitle */
            }
        }

        private void UpdateConnectionHistory(string address)
        {
            var history = ConnectAddressHistory.ToList();
            if (history.Contains(address))
            {
                history.Remove(address);
                history.Insert(0, address);
            }
            else
            {
                history.Insert(0, address);
                const int MaxHistoryCount = 5;
                if (history.Count > MaxHistoryCount)
                {
                    history.RemoveRange(MaxHistoryCount, history.Count - MaxHistoryCount);
                }
            }

            ConnectAddressHistory = new ObservableCollection<string>(history);
        }

        // UI 绑定的方法
        // ReSharper disable once UnusedMember.Global
        public void RemoveAddressClick(string address)
        {
            ConnectAddressHistory.Remove(address);
            ConfigurationHelper.SetValue(ConfigurationKeys.AddressHistory, JsonConvert.SerializeObject(ConnectAddressHistory));
        }

        private string _adbPath = ConfigurationHelper.GetValue(ConfigurationKeys.AdbPath, string.Empty);

        /// <summary>
        /// Gets or sets the ADB path.
        /// </summary>
        public string AdbPath
        {
            get => _adbPath;
            set
            {
                if (!Path.GetFileName(value).ToLower().Contains("adb"))
                {
                    var result = MessageBoxHelper.Show(
                        LocalizationHelper.GetString("AdbPathFileSelectionErrorPrompt"),
                        LocalizationHelper.GetString("Tip"),
                        MessageBoxButton.OKCancel,
                        MessageBoxImage.Warning,
                        cancel: LocalizationHelper.GetString("Cancel"));
                    if (result == MessageBoxResult.Cancel)
                    {
                        return;
                    }
                }

                SetAndNotify(ref _adbPath, value);
                ConfigurationHelper.SetValue(ConfigurationKeys.AdbPath, value);
            }
        }

        private string _connectConfig = ConfigurationHelper.GetValue(ConfigurationKeys.ConnectConfig, "General");

        /// <summary>
        /// Gets or sets the connection config.
        /// </summary>
        public string ConnectConfig
        {
            get => _connectConfig;
            set
            {
                SetAndNotify(ref _connectConfig, value);
                ConfigurationHelper.SetValue(ConfigurationKeys.ConnectConfig, value);
                UpdateWindowTitle(); /* 每次修改连接配置时更新WindowTitle */
            }
        }

        private bool _retryOnDisconnected = Convert.ToBoolean(ConfigurationHelper.GetValue(ConfigurationKeys.RetryOnAdbDisconnected, bool.FalseString));

        /// <summary>
        /// Gets or sets a value indicating whether to retry task after ADB disconnected.
        /// </summary>
        public bool RetryOnDisconnected
        {
            get => _retryOnDisconnected;
            set
            {
                SetAndNotify(ref _retryOnDisconnected, value);
                ConfigurationHelper.SetValue(ConfigurationKeys.RetryOnAdbDisconnected, value.ToString());
            }
        }

        private bool _allowAdbRestart = Convert.ToBoolean(ConfigurationHelper.GetValue(ConfigurationKeys.AllowAdbRestart, bool.TrueString));

        /// <summary>
        /// Gets or sets a value indicating whether to retry task after ADB disconnected.
        /// </summary>
        public bool AllowAdbRestart
        {
            get => _allowAdbRestart;
            set
            {
                SetAndNotify(ref _allowAdbRestart, value);
                ConfigurationHelper.SetValue(ConfigurationKeys.AllowAdbRestart, value.ToString());
            }
        }

        private bool _allowAdbHardRestart = Convert.ToBoolean(ConfigurationHelper.GetValue(ConfigurationKeys.AllowAdbHardRestart, bool.TrueString));

        /// <summary>
        /// Gets or sets a value indicating whether to allow for killing ADB process.
        /// </summary>
        public bool AllowAdbHardRestart
        {
            get => _allowAdbHardRestart;
            set
            {
                SetAndNotify(ref _allowAdbHardRestart, value);
                ConfigurationHelper.SetValue(ConfigurationKeys.AllowAdbHardRestart, value.ToString());
            }
        }

        private bool _deploymentWithPause = bool.Parse(ConfigurationHelper.GetValue(ConfigurationKeys.RoguelikeDeploymentWithPause, false.ToString()));

        public bool DeploymentWithPause
        {
            get => _deploymentWithPause;
            set
            {
                SetAndNotify(ref _deploymentWithPause, value);
                ConfigurationHelper.SetValue(ConfigurationKeys.RoguelikeDeploymentWithPause, value.ToString());
                UpdateInstanceSettings();
            }
        }

        private bool _adbLiteEnabled = bool.Parse(ConfigurationHelper.GetValue(ConfigurationKeys.AdbLiteEnabled, false.ToString()));

        public bool AdbLiteEnabled
        {
            get => _adbLiteEnabled;
            set
            {
                SetAndNotify(ref _adbLiteEnabled, value);
                ConfigurationHelper.SetValue(ConfigurationKeys.AdbLiteEnabled, value.ToString());
                UpdateInstanceSettings();
            }
        }

        private bool _killAdbOnExit = bool.Parse(ConfigurationHelper.GetValue(ConfigurationKeys.KillAdbOnExit, false.ToString()));

        public bool KillAdbOnExit
        {
            get => _killAdbOnExit;
            set
            {
                SetAndNotify(ref _killAdbOnExit, value);
                ConfigurationHelper.SetValue(ConfigurationKeys.KillAdbOnExit, value.ToString());
                UpdateInstanceSettings();
            }
        }

        /// <summary>
        /// Gets the default addresses.
        /// </summary>
        public Dictionary<string, List<string>> DefaultAddress { get; } = new Dictionary<string, List<string>>
        {
            { "General", new List<string> { string.Empty } },
            { "BlueStacks", new List<string> { "127.0.0.1:5555", "127.0.0.1:5556", "127.0.0.1:5565", "127.0.0.1:5575", "127.0.0.1:5585", "127.0.0.1:5595", "127.0.0.1:5554" } },
            { "MuMuEmulator", new List<string> { "127.0.0.1:7555" } },
            { "MuMuEmulator12", new List<string> { "127.0.0.1:16384", "127.0.0.1:16416", "127.0.0.1:16448", "127.0.0.1:16480", "127.0.0.1:16512", "127.0.0.1:16544", "127.0.0.1:16576" } },
            { "LDPlayer", new List<string> { "emulator-5554", "emulator-5556", "emulator-5558", "emulator-5560", "127.0.0.1:5555", "127.0.0.1:5556", "127.0.0.1:5554" } },
            { "Nox", new List<string> { "127.0.0.1:62001", "127.0.0.1:59865" } },
            { "XYAZ", new List<string> { "127.0.0.1:21503" } },
            { "WSA", new List<string> { "127.0.0.1:58526" } },
        };

        /// <summary>
        /// RegisterKey of Bluestacks_Nxt
        /// </summary>
        private const string BluestacksNxtRegistryKey = @"SOFTWARE\BlueStacks_nxt";

        private const string BluestacksNxtValueName = "UserDefinedDir";

        /// <summary>
        /// Refreshes ADB config.
        /// </summary>
        /// <param name="error">Errors when doing this operation.</param>
        /// <returns>Whether the operation is successful.</returns>
        public bool DetectAdbConfig(ref string error)
        {
            var adapter = new WinAdapter();
            List<string> emulators;
            try
            {
                emulators = adapter.RefreshEmulatorsInfo();
            }
            catch (Exception e)
            {
                _logger.Information(e.Message);
                error = LocalizationHelper.GetString("EmulatorException");
                return false;
            }

            if (emulators.Count == 0)
            {
                error = LocalizationHelper.GetString("EmulatorNotFound");
                return false;
            }
            else if (emulators.Count > 1)
            {
                error = LocalizationHelper.GetString("EmulatorTooMany");
                return false;
            }

            ConnectConfig = emulators.First();
            AdbPath = adapter.GetAdbPathByEmulatorName(ConnectConfig) ?? AdbPath;
            if (string.IsNullOrEmpty(AdbPath))
            {
                error = LocalizationHelper.GetString("AdbException");
                return false;
            }

            var addresses = adapter.GetAdbAddresses(AdbPath);

            if (addresses.Count == 1)
            {
                ConnectAddress = addresses.First();
            }
            else if (addresses.Count > 1)
            {
                foreach (var address in addresses.Where(address => address != "emulator-5554"))
                {
                    ConnectAddress = address;
                    break;
                }
            }

            if (ConnectAddress.Length == 0)
            {
                ConnectAddress = DefaultAddress[ConnectConfig][0];
            }

            return true;
        }

        /// <summary>
        /// Get the path of bluestacks.conf
        /// </summary>
        /// <returns>path</returns>
        private static string GetBluestacksConfig()
        {
            var conf = ConfigurationHelper.GetValue(ConfigurationKeys.BluestacksConfigPath, string.Empty);
            if (!string.IsNullOrEmpty(conf))
            {
                return conf;
            }

            using RegistryKey key = Registry.LocalMachine.OpenSubKey(BluestacksNxtRegistryKey);
            object value = key?.GetValue(BluestacksNxtValueName);
            if (value != null)
            {
                return (string)value + @"\bluestacks.conf";
            }

            return null;
        }

        /// <summary>
        /// Selects ADB program file.
        /// </summary>
        // UI 绑定的方法
        // ReSharper disable once UnusedMember.Global
        public void SelectFile()
        {
            var dialog = new OpenFileDialog
            {
                Filter = LocalizationHelper.GetString("AdbProgram") + "|*.exe",
            };

            if (dialog.ShowDialog() == true)
            {
                AdbPath = dialog.FileName;
            }
        }

        /// <summary>
        /// 标题栏显示模拟器名称和IP端口。
        /// </summary>
        public void UpdateWindowTitle()
        {
            var rvm = (RootViewModel)this.Parent;
            var connectConfigName = string.Empty;
            foreach (var data in ConnectConfigList.Where(data => data.Value == ConnectConfig))
            {
                connectConfigName = data.Display;
            }

            string prefix = ConfigFactory.CurrentConfig.GUI.WindowTitlePrefix;
            if (!string.IsNullOrEmpty(prefix))
            {
                prefix += " - ";
            }

            string resourceVersion = !string.IsNullOrEmpty(ResourceVersion) ? $" - {ResourceVersion}" : string.Empty;
            rvm.WindowTitle = $"{prefix}MAA ({CurrentConfiguration}) - {CoreVersion}{resourceVersion} - {connectConfigName} ({ConnectAddress}) - {ClientName}";
        }

        private readonly string _bluestacksConfig = GetBluestacksConfig();
        private string _bluestacksKeyWord = ConfigurationHelper.GetValue(ConfigurationKeys.BluestacksConfigKeyword, string.Empty);

        /// <summary>
        /// Tries to set BlueStack Hyper V address.
        /// </summary>
        /// <returns>success</returns>
        public string TryToSetBlueStacksHyperVAddress()
        {
            if (string.IsNullOrEmpty(_bluestacksConfig))
            {
                return null;
            }

            if (!File.Exists(_bluestacksConfig))
            {
                ConfigurationHelper.SetValue(ConfigurationKeys.BluestacksConfigError, "File not exists");
                return null;
            }

            var allLines = File.ReadAllLines(_bluestacksConfig);

            // ReSharper disable once InvertIf
            if (string.IsNullOrEmpty(_bluestacksKeyWord))
            {
                foreach (var line in allLines)
                {
                    if (!line.StartsWith("bst.installed_images"))
                    {
                        continue;
                    }

                    var images = line.Split('"')[1].Split(',');
                    _bluestacksKeyWord = "bst.instance." + images[0] + ".status.adb_port";
                    break;
                }
            }

            return (from line in allLines
                    where line.StartsWith(_bluestacksKeyWord)
                    select line.Split('"') into sp
                    select "127.0.0.1:" + sp[1])
                .FirstOrDefault();
        }

        public bool IsAdbTouchMode()
        {
            return TouchMode == "adb";
        }

        private string _touchMode = ConfigurationHelper.GetValue(ConfigurationKeys.TouchMode, "minitouch");

        public string TouchMode
        {
            get => _touchMode;
            set
            {
                SetAndNotify(ref _touchMode, value);
                ConfigurationHelper.SetValue(ConfigurationKeys.TouchMode, value);
                UpdateInstanceSettings();
            }
        }

        public void UpdateInstanceSettings()
        {
            Instances.AsstProxy.AsstSetInstanceOption(InstanceOptionKey.TouchMode, TouchMode);
            Instances.AsstProxy.AsstSetInstanceOption(InstanceOptionKey.DeploymentWithPause, DeploymentWithPause ? "1" : "0");
            Instances.AsstProxy.AsstSetInstanceOption(InstanceOptionKey.AdbLiteEnabled, AdbLiteEnabled ? "1" : "0");
            Instances.AsstProxy.AsstSetInstanceOption(InstanceOptionKey.KillAdbOnExit, KillAdbOnExit ? "1" : "0");
        }

        private const string GoogleAdbDownloadUrl = "https://dl.google.com/android/repository/platform-tools-latest-windows.zip";
        private const string AdbMaaMirrorDownloadUrl = "https://ota.maa.plus/MaaAssistantArknights/api/binaries/adb-windows.zip";
        private const string GoogleAdbFilename = "adb-windows.zip";

        // UI 绑定的方法
        // ReSharper disable once UnusedMember.Global
        public async void ReplaceAdb()
        {
            if (string.IsNullOrEmpty(AdbPath))
            {
                _ = Execute.OnUIThreadAsync(() =>
                {
                    using var toast = new ToastNotification(LocalizationHelper.GetString("NoAdbPathSpecifiedMessage"));
                    toast.Show();
                });
                return;
            }

            if (!File.Exists(GoogleAdbFilename))
            {
                var downloadResult = await Instances.HttpService.DownloadFileAsync(new Uri(GoogleAdbDownloadUrl), GoogleAdbFilename);

                if (!downloadResult)
                {
                    downloadResult = await Instances.HttpService.DownloadFileAsync(new Uri(AdbMaaMirrorDownloadUrl), GoogleAdbFilename);
                }

                if (!downloadResult)
                {
                    _ = Execute.OnUIThreadAsync(() =>
                    {
                        using var toast = new ToastNotification(LocalizationHelper.GetString("AdbDownloadFailedTitle"));
                        toast.AppendContentText(LocalizationHelper.GetString("AdbDownloadFailedDesc")).Show();
                    });
                    return;
                }
            }

            const string UnzipDir = "adb";
            const string NewAdb = UnzipDir + "/platform-tools/adb.exe";

            try
            {
                if (Directory.Exists(UnzipDir))
                {
                    Directory.Delete(UnzipDir, true);
                }
            }
            catch (Exception ex)
            {
                _logger.Error($"An error occurred while deleting directory: {ex.GetType()}: {ex.Message}");
                _ = Execute.OnUIThreadAsync(() =>
                {
                    using var toast = new ToastNotification(LocalizationHelper.GetString("AdbDeletionFailedMessage"));
                    toast.Show();
                });
                return;
            }

            try
            {
                ZipFile.ExtractToDirectory(GoogleAdbFilename, UnzipDir);
            }
            catch (Exception ex)
            {
                _logger.Error(ex.ToString());
                _ = Execute.OnUIThreadAsync(() =>
                {
                    using var toast = new ToastNotification(LocalizationHelper.GetString("UnzipFailedMessage"));
                    toast.Show();
                });
                return;
            }

            bool replaced = false;
            if (AdbPath != NewAdb && File.Exists(AdbPath))
            {
                try
                {
                    foreach (var process in Process.GetProcessesByName(Path.GetFileName(AdbPath)))
                    {
                        process.Kill();
                        process.WaitForExit(5000);
                    }

                    string adbBack = AdbPath + ".bak";
                    if (!File.Exists(adbBack))
                    {
                        File.Copy(AdbPath, adbBack, true);
                    }

                    File.Copy(NewAdb, AdbPath, true);
                    replaced = true;
                }
                catch (Exception ex)
                {
                    _logger.Error(ex.ToString());
                    replaced = false;
                }
            }

            if (replaced)
            {
                AdbReplaced = true;

                ConfigurationHelper.SetValue(ConfigurationKeys.AdbReplaced, true.ToString());

                _ = Execute.OnUIThreadAsync(() =>
                {
                    using var toast = new ToastNotification(LocalizationHelper.GetString("SuccessfullyReplacedAdb"));
                    toast.Show();
                });
            }
            else
            {
                AdbPath = NewAdb;

                _ = Execute.OnUIThreadAsync(() =>
                {
                    using var toast = new ToastNotification(LocalizationHelper.GetString("FailedToReplaceAdbAndUseLocal"));
                    toast.AppendContentText(LocalizationHelper.GetString("FailedToReplaceAdbAndUseLocalDesc")).Show();
                });
            }
        }

        public bool AdbReplaced { get; set; } = Convert.ToBoolean(ConfigurationHelper.GetValue(ConfigurationKeys.AdbReplaced, false.ToString()));

        /* 界面设置 */

        /*
        /// <summary>
        /// Gets a value indicating whether to use tray icon.
        /// </summary>
        public bool UseTray => true;
        */

        /// <summary>
        /// Gets or sets a value indicating whether to minimize to tray.
        /// </summary>
        public bool MinimizeToTray
        {
            get => ConfigFactory.CurrentConfig.GUI.MinimizeToTray;
            set
            {
<<<<<<< HEAD
                NotifyOfPropertyChange();
                ConfigFactory.CurrentConfig.GUI.MinimizeToTray = value;
                Instances.MainWindowManager.SetMinimizeToTaskbar(value);
=======
                SetAndNotify(ref _minimizeToTray, value);
                ConfigurationHelper.SetValue(ConfigurationKeys.MinimizeToTray, value.ToString());
                Instances.MainWindowManager.SetMinimizeToTaskBar(value);
>>>>>>> 4b0d512e
            }
        }

        /// <summary>
        /// Gets or sets a value indicating whether to hide close button.
        /// </summary>
        public bool HideCloseButton
        {
            get => ConfigFactory.CurrentConfig.GUI.HideCloseButton;
            set
            {
                NotifyOfPropertyChange();
                ConfigFactory.CurrentConfig.GUI.HideCloseButton = value;
                var rvm = (RootViewModel)this.Parent;
                rvm.ShowCloseButton = !value;
            }
        }

        /// <summary>
        /// Gets or sets a value indicating whether to use notification.
        /// </summary>
        public bool UseNotify
        {
            get => ConfigFactory.CurrentConfig.GUI.UseNotify;
            set
            {
                ConfigFactory.CurrentConfig.GUI.UseNotify = value;
                NotifyOfPropertyChange();
                if (value)
                {
                    Execute.OnUIThreadAsync(() =>
                    {
                        using var toast = new ToastNotification("Test test");
                        toast.Show();
                    });
                }
            }
        }

        public bool UseLogItemDateFormat
        {
            get => ConfigFactory.CurrentConfig.GUI.UseLogItemDateFormat;
            set
            {
                NotifyOfPropertyChange();
                ConfigFactory.CurrentConfig.GUI.UseLogItemDateFormat = value;
            }
        }

        public List<string> LogItemDateFormatStringList { get; } = new List<string>
        {
            "HH:mm:ss",
            "MM-dd  HH:mm:ss",
            "MM/dd  HH:mm:ss",
            "MM.dd  HH:mm:ss",
            "dd-MM  HH:mm:ss",
            "dd/MM  HH:mm:ss",
            "dd.MM  HH:mm:ss",
        };

        public string LogItemDateFormatString
        {
            get => ConfigFactory.CurrentConfig.GUI.LogItemDateFormat;
            set
            {
                NotifyOfPropertyChange();
                ConfigFactory.CurrentConfig.GUI.LogItemDateFormat = value;
            }
        }

        /// <summary>
        /// Gets or sets a value indicating whether to use alternate stage.
        /// </summary>
        public bool UseAlternateStage
        {
            get => ConfigFactory.CurrentConfig.GUI.UseAlternateStage;
            set
            {
                NotifyOfPropertyChange();
                Instances.TaskQueueViewModel.UseAlternateStage = value;
                ConfigFactory.CurrentConfig.GUI.UseAlternateStage = value;
                if (value)
                {
                    HideUnavailableStage = false;
                }
            }
        }

        private bool _useRemainingSanityStage = bool.Parse(ConfigurationHelper.GetValue(ConfigurationKeys.UseRemainingSanityStage, bool.TrueString));

        public bool UseRemainingSanityStage
        {
            get => _useRemainingSanityStage;
            set
            {
                SetAndNotify(ref _useRemainingSanityStage, value);
                Instances.TaskQueueViewModel.UseRemainingSanityStage = value;
                ConfigurationHelper.SetValue(ConfigurationKeys.UseRemainingSanityStage, value.ToString());
            }
        }

        private bool _useExpiringMedicine = bool.Parse(ConfigurationHelper.GetValue(ConfigurationKeys.UseExpiringMedicine, bool.FalseString));

        public bool UseExpiringMedicine
        {
            get => _useExpiringMedicine;
            set
            {
                SetAndNotify(ref _useExpiringMedicine, value);
                ConfigurationHelper.SetValue(ConfigurationKeys.UseExpiringMedicine, value.ToString());
                Instances.TaskQueueViewModel.SetFightParams();
            }
        }

        /// <summary>
        /// Gets or sets a value indicating whether to hide unavailable stages.
        /// </summary>
        public bool HideUnavailableStage
        {
            get => ConfigFactory.CurrentConfig.GUI.HideUnavailableStage;
            set
            {
                NotifyOfPropertyChange();
                ConfigFactory.CurrentConfig.GUI.HideUnavailableStage = value;

                if (value)
                {
                    UseAlternateStage = false;
                }

                Instances.TaskQueueViewModel.UpdateStageList(true);
            }
        }

        /// <summary>
        /// Gets or sets a value indicating whether to use custom stage code.
        /// </summary>
        public bool CustomStageCode
        {
            get => ConfigFactory.CurrentConfig.GUI.CustomStageCode;
            set
            {
                NotifyOfPropertyChange();
                ConfigFactory.CurrentConfig.GUI.CustomStageCode = value;
                Instances.TaskQueueViewModel.CustomStageCode = value;
            }
        }

        /// <summary>
        /// Gets or sets the dark mode.
        /// </summary>
        public DarkModeType DarkMode
        {
<<<<<<< HEAD
            get => ConfigFactory.CurrentConfig.GUI.DarkMode.ToString();
            set
            {
                if (!Enum.TryParse(value, out DarkModeType tempEnumValue))
                {
                    return;
                }

                ConfigFactory.CurrentConfig.GUI.DarkMode = tempEnumValue;
=======
            get => ConfigFactory.CurrentConfig.GUI.DarkMode;
            set
            {
                ConfigFactory.CurrentConfig.GUI.DarkMode = value;
>>>>>>> 4b0d512e
                NotifyOfPropertyChange();
                SwitchDarkMode();

                /*
                var result = MessageBoxHelper.Show(
                    LocalizationHelper.GetString("DarkModeSetColorsTip"),
                    LocalizationHelper.GetString("Tip"),
                    MessageBoxButton.OKCancel,
                    MessageBoxImage.Question);
                if (result == MessageBoxResult.OK)
                {
                    Bootstrapper.ShutdownAndRestartWithOutArgs();
                }
                */
            }
        }

        public void SwitchDarkMode()
        {
            DarkModeType darkModeType = ConfigFactory.CurrentConfig.GUI.DarkMode;
            switch (darkModeType)
            {
                case DarkModeType.Light:
                    ThemeHelper.SwitchToLightMode();
                    break;

                case DarkModeType.Dark:
                    ThemeHelper.SwitchToDarkMode();
                    break;

                case DarkModeType.SyncWithOs:
                    ThemeHelper.SwitchToSyncWithOsMode();
                    break;

                default:
                    throw new ArgumentOutOfRangeException();
            }
        }

<<<<<<< HEAD
=======
        private enum InverseClearType
        {
            Clear,
            Inverse,
            ClearInverse,
        }

        private InverseClearType _inverseClearMode =
            Enum.TryParse(ConfigurationHelper.GetValue(ConfigurationKeys.InverseClearMode, InverseClearType.Clear.ToString()),
                out InverseClearType temp)
                ? temp
                : InverseClearType.Clear;

>>>>>>> 4b0d512e
        /// <summary>
        /// Gets or sets the inverse clear mode.
        /// </summary>
        public string InverseClearMode
        {
            get => ConfigFactory.CurrentConfig.GUI.InverseClearMode.ToString();
            set
            {
                if (!Enum.TryParse(value, out InverseClearType tempEnumValue))
                {
                    return;
                }

                NotifyOfPropertyChange();
                ConfigFactory.CurrentConfig.GUI.InverseClearMode = tempEnumValue;
                switch (tempEnumValue)
                {
                    case InverseClearType.Clear:
                        Instances.TaskQueueViewModel.InverseMode = false;
                        Instances.TaskQueueViewModel.ShowInverse = false;
                        Instances.TaskQueueViewModel.SelectedAllWidth = 90;
                        break;

                    case InverseClearType.Inverse:
                        Instances.TaskQueueViewModel.InverseMode = true;
                        Instances.TaskQueueViewModel.ShowInverse = false;
                        Instances.TaskQueueViewModel.SelectedAllWidth = 90;
                        break;

                    case InverseClearType.ClearInverse:
                        Instances.TaskQueueViewModel.ShowInverse = true;
                        Instances.TaskQueueViewModel.SelectedAllWidth = TaskQueueViewModel.SelectedAllWidthWhenBoth;
                        break;

                    default:
                        throw new ArgumentOutOfRangeException();
                }
            }
        }

        private string _soberLanguage = ConfigurationHelper.GetValue("GUI.SoberLanguage", LocalizationHelper.DefaultLanguage);

        public string SoberLanguage
        {
            get => _soberLanguage;
            set
            {
                SetAndNotify(ref _soberLanguage, value);
                ConfigurationHelper.SetValue("GUI.SoberLanguage", value);
            }
        }

        private string _language = ConfigFactory.CurrentConfig.GUI.Localization;

        /// <summary>
        /// Gets or sets the language.
        /// </summary>
        public string Language
        {
            get => _language;
            set
            {
                if (value == _language)
                {
                    return;
                }

                if (_language == PallasLangKey)
                {
                    Hangover = true;
                    Cheers = false;
                }

                if (value != PallasLangKey)
                {
                    SoberLanguage = value;
                }

                // var backup = _language;
                ConfigFactory.CurrentConfig.GUI.Localization = value;

                var mainWindow = Application.Current.MainWindow;

                if (mainWindow != null)
                {
                    mainWindow.Show();
                    mainWindow.WindowState = mainWindow.WindowState = WindowState.Normal;
                    mainWindow.Activate();
                }

                var result = MessageBoxHelper.Show(
                    FormatText("{0}\n{1}", "LanguageChangedTip"),
                    FormatText("{0}({1})", "Tip"),
                    MessageBoxButton.OKCancel,
                    MessageBoxImage.Question,
                    ok: FormatText("{0}({1})", "Ok"),
                    cancel: FormatText("{0}({1})", "ManualRestart"));
                if (result == MessageBoxResult.OK)
                {
                    Bootstrapper.ShutdownAndRestartWithOutArgs();
                }

                SetAndNotify(ref _language, value);
                return;

                string FormatText(string text, string key)
                    => string.Format(text, LocalizationHelper.GetString(key, value), LocalizationHelper.GetString(key, _language));
            }
        }

        /// <summary>
        /// Gets the language info.
        /// </summary>
        public string LanguageInfo
        {
            get
            {
                var language = (string)Application.Current.Resources["Language"];
                return language == "Language" ? language : language + " / Language";
            }
        }

        private bool _cheers = bool.Parse(ConfigurationHelper.GetValue("GUI.Cheers", bool.FalseString));

        /// <summary>
        /// Gets or sets a value indicating whether to cheer.
        /// </summary>
        public bool Cheers
        {
            get => _cheers;
            set
            {
                if (_cheers == value)
                {
                    return;
                }

                SetAndNotify(ref _cheers, value);
                ConfigurationHelper.SetValue("GUI.Cheers", value.ToString());
                if (_cheers)
                {
                    SetPallasLanguage();
                }
            }
        }

        private bool _hangover = bool.Parse(ConfigurationHelper.GetValue("GUI.Hangover", bool.FalseString));

        /// <summary>
        /// Gets or sets a value indicating whether to hangover.
        /// </summary>
        public bool Hangover
        {
            get => _hangover;
            set
            {
                SetAndNotify(ref _hangover, value);
                ConfigurationHelper.SetValue("GUI.Hangover", value.ToString());
            }
        }

        private static void SetPallasLanguage()
        {
            ConfigFactory.CurrentConfig.GUI.Localization = PallasLangKey;
            var result = MessageBoxHelper.Show(
                LocalizationHelper.GetString("DrunkAndStaggering"),
                LocalizationHelper.GetString("Burping"),
                iconKey: "DrunkAndStaggeringGeometry",
                iconBrushKey: "PallasBrush");
            if (result == MessageBoxResult.OK)
            {
                Bootstrapper.ShutdownAndRestartWithOutArgs();
            }
        }

        /// <summary>
        /// Gets or sets the hotkey: ShowGui.
        /// </summary>
        public static MaaHotKey HotKeyShowGui
        {
            get => Instances.MaaHotKeyManager.GetOrNull(MaaHotKeyAction.ShowGui);
            set => SetHotKey(MaaHotKeyAction.ShowGui, value);
        }

        /// <summary>
        /// Gets or sets the hotkey: LinkStart.
        /// </summary>
        public static MaaHotKey HotKeyLinkStart
        {
            get => Instances.MaaHotKeyManager.GetOrNull(MaaHotKeyAction.LinkStart);
            set => SetHotKey(MaaHotKeyAction.LinkStart, value);
        }

        private static void SetHotKey(MaaHotKeyAction action, MaaHotKey value)
        {
            if (value != null)
            {
                Instances.MaaHotKeyManager.TryRegister(action, value);
            }
            else
            {
                Instances.MaaHotKeyManager.UnRegister(action);
            }
        }

        /// <summary>
        /// Did you buy wine?
        /// </summary>
        /// <returns>The answer.</returns>
        public bool DidYouBuyWine()
        {
            if (DateTime.UtcNow.ToYjDate().IsAprilFoolsDay())
            {
                return true;
            }

            var wineList = new[] { "酒", "liquor", "drink", "wine", "beer", "술", "🍷", "🍸", "🍺", "🍻", "🥃", "🍶" };
            return wineList.Any(wine => CreditFirstList.Contains(wine));
        }

        private void UpdateRoguelikeSquadList()
        {
            var roguelikeSquad = RoguelikeSquad;

            RoguelikeSquadList = new ObservableCollection<CombinedData>
            {
                new CombinedData { Display = LocalizationHelper.GetString("DefaultSquad"), Value = string.Empty },
            };

            switch (RoguelikeTheme)
            {
                case "Phantom":

                    foreach (var item in new ObservableCollection<CombinedData>
                    {
                        new CombinedData { Display = LocalizationHelper.GetString("ResearchSquad"), Value = "研究分队" },
                    })
                    {
                        RoguelikeSquadList.Add(item);
                    }

                    break;

                case "Mizuki":

                    foreach (var item in new ObservableCollection<CombinedData>
                    {
                        new CombinedData { Display = LocalizationHelper.GetString("IS2NewSquad1"), Value = "心胜于物分队" },
                        new CombinedData { Display = LocalizationHelper.GetString("IS2NewSquad2"), Value = "物尽其用分队" },
                        new CombinedData { Display = LocalizationHelper.GetString("IS2NewSquad3"), Value = "以人为本分队" },
                        new CombinedData { Display = LocalizationHelper.GetString("ResearchSquad"), Value = "研究分队" },
                    })
                    {
                        RoguelikeSquadList.Add(item);
                    }

                    break;

                case "Sami":

                    foreach (var item in new ObservableCollection<CombinedData>
                    {
                        new CombinedData { Display = LocalizationHelper.GetString("IS3NewSquad1"), Value = "永恒狩猎分队" },
                        new CombinedData { Display = LocalizationHelper.GetString("IS3NewSquad2"), Value = "生活至上分队" },
                        new CombinedData { Display = LocalizationHelper.GetString("IS3NewSquad3"), Value = "科学主义分队" },
                        new CombinedData { Display = LocalizationHelper.GetString("IS3NewSquad4"), Value = "特训分队" },
                    })
                    {
                        RoguelikeSquadList.Add(item);
                    }

                    break;
            }

            // 通用分队
            foreach (var item in new ObservableCollection<CombinedData>
            {
                new CombinedData { Display = LocalizationHelper.GetString("LeaderSquad"), Value = "指挥分队" },
                new CombinedData { Display = LocalizationHelper.GetString("GatheringSquad"), Value = "集群分队" },
                new CombinedData { Display = LocalizationHelper.GetString("SupportSquad"), Value = "后勤分队" },
                new CombinedData { Display = LocalizationHelper.GetString("SpearheadSquad"), Value = "矛头分队" },
                new CombinedData { Display = LocalizationHelper.GetString("TacticalAssaultOperative"), Value = "突击战术分队" },
                new CombinedData { Display = LocalizationHelper.GetString("TacticalFortificationOperative"), Value = "堡垒战术分队" },
                new CombinedData { Display = LocalizationHelper.GetString("TacticalRangedOperative"), Value = "远程战术分队" },
                new CombinedData { Display = LocalizationHelper.GetString("TacticalDestructionOperative"), Value = "破坏战术分队" },
                new CombinedData { Display = LocalizationHelper.GetString("First-ClassSquad"), Value = "高规格分队" },
            })
            {
                RoguelikeSquadList.Add(item);
            }

            _roguelikeSquad = RoguelikeSquadList.Any(x => x.Value == roguelikeSquad) ? roguelikeSquad : string.Empty;
        }

        private void UpdateRoguelikeCoreCharList()
        {
            var filePath = $"resource/roguelike/{RoguelikeTheme}/recruitment.json";
            if (File.Exists(filePath) is false)
            {
                RoguelikeCoreCharList.Clear();
                return;
            }

            var jsonStr = File.ReadAllText(filePath);
            var json = (JObject)JsonConvert.DeserializeObject(jsonStr);

            var roguelikeCoreCharList = new ObservableCollection<string>();

            if (json?["priority"] is JArray priorityArray)
            {
                foreach (var priorityItem in priorityArray)
                {
                    if (!(priorityItem?["opers"] is JArray opersArray))
                    {
                        continue;
                    }

                    foreach (var operItem in opersArray)
                    {
                        var isStart = (bool?)operItem.SelectToken("is_start") ?? false;
                        if (!isStart)
                        {
                            continue;
                        }

                        var name = (string)operItem.SelectToken("name");
                        if (!string.IsNullOrEmpty(name))
                        {
                            roguelikeCoreCharList.Add(name);
                        }
                    }
                }
            }

            RoguelikeCoreCharList = roguelikeCoreCharList;
        }

        #region SettingsGuide

        // 目前共4步，再多塞不下了，后续可以整个新功能展示（
        public const int GuideMaxStep = 4;

        private int _guideStepIndex = Convert.ToInt32(ConfigurationHelper.GetValue(ConfigurationKeys.GuideStepIndex, "0"));

        public int GuideStepIndex
        {
            get => _guideStepIndex;
            set
            {
                SetAndNotify(ref _guideStepIndex, value);
                if (value == GuideMaxStep)
                {
                    ConfigurationHelper.SetValue(ConfigurationKeys.GuideStepIndex, value.ToString());
                }
            }
        }

        private string _guideTransitionMode = "Bottom2Top";

        public string GuideTransitionMode
        {
            get => _guideTransitionMode;
            set => SetAndNotify(ref _guideTransitionMode, value);
        }

        // UI 绑定的方法
        // ReSharper disable once UnusedMember.Global
        public void NextGuide(StepBar stepBar)
        {
            GuideTransitionMode = "Bottom2Top";
            stepBar.Next();
        }

        // UI 绑定的方法
        // ReSharper disable once UnusedMember.Global
        public void PrevGuide(StepBar stepBar)
        {
            GuideTransitionMode = "Top2Bottom";
            stepBar.Prev();
        }

        // UI 绑定的方法
        // ReSharper disable once UnusedMember.Global
        public void DoneGuide()
        {
            TaskSettingVisibilities.Guide = false;
            GuideStepIndex = GuideMaxStep;
        }

        #endregion SettingsGuide

        /// <summary>
        /// Make comboBox searchable
        /// </summary>
        /// <param name="sender">Event sender</param>
        /// <param name="e">Event args</param>
        // UI 绑定的方法
        // EventArgs 不能省略，否则会报错
        // ReSharper disable once UnusedMember.Global
        // ReSharper disable once UnusedParameter.Global
        public void MakeComboBoxSearchable(object sender, EventArgs e)
        {
            (sender as ComboBox)?.MakeComboBoxSearchable();
        }

        // UI 绑定的方法
        // ReSharper disable once UnusedMember.Global
        public async Task CheckAndDownloadAnnouncement()
        {
            await Instances.AnnouncementViewModel.CheckAndDownloadAnnouncement();
            _ = Execute.OnUIThreadAsync(() => Instances.WindowManager.ShowWindow(Instances.AnnouncementViewModel));
        }

        public void SetupSleepManagement()
        {
            if (BlockSleep)
            {
                SleepManagement.BlockSleep(BlockSleepWithScreenOn);
                _logger.Information("Blocking sleep.");
            }
        }
    }
}<|MERGE_RESOLUTION|>--- conflicted
+++ resolved
@@ -50,12 +50,7 @@
 using Stylet;
 using ComboBox = System.Windows.Controls.ComboBox;
 using DarkModeType = MaaWpfGui.Configuration.GUI.DarkModeType;
-<<<<<<< HEAD
-using InverseClearType = MaaWpfGui.Configuration.GUI.InverseClearType;
-=======
->>>>>>> 4b0d512e
 using Timer = System.Timers.Timer;
-using UpdateVersionType = MaaWpfGui.Configuration.VersionUpdate.UpdateVersionType;
 
 namespace MaaWpfGui.ViewModels.UI
 {
@@ -291,11 +286,6 @@
         {
             AutoRecruitSelectExtraTagsList = new List<CombinedData>
             {
-<<<<<<< HEAD
-                ConfigFactory.CurrentConfig.GUI.Localization = SoberLanguage;
-                Hangover = true;
-                Cheers = false;
-=======
             new CombinedData { Display = LocalizationHelper.GetString("DefaultNoExtraTags"), Value = "0" },
             new CombinedData { Display = LocalizationHelper.GetString("SelectExtraTags"), Value = "1" },
             new CombinedData { Display = LocalizationHelper.GetString("SelectExtraOnlyRareTags"), Value = "2" },
@@ -308,7 +298,6 @@
             foreach (var conf in ConfigurationHelper.GetConfigurationList())
             {
                 configurations.Add(new CombinedData { Display = conf, Value = conf });
->>>>>>> 4b0d512e
             }
 
             ConfigurationList = configurations;
@@ -632,181 +621,6 @@
                 ConfigurationHelper.SetValue(ConfigurationKeys.ExternalNotificationSmtpUseSsl, value.ToString());
             }
         }
-<<<<<<< HEAD
-
-        private bool _smtpRequireAuthentication = bool.Parse(ConfigurationHelper.GetValue(ConfigurationKeys.ExternalNotificationSmtpRequiresAuthentication, "false"));
-
-        public bool SmtpRequireAuthentication
-        {
-            get => _smtpRequireAuthentication;
-            set
-            {
-                SetAndNotify(ref _smtpRequireAuthentication, value);
-                ConfigurationHelper.SetValue(ConfigurationKeys.ExternalNotificationSmtpRequiresAuthentication, value.ToString());
-            }
-        }
-
-        #endregion External Notifications
-
-        private List<string> _listTitle = new List<string>();
-
-        /// <summary>
-        /// Gets or sets the list title.
-        /// </summary>
-        public List<string> ListTitle
-        {
-            get => _listTitle;
-            set => SetAndNotify(ref _listTitle, value);
-        }
-
-        private void InfrastInit()
-        {
-            /* 基建设置 */
-            var facilityList = new string[]
-            {
-                "Mfg",
-                "Trade",
-                "Control",
-                "Power",
-                "Reception",
-                "Office",
-                "Dorm",
-                "Processing",
-            };
-
-            var tempOrderList = new List<DragItemViewModel>(new DragItemViewModel[facilityList.Length]);
-            for (int i = 0; i != facilityList.Length; ++i)
-            {
-                var facility = facilityList[i];
-                bool parsed = ConfigFactory.CurrentConfig.InfrastOrder.TryGetValue(facility, out var order);
-
-                if (!parsed || order < 0)
-                {
-                    tempOrderList[i] = new DragItemViewModel(LocalizationHelper.GetString(facility), facility, "Infrast.");
-                }
-                else
-                {
-                    tempOrderList[order] = new DragItemViewModel(LocalizationHelper.GetString(facility), facility, "Infrast.");
-                }
-            }
-
-            InfrastItemViewModels = new ObservableCollection<DragItemViewModel>(tempOrderList);
-
-            DefaultInfrastList = new List<CombinedData>
-            {
-                new CombinedData { Display = LocalizationHelper.GetString("UserDefined"), Value = _userDefined },
-                new CombinedData { Display = LocalizationHelper.GetString("153Time3"), Value = "153_layout_3_times_a_day.json" },
-                new CombinedData { Display = LocalizationHelper.GetString("243Time3"), Value = "243_layout_3_times_a_day.json" },
-                new CombinedData { Display = LocalizationHelper.GetString("243Time4"), Value = "243_layout_4_times_a_day.json" },
-                new CombinedData { Display = LocalizationHelper.GetString("252Time3"), Value = "252_layout_3_times_a_day.json" },
-                new CombinedData { Display = LocalizationHelper.GetString("333Time3"), Value = "333_layout_for_Orundum_3_times_a_day.json" },
-            };
-
-            UsesOfDronesList = new List<CombinedData>
-            {
-                new CombinedData { Display = LocalizationHelper.GetString("DronesNotUse"), Value = "_NotUse" },
-                new CombinedData { Display = LocalizationHelper.GetString("Money"), Value = "Money" },
-                new CombinedData { Display = LocalizationHelper.GetString("SyntheticJade"), Value = "SyntheticJade" },
-                new CombinedData { Display = LocalizationHelper.GetString("CombatRecord"), Value = "CombatRecord" },
-                new CombinedData { Display = LocalizationHelper.GetString("PureGold"), Value = "PureGold" },
-                new CombinedData { Display = LocalizationHelper.GetString("OriginStone"), Value = "OriginStone" },
-                new CombinedData { Display = LocalizationHelper.GetString("Chip"), Value = "Chip" },
-            };
-
-            ConnectConfigList = new List<CombinedData>
-            {
-                new CombinedData { Display = LocalizationHelper.GetString("General"), Value = "General" },
-                new CombinedData { Display = LocalizationHelper.GetString("BlueStacks"), Value = "BlueStacks" },
-                new CombinedData { Display = LocalizationHelper.GetString("MuMuEmulator"), Value = "MuMuEmulator" },
-                new CombinedData { Display = LocalizationHelper.GetString("MuMuEmulator12"), Value = "MuMuEmulator12" },
-                new CombinedData { Display = LocalizationHelper.GetString("LDPlayer"), Value = "LDPlayer" },
-                new CombinedData { Display = LocalizationHelper.GetString("Nox"), Value = "Nox" },
-                new CombinedData { Display = LocalizationHelper.GetString("XYAZ"), Value = "XYAZ" },
-                new CombinedData { Display = LocalizationHelper.GetString("WSA"), Value = "WSA" },
-                new CombinedData { Display = LocalizationHelper.GetString("Compatible"), Value = "Compatible" },
-                new CombinedData { Display = LocalizationHelper.GetString("SecondResolution"), Value = "SecondResolution" },
-                new CombinedData { Display = LocalizationHelper.GetString("GeneralWithoutScreencapErr"), Value = "GeneralWithoutScreencapErr" },
-            };
-
-            TouchModeList = new List<CombinedData>
-            {
-                new CombinedData { Display = LocalizationHelper.GetString("MiniTouchMode"), Value = "minitouch" },
-                new CombinedData { Display = LocalizationHelper.GetString("MaaTouchMode"), Value = "maatouch" },
-                new CombinedData { Display = LocalizationHelper.GetString("AdbTouchMode"), Value = "adb" },
-            };
-
-            _dormThresholdLabel = LocalizationHelper.GetString("DormThreshold") + ": " + _dormThreshold + "%";
-
-            RoguelikeModeList = new List<CombinedData>
-            {
-                new CombinedData { Display = LocalizationHelper.GetString("RoguelikeStrategyExp"), Value = "0" },
-                new CombinedData { Display = LocalizationHelper.GetString("RoguelikeStrategyGold"), Value = "1" },
-
-                // new CombData { Display = "两者兼顾，投资过后退出", Value = "2" } // 弃用
-                // new CombData { Display = Localization.GetString("3"), Value = "3" },  // 开发中
-                new CombinedData { Display = LocalizationHelper.GetString("RoguelikeLastReward"), Value = "4" },
-            };
-
-            RoguelikeThemeList = new List<CombinedData>
-            {
-                new CombinedData { Display = LocalizationHelper.GetString("RoguelikeThemePhantom"), Value = "Phantom" },
-                new CombinedData { Display = LocalizationHelper.GetString("RoguelikeThemeMizuki"), Value = "Mizuki" },
-                new CombinedData { Display = LocalizationHelper.GetString("RoguelikeThemeSami"), Value = "Sami" },
-            };
-
-            UpdateRoguelikeSquadList();
-            UpdateRoguelikeCoreCharList();
-
-            RoguelikeRolesList = new List<CombinedData>
-            {
-                new CombinedData { Display = LocalizationHelper.GetString("DefaultRoles"), Value = string.Empty },
-                new CombinedData { Display = LocalizationHelper.GetString("FirstMoveAdvantage"), Value = "先手必胜" },
-                new CombinedData { Display = LocalizationHelper.GetString("SlowAndSteadyWinsTheRace"), Value = "稳扎稳打" },
-                new CombinedData { Display = LocalizationHelper.GetString("OvercomingYourWeaknesses"), Value = "取长补短" },
-                new CombinedData { Display = LocalizationHelper.GetString("AsYourHeartDesires"), Value = "随心所欲" },
-            };
-
-            ClientTypeList = new List<CombinedData>
-            {
-                new CombinedData { Display = LocalizationHelper.GetString("NotSelected"), Value = string.Empty },
-                new CombinedData { Display = LocalizationHelper.GetString("Official"), Value = "Official" },
-                new CombinedData { Display = LocalizationHelper.GetString("Bilibili"), Value = "Bilibili" },
-                new CombinedData { Display = LocalizationHelper.GetString("YoStarEN"), Value = "YoStarEN" },
-                new CombinedData { Display = LocalizationHelper.GetString("YoStarJP"), Value = "YoStarJP" },
-                new CombinedData { Display = LocalizationHelper.GetString("YoStarKR"), Value = "YoStarKR" },
-                new CombinedData { Display = LocalizationHelper.GetString("Txwy"), Value = "txwy" },
-            };
-
-            var configurations = new ObservableCollection<CombinedData>();
-            foreach (var conf in ConfigurationHelper.GetConfigurationList())
-            {
-                configurations.Add(new CombinedData { Display = conf, Value = conf });
-            }
-
-            ConfigurationList = configurations;
-
-            DarkModeList = new List<CombinedData>
-            {
-                new CombinedData { Display = LocalizationHelper.GetString("Light"), Value = "Light" },
-                new CombinedData { Display = LocalizationHelper.GetString("Dark"), Value = "Dark" },
-                new CombinedData { Display = LocalizationHelper.GetString("SyncWithOs"), Value = "SyncWithOs" },
-            };
-
-            InverseClearModeList = new List<CombinedData>
-            {
-                new CombinedData { Display = LocalizationHelper.GetString("Clear"), Value = "Clear" },
-                new CombinedData { Display = LocalizationHelper.GetString("Inverse"), Value = "Inverse" },
-                new CombinedData { Display = LocalizationHelper.GetString("Switchable"), Value = "ClearInverse" },
-            };
-
-            VersionTypeList = new List<GenericCombinedData<UpdateVersionType>>
-            {
-                new GenericCombinedData<UpdateVersionType> { Display = LocalizationHelper.GetString("UpdateCheckNightly"), Value = UpdateVersionType.Nightly },
-                new GenericCombinedData<UpdateVersionType> { Display = LocalizationHelper.GetString("UpdateCheckBeta"), Value = UpdateVersionType.Beta },
-                new GenericCombinedData<UpdateVersionType> { Display = LocalizationHelper.GetString("UpdateCheckStable"), Value = UpdateVersionType.Stable },
-            };
-=======
->>>>>>> 4b0d512e
 
         private bool _smtpRequireAuthentication = bool.Parse(ConfigurationHelper.GetValue(ConfigurationKeys.ExternalNotificationSmtpRequiresAuthentication, "false"));
 
@@ -1690,7 +1504,7 @@
             int index = 0;
             foreach (var item in InfrastItemViewModels)
             {
-                ConfigFactory.CurrentConfig.InfrastOrder[item.OriginalName] = index;
+                ConfigurationHelper.SetFacilityOrder(item.OriginalName, index.ToString());
                 ++index;
             }
         }
@@ -2445,7 +2259,7 @@
                     {
                         _isOn = value;
                         OnPropertyChanged();
-                        ConfigFactory.Root.Timers[TimerId] = new Configuration.Timer(_isOn, _timerConfig, _hour, _min);
+                        ConfigurationHelper.SetTimer(TimerId, value.ToString());
                     }
                 }
 
@@ -2461,7 +2275,7 @@
                     {
                         _hour = (value >= 0 && value <= 23) ? value : _hour;
                         OnPropertyChanged();
-                        ConfigFactory.Root.Timers[TimerId] = new Configuration.Timer(_isOn, _timerConfig, _hour, _min);
+                        ConfigurationHelper.SetTimerHour(TimerId, _hour.ToString());
                     }
                 }
 
@@ -2477,7 +2291,7 @@
                     {
                         _min = (value >= 0 && value <= 59) ? value : _min;
                         OnPropertyChanged();
-                        ConfigFactory.Root.Timers[TimerId] = new Configuration.Timer(_isOn, _timerConfig, _hour, _min);
+                        ConfigurationHelper.SetTimerMin(TimerId, _min.ToString());
                     }
                 }
 
@@ -2491,13 +2305,9 @@
                     get => _timerConfig;
                     set
                     {
-                        _timerConfig = value ?? ConfigFactory.Root.Current;
+                        _timerConfig = value ?? ConfigurationHelper.GetCurrentConfiguration();
                         OnPropertyChanged();
-<<<<<<< HEAD
-                        ConfigFactory.Root.Timers[TimerId] = new Configuration.Timer(_isOn, _timerConfig, _hour, _min);
-=======
                         ConfigurationHelper.SetTimerConfig(TimerId, _timerConfig);
->>>>>>> 4b0d512e
                     }
                 }
 
@@ -2513,19 +2323,12 @@
             {
                 for (int i = 0; i < 8; i++)
                 {
-                    Configuration.Timer timer = null;
-                    bool result = ConfigFactory.Root.Timers.TryGetValue(i + 1, out timer);
-                    if (!result)
-                    {
-                        timer = new Configuration.Timer(false, ConfigFactory.Root.Current, i * 3, 0);
-                    }
-
                     Timers[i] = new TimerProperties(
                         i,
-                        timer.Enable,
-                        timer.Hour,
-                        timer.Minute,
-                        timer.Config);
+                        ConfigurationHelper.GetTimer(i, bool.FalseString) == bool.TrueString,
+                        int.Parse(ConfigurationHelper.GetTimerHour(i, $"{i * 3}")),
+                        int.Parse(ConfigurationHelper.GetTimerMin(i, "0")),
+                        ConfigurationHelper.GetTimerConfig(i, ConfigurationHelper.GetCurrentConfiguration()));
                 }
             }
         }
@@ -2813,14 +2616,28 @@
             }
         }
 
+        public enum UpdateVersionType
+        {
+            /// <summary>
+            /// 测试版
+            /// </summary>
+            Nightly,
+
+            /// <summary>
+            /// 开发版
+            /// </summary>
+            Beta,
+
+            /// <summary>
+            /// 稳定版
+            /// </summary>
+            Stable,
+        }
+
         /* 软件更新设置 */
 
-<<<<<<< HEAD
-        private UpdateVersionType _versionType = ConfigFactory.Root.VersionUpdate.VersionType;
-=======
         private UpdateVersionType _versionType = (UpdateVersionType)Enum.Parse(typeof(UpdateVersionType),
             ConfigurationHelper.GetValue(ConfigurationKeys.VersionType, UpdateVersionType.Stable.ToString()));
->>>>>>> 4b0d512e
 
         /// <summary>
         /// Gets or sets the type of version to update.
@@ -2831,7 +2648,7 @@
             set
             {
                 SetAndNotify(ref _versionType, value);
-                ConfigFactory.Root.VersionUpdate.VersionType = value;
+                ConfigurationHelper.SetValue(ConfigurationKeys.VersionType, value.ToString());
             }
         }
 
@@ -2851,42 +2668,48 @@
             get => _versionType == UpdateVersionType.Beta;
         }
 
+        private bool _updateCheck = Convert.ToBoolean(ConfigurationHelper.GetValue(ConfigurationKeys.UpdateCheck, bool.TrueString));
+
         /// <summary>
         /// Gets or sets a value indicating whether to check update.
         /// </summary>
         public bool UpdateCheck
         {
-            get => ConfigFactory.Root.VersionUpdate.UpdateCheck;
-            set
-            {
-                NotifyOfPropertyChange();
-                ConfigFactory.Root.VersionUpdate.UpdateCheck = value;
-            }
-        }
+            get => _updateCheck;
+            set
+            {
+                SetAndNotify(ref _updateCheck, value);
+                ConfigurationHelper.SetValue(ConfigurationKeys.UpdateCheck, value.ToString());
+            }
+        }
+
+        private bool _updateAutoCheck = Convert.ToBoolean(ConfigurationHelper.GetValue(ConfigurationKeys.UpdateAutoCheck, bool.FalseString));
 
         /// <summary>
         /// Gets or sets a value indicating whether to check update.
         /// </summary>
         public bool UpdateAutoCheck
         {
-            get => ConfigFactory.Root.VersionUpdate.UpdateAutoCheck;
-            set
-            {
-                NotifyOfPropertyChange();
-                ConfigFactory.Root.VersionUpdate.UpdateAutoCheck = value;
-            }
-        }
+            get => _updateAutoCheck;
+            set
+            {
+                SetAndNotify(ref _updateAutoCheck, value);
+                ConfigurationHelper.SetValue(ConfigurationKeys.UpdateAutoCheck, value.ToString());
+            }
+        }
+
+        private string _proxy = ConfigurationHelper.GetValue(ConfigurationKeys.UpdateProxy, string.Empty);
 
         /// <summary>
         /// Gets or sets the proxy settings.
         /// </summary>
         public string Proxy
         {
-            get => ConfigFactory.Root.VersionUpdate.Proxy;
-            set
-            {
-                NotifyOfPropertyChange();
-                ConfigFactory.Root.VersionUpdate.Proxy = value;
+            get => _proxy;
+            set
+            {
+                SetAndNotify(ref _proxy, value);
+                ConfigurationHelper.SetValue(ConfigurationKeys.UpdateProxy, value);
             }
         }
 
@@ -2904,29 +2727,33 @@
             }
         }
 
+        private bool _autoDownloadUpdatePackage = Convert.ToBoolean(ConfigurationHelper.GetValue(ConfigurationKeys.AutoDownloadUpdatePackage, bool.TrueString));
+
         /// <summary>
         /// Gets or sets a value indicating whether to auto download update package.
         /// </summary>
         public bool AutoDownloadUpdatePackage
         {
-            get => ConfigFactory.Root.VersionUpdate.AutoDownloadUpdatePackage;
-            set
-            {
-                NotifyOfPropertyChange();
-                AutoDownloadUpdatePackage = value;
-            }
-        }
+            get => _autoDownloadUpdatePackage;
+            set
+            {
+                SetAndNotify(ref _autoDownloadUpdatePackage, value);
+                ConfigurationHelper.SetValue(ConfigurationKeys.AutoDownloadUpdatePackage, value.ToString());
+            }
+        }
+
+        private bool _autoInstallUpdatePackage = Convert.ToBoolean(ConfigurationHelper.GetValue(ConfigurationKeys.AutoInstallUpdatePackage, bool.FalseString));
 
         /// <summary>
         /// Gets or sets a value indicating whether to auto install update package.
         /// </summary>
         public bool AutoInstallUpdatePackage
         {
-            get => ConfigFactory.Root.VersionUpdate.AutoInstallUpdatePackage;
-            set
-            {
-                NotifyOfPropertyChange();
-                ConfigFactory.Root.VersionUpdate.AutoInstallUpdatePackage = value;
+            get => _autoInstallUpdatePackage;
+            set
+            {
+                SetAndNotify(ref _autoInstallUpdatePackage, value);
+                ConfigurationHelper.SetValue(ConfigurationKeys.AutoInstallUpdatePackage, value.ToString());
             }
         }
 
@@ -3345,7 +3172,7 @@
                 connectConfigName = data.Display;
             }
 
-            string prefix = ConfigFactory.CurrentConfig.GUI.WindowTitlePrefix;
+            string prefix = ConfigurationHelper.GetValue(ConfigurationKeys.WindowTitlePrefix, string.Empty);
             if (!string.IsNullOrEmpty(prefix))
             {
                 prefix += " - ";
@@ -3562,36 +3389,34 @@
         public bool UseTray => true;
         */
 
+        private bool _minimizeToTray = Convert.ToBoolean(ConfigurationHelper.GetValue(ConfigurationKeys.MinimizeToTray, bool.FalseString));
+
         /// <summary>
         /// Gets or sets a value indicating whether to minimize to tray.
         /// </summary>
         public bool MinimizeToTray
         {
-            get => ConfigFactory.CurrentConfig.GUI.MinimizeToTray;
-            set
-            {
-<<<<<<< HEAD
-                NotifyOfPropertyChange();
-                ConfigFactory.CurrentConfig.GUI.MinimizeToTray = value;
-                Instances.MainWindowManager.SetMinimizeToTaskbar(value);
-=======
+            get => _minimizeToTray;
+            set
+            {
                 SetAndNotify(ref _minimizeToTray, value);
                 ConfigurationHelper.SetValue(ConfigurationKeys.MinimizeToTray, value.ToString());
                 Instances.MainWindowManager.SetMinimizeToTaskBar(value);
->>>>>>> 4b0d512e
-            }
-        }
+            }
+        }
+
+        private bool _hideCloseButton = Convert.ToBoolean(ConfigurationHelper.GetValue(ConfigurationKeys.HideCloseButton, bool.FalseString));
 
         /// <summary>
         /// Gets or sets a value indicating whether to hide close button.
         /// </summary>
         public bool HideCloseButton
         {
-            get => ConfigFactory.CurrentConfig.GUI.HideCloseButton;
-            set
-            {
-                NotifyOfPropertyChange();
-                ConfigFactory.CurrentConfig.GUI.HideCloseButton = value;
+            get => _hideCloseButton;
+            set
+            {
+                SetAndNotify(ref _hideCloseButton, value);
+                ConfigurationHelper.SetValue(ConfigurationKeys.HideCloseButton, value.ToString());
                 var rvm = (RootViewModel)this.Parent;
                 rvm.ShowCloseButton = !value;
             }
@@ -3618,13 +3443,15 @@
             }
         }
 
+        private bool _useLogItemDateFormat = Convert.ToBoolean(ConfigurationHelper.GetValue(ConfigurationKeys.UseLogItemDateFormat, bool.FalseString));
+
         public bool UseLogItemDateFormat
         {
-            get => ConfigFactory.CurrentConfig.GUI.UseLogItemDateFormat;
-            set
-            {
-                NotifyOfPropertyChange();
-                ConfigFactory.CurrentConfig.GUI.UseLogItemDateFormat = value;
+            get => _useLogItemDateFormat;
+            set
+            {
+                SetAndNotify(ref _useLogItemDateFormat, value);
+                ConfigurationHelper.SetValue(ConfigurationKeys.UseLogItemDateFormat, value.ToString());
             }
         }
 
@@ -3639,27 +3466,31 @@
             "dd.MM  HH:mm:ss",
         };
 
+        private string _logItemDateFormatString = ConfigurationHelper.GetValue(ConfigurationKeys.LogItemDateFormat, "HH:mm:ss");
+
         public string LogItemDateFormatString
         {
-            get => ConfigFactory.CurrentConfig.GUI.LogItemDateFormat;
-            set
-            {
-                NotifyOfPropertyChange();
-                ConfigFactory.CurrentConfig.GUI.LogItemDateFormat = value;
-            }
-        }
+            get => _logItemDateFormatString;
+            set
+            {
+                SetAndNotify(ref _logItemDateFormatString, value);
+                ConfigurationHelper.SetValue(ConfigurationKeys.LogItemDateFormat, value);
+            }
+        }
+
+        private bool _useAlternateStage = Convert.ToBoolean(ConfigurationHelper.GetValue(ConfigurationKeys.UseAlternateStage, bool.FalseString));
 
         /// <summary>
         /// Gets or sets a value indicating whether to use alternate stage.
         /// </summary>
         public bool UseAlternateStage
         {
-            get => ConfigFactory.CurrentConfig.GUI.UseAlternateStage;
-            set
-            {
-                NotifyOfPropertyChange();
+            get => _useAlternateStage;
+            set
+            {
+                SetAndNotify(ref _useAlternateStage, value);
                 Instances.TaskQueueViewModel.UseAlternateStage = value;
-                ConfigFactory.CurrentConfig.GUI.UseAlternateStage = value;
+                ConfigurationHelper.SetValue(ConfigurationKeys.UseAlternateStage, value.ToString());
                 if (value)
                 {
                     HideUnavailableStage = false;
@@ -3693,16 +3524,18 @@
             }
         }
 
+        private bool _hideUnavailableStage = Convert.ToBoolean(ConfigurationHelper.GetValue(ConfigurationKeys.HideUnavailableStage, bool.TrueString));
+
         /// <summary>
         /// Gets or sets a value indicating whether to hide unavailable stages.
         /// </summary>
         public bool HideUnavailableStage
         {
-            get => ConfigFactory.CurrentConfig.GUI.HideUnavailableStage;
-            set
-            {
-                NotifyOfPropertyChange();
-                ConfigFactory.CurrentConfig.GUI.HideUnavailableStage = value;
+            get => _hideUnavailableStage;
+            set
+            {
+                SetAndNotify(ref _hideUnavailableStage, value);
+                ConfigurationHelper.SetValue(ConfigurationKeys.HideUnavailableStage, value.ToString());
 
                 if (value)
                 {
@@ -3713,16 +3546,18 @@
             }
         }
 
+        private bool _customStageCode = Convert.ToBoolean(ConfigurationHelper.GetValue(ConfigurationKeys.CustomStageCode, bool.FalseString));
+
         /// <summary>
         /// Gets or sets a value indicating whether to use custom stage code.
         /// </summary>
         public bool CustomStageCode
         {
-            get => ConfigFactory.CurrentConfig.GUI.CustomStageCode;
-            set
-            {
-                NotifyOfPropertyChange();
-                ConfigFactory.CurrentConfig.GUI.CustomStageCode = value;
+            get => _customStageCode;
+            set
+            {
+                SetAndNotify(ref _customStageCode, value);
+                ConfigurationHelper.SetValue(ConfigurationKeys.CustomStageCode, value.ToString());
                 Instances.TaskQueueViewModel.CustomStageCode = value;
             }
         }
@@ -3732,22 +3567,10 @@
         /// </summary>
         public DarkModeType DarkMode
         {
-<<<<<<< HEAD
-            get => ConfigFactory.CurrentConfig.GUI.DarkMode.ToString();
-            set
-            {
-                if (!Enum.TryParse(value, out DarkModeType tempEnumValue))
-                {
-                    return;
-                }
-
-                ConfigFactory.CurrentConfig.GUI.DarkMode = tempEnumValue;
-=======
             get => ConfigFactory.CurrentConfig.GUI.DarkMode;
             set
             {
                 ConfigFactory.CurrentConfig.GUI.DarkMode = value;
->>>>>>> 4b0d512e
                 NotifyOfPropertyChange();
                 SwitchDarkMode();
 
@@ -3787,8 +3610,6 @@
             }
         }
 
-<<<<<<< HEAD
-=======
         private enum InverseClearType
         {
             Clear,
@@ -3802,13 +3623,12 @@
                 ? temp
                 : InverseClearType.Clear;
 
->>>>>>> 4b0d512e
         /// <summary>
         /// Gets or sets the inverse clear mode.
         /// </summary>
         public string InverseClearMode
         {
-            get => ConfigFactory.CurrentConfig.GUI.InverseClearMode.ToString();
+            get => _inverseClearMode.ToString();
             set
             {
                 if (!Enum.TryParse(value, out InverseClearType tempEnumValue))
@@ -3816,8 +3636,8 @@
                     return;
                 }
 
-                NotifyOfPropertyChange();
-                ConfigFactory.CurrentConfig.GUI.InverseClearMode = tempEnumValue;
+                SetAndNotify(ref _inverseClearMode, tempEnumValue);
+                ConfigurationHelper.SetValue(ConfigurationKeys.InverseClearMode, value);
                 switch (tempEnumValue)
                 {
                     case InverseClearType.Clear:
@@ -3855,7 +3675,7 @@
             }
         }
 
-        private string _language = ConfigFactory.CurrentConfig.GUI.Localization;
+        private string _language = ConfigurationHelper.GetValue(ConfigurationKeys.Localization, LocalizationHelper.DefaultLanguage);
 
         /// <summary>
         /// Gets or sets the language.
@@ -3882,7 +3702,7 @@
                 }
 
                 // var backup = _language;
-                ConfigFactory.CurrentConfig.GUI.Localization = value;
+                ConfigurationHelper.SetValue(ConfigurationKeys.Localization, value);
 
                 var mainWindow = Application.Current.MainWindow;
 
@@ -3966,7 +3786,7 @@
 
         private static void SetPallasLanguage()
         {
-            ConfigFactory.CurrentConfig.GUI.Localization = PallasLangKey;
+            ConfigurationHelper.SetValue(ConfigurationKeys.Localization, PallasLangKey);
             var result = MessageBoxHelper.Show(
                 LocalizationHelper.GetString("DrunkAndStaggering"),
                 LocalizationHelper.GetString("Burping"),
