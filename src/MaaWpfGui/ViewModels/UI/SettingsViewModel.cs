// <copyright file="SettingsViewModel.cs" company="MaaAssistantArknights">
// MaaWpfGui - A part of the MaaCoreArknights project
// Copyright (C) 2021 MistEO and Contributors
//
// This program is free software: you can redistribute it and/or modify
// it under the terms of the GNU General Public License as published by
// the Free Software Foundation, either version 3 of the License, or
// any later version.
//
// This program is distributed in the hope that it will be useful,
// but WITHOUT ANY WARRANTY
// </copyright>

using System;
using System.Collections.Generic;
using System.Collections.ObjectModel;
using System.ComponentModel;
using System.Diagnostics;
using System.Globalization;
using System.IO;
using System.IO.Compression;
using System.Linq;
using System.Management;
using System.Runtime.CompilerServices;
using System.Runtime.InteropServices;
using System.Runtime.InteropServices.ComTypes;
using System.Threading;
using System.Threading.Tasks;
using System.Windows;
using HandyControl.Controls;
using HandyControl.Data;
using MaaWpfGui.Configuration;
using MaaWpfGui.Constants;
using MaaWpfGui.Extensions;
using MaaWpfGui.Helper;
using MaaWpfGui.Main;
using MaaWpfGui.Models;
using MaaWpfGui.Services.HotKeys;
using MaaWpfGui.Services.Notification;
using MaaWpfGui.States;
using MaaWpfGui.Utilities;
using MaaWpfGui.Utilities.ValueType;
using Microsoft.Win32;
using Newtonsoft.Json;
using Newtonsoft.Json.Linq;
using Serilog;
using Stylet;
using ComboBox = System.Windows.Controls.ComboBox;
using Timer = System.Timers.Timer;

namespace MaaWpfGui.ViewModels.UI
{
    /// <summary>
    /// The view model of settings.
    /// </summary>
    public class SettingsViewModel : Screen
    {
        private readonly RunningState _runningState;

        private static readonly ILogger _logger = Log.ForContext<SettingsViewModel>();

        [DllImport("MaaCore.dll")]
        private static extern IntPtr AsstGetVersion();

        [DllImport("user32.dll")]
        private static extern bool ShowWindow(IntPtr hWnd, int nCmdShow);

        private const int SWMINIMIZE = 6;

        [DllImport("user32.dll")]
        private static extern bool IsIconic(IntPtr hWnd);

        private static readonly string _versionId = Marshal.PtrToStringAnsi(AsstGetVersion());

        /// <summary>
        /// Gets the version id.
        /// </summary>
        public string VersionId => _versionId;

        private static readonly string _versionInfo = LocalizationHelper.GetString("Version") + ": " + _versionId;

        /// <summary>
        /// Gets the version info.
        /// </summary>
        public string VersionInfo => _versionInfo;

        /// <summary>
        /// The Pallas language key.
        /// </summary>
        public static readonly string PallasLangKey = "pallas";

        /// <summary>
        /// Gets the visibility of task setting views.
        /// </summary>
        public TaskSettingVisibilityInfo TaskSettingVisibilities { get; } = TaskSettingVisibilityInfo.Current;

        /// <summary>
        /// Initializes a new instance of the <see cref="SettingsViewModel"/> class.
        /// </summary>
        public SettingsViewModel()
        {
            DisplayName = LocalizationHelper.GetString("Settings");

            _listTitle.Add(LocalizationHelper.GetString("SwitchConfiguration"));
            _listTitle.Add(LocalizationHelper.GetString("ScheduleSettings"));
            _listTitle.Add(LocalizationHelper.GetString("GameSettings"));
            _listTitle.Add(LocalizationHelper.GetString("ConnectionSettings"));
            _listTitle.Add(LocalizationHelper.GetString("StartupSettings"));
            _listTitle.Add(LocalizationHelper.GetString("UiSettings"));
            _listTitle.Add(LocalizationHelper.GetString("ExternalNotificationSettings"));
            _listTitle.Add(LocalizationHelper.GetString("HotKeySettings"));
            _listTitle.Add(LocalizationHelper.GetString("UpdateSettings"));
            _listTitle.Add(LocalizationHelper.GetString("AboutUs"));

            InfrastInit();

            SwitchDarkMode();
            if (Hangover)
            {
                Hangover = false;
                MessageBoxHelper.Show(
                    LocalizationHelper.GetString("Hangover"),
                    LocalizationHelper.GetString("Burping"),
                    MessageBoxButton.OK,
                    iconKey: "HangoverGeometry",
                    iconBrushKey: "PallasBrush");
                Bootstrapper.ShutdownAndRestartWithOutArgs();
            }

            _runningState = RunningState.Instance;
        }

        public void Sober()
        {
            if (Cheers && Language == PallasLangKey)
            {
                ConfigurationHelper.SetValue(ConfigurationKeys.Localization, SoberLanguage);
                Hangover = true;
                Cheers = false;
            }
        }

        protected override void OnInitialActivate()
        {
            base.OnInitialActivate();

            var addressListJson = ConfigurationHelper.GetValue(ConfigurationKeys.AddressHistory, string.Empty);
            if (!string.IsNullOrEmpty(addressListJson))
            {
                ConnectAddressHistory = JsonConvert.DeserializeObject<ObservableCollection<string>>(addressListJson);
            }
        }

        #region External Notifications

        // UI 绑定的方法
        // ReSharper disable once UnusedMember.Global
        public void ExternalNotificationSendTest()
        {
            ExternalNotificationService.Send(
                LocalizationHelper.GetString("ExternalNotificationSendTestTitle"),
                LocalizationHelper.GetString("ExternalNotificationSendTestContent"),
                true);
        }

        public static List<CombinedData> ExternalNotificationProviders => new List<CombinedData>
        {
            new CombinedData { Display = LocalizationHelper.GetString("Off"), Value = "Off" },
            new CombinedData { Display = "Server Chan", Value = "ServerChan" },
            new CombinedData { Display = "SMTP", Value = "SMTP" },
        };

        private string _enabledExternalNotificationProvider = ConfigurationHelper.GetValue(ConfigurationKeys.ExternalNotificationEnabled, "Off");

        public bool IsEnabled => _enabledExternalNotificationProvider != "Off";

        public bool IsServerChan => _enabledExternalNotificationProvider == "ServerChan";

        public bool IsSmtp => _enabledExternalNotificationProvider == "SMTP";

        public string EnabledExternalNotificationProvider
        {
            get => _enabledExternalNotificationProvider;
            set
            {
                SetAndNotify(ref _enabledExternalNotificationProvider, value);
                ConfigurationHelper.SetValue(ConfigurationKeys.ExternalNotificationEnabled, value);

                NotifyOfPropertyChange(nameof(IsEnabled));
                NotifyOfPropertyChange(nameof(IsSmtp));
                NotifyOfPropertyChange(nameof(IsServerChan));
            }
        }

        private string _serverChanSendKey = ConfigurationHelper.GetValue(ConfigurationKeys.ExternalNotificationServerChanSendKey, string.Empty);

        public string ServerChanSendKey
        {
            get => _serverChanSendKey;
            set
            {
                SetAndNotify(ref _serverChanSendKey, value);
                ConfigurationHelper.SetValue(ConfigurationKeys.ExternalNotificationServerChanSendKey, value);
            }
        }

        private string _smtpServer = ConfigurationHelper.GetValue(ConfigurationKeys.ExternalNotificationSmtpServer, string.Empty);

        public string SmtpServer
        {
            get => _smtpServer;
            set
            {
                SetAndNotify(ref _smtpServer, value);
                ConfigurationHelper.SetValue(ConfigurationKeys.ExternalNotificationSmtpServer, value);
            }
        }

        private string _smtpPort = ConfigurationHelper.GetValue(ConfigurationKeys.ExternalNotificationSmtpPort, string.Empty);

        public string SmtpPort
        {
            get => _smtpPort;
            set
            {
                SetAndNotify(ref _smtpPort, value);
                ConfigurationHelper.SetValue(ConfigurationKeys.ExternalNotificationSmtpPort, value);
            }
        }

        private string _smtpUser = ConfigurationHelper.GetValue(ConfigurationKeys.ExternalNotificationSmtpUser, string.Empty);

        public string SmtpUser
        {
            get => _smtpUser;
            set
            {
                SetAndNotify(ref _smtpUser, value);
                ConfigurationHelper.SetValue(ConfigurationKeys.ExternalNotificationSmtpUser, value);
            }
        }

        private string _smtpPassword = ConfigurationHelper.GetValue(ConfigurationKeys.ExternalNotificationSmtpPassword, string.Empty);

        public string SmtpPassword
        {
            get => _smtpPassword;
            set
            {
                SetAndNotify(ref _smtpPassword, value);
                ConfigurationHelper.SetValue(ConfigurationKeys.ExternalNotificationSmtpPassword, value);
            }
        }

        private string _smtpFrom = ConfigurationHelper.GetValue(ConfigurationKeys.ExternalNotificationSmtpFrom, string.Empty);

        public string SmtpFrom
        {
            get => _smtpFrom;
            set
            {
                SetAndNotify(ref _smtpFrom, value);
                ConfigurationHelper.SetValue(ConfigurationKeys.ExternalNotificationSmtpFrom, value);
            }
        }

        private string _smtpTo = ConfigurationHelper.GetValue(ConfigurationKeys.ExternalNotificationSmtpTo, string.Empty);

        public string SmtpTo
        {
            get => _smtpTo;
            set
            {
                SetAndNotify(ref _smtpTo, value);
                ConfigurationHelper.SetValue(ConfigurationKeys.ExternalNotificationSmtpTo, value);
            }
        }

        private bool _smtpUseSsl = bool.Parse(ConfigurationHelper.GetValue(ConfigurationKeys.ExternalNotificationSmtpUseSsl, "false"));

        public bool SmtpUseSsl
        {
            get => _smtpUseSsl;
            set
            {
                SetAndNotify(ref _smtpUseSsl, value);
                ConfigurationHelper.SetValue(ConfigurationKeys.ExternalNotificationSmtpUseSsl, value.ToString());
            }
        }

        private bool _smtpRequireAuthentication = bool.Parse(ConfigurationHelper.GetValue(ConfigurationKeys.ExternalNotificationSmtpRequiresAuthentication, "false"));

        public bool SmtpRequireAuthentication
        {
            get => _smtpRequireAuthentication;
            set
            {
                SetAndNotify(ref _smtpRequireAuthentication, value);
                ConfigurationHelper.SetValue(ConfigurationKeys.ExternalNotificationSmtpRequiresAuthentication, value.ToString());
            }
        }

        #endregion External Notifications

        private List<string> _listTitle = new List<string>();

        /// <summary>
        /// Gets or sets the list title.
        /// </summary>
        public List<string> ListTitle
        {
            get => _listTitle;
            set => SetAndNotify(ref _listTitle, value);
        }

        private void InfrastInit()
        {
            /* 基建设置 */
            var facilityList = new string[]
            {
                "Mfg",
                "Trade",
                "Control",
                "Power",
                "Reception",
                "Office",
                "Dorm",
                "Processing",
            };

            var tempOrderList = new List<DragItemViewModel>(new DragItemViewModel[facilityList.Length]);
            for (int i = 0; i != facilityList.Length; ++i)
            {
                var facility = facilityList[i];
                bool parsed = int.TryParse(ConfigurationHelper.GetFacilityOrder(facility, "-1"), out int order);

                if (!parsed || order < 0)
                {
                    tempOrderList[i] = new DragItemViewModel(LocalizationHelper.GetString(facility), facility, "Infrast.");
                }
                else
                {
                    tempOrderList[order] = new DragItemViewModel(LocalizationHelper.GetString(facility), facility, "Infrast.");
                }
            }

            InfrastItemViewModels = new ObservableCollection<DragItemViewModel>(tempOrderList);

            DefaultInfrastList = new List<CombinedData>
            {
                new CombinedData { Display = LocalizationHelper.GetString("UserDefined"), Value = _userDefined },
                new CombinedData { Display = LocalizationHelper.GetString("153Time3"), Value = "153_layout_3_times_a_day.json" },
                new CombinedData { Display = LocalizationHelper.GetString("243Time3"), Value = "243_layout_3_times_a_day.json" },
                new CombinedData { Display = LocalizationHelper.GetString("243Time4"), Value = "243_layout_4_times_a_day.json" },
                new CombinedData { Display = LocalizationHelper.GetString("252Time3"), Value = "252_layout_3_times_a_day.json" },
                new CombinedData { Display = LocalizationHelper.GetString("333Time3"), Value = "333_layout_for_Orundum_3_times_a_day.json" },
            };

            UsesOfDronesList = new List<CombinedData>
            {
                new CombinedData { Display = LocalizationHelper.GetString("DronesNotUse"), Value = "_NotUse" },
                new CombinedData { Display = LocalizationHelper.GetString("Money"), Value = "Money" },
                new CombinedData { Display = LocalizationHelper.GetString("SyntheticJade"), Value = "SyntheticJade" },
                new CombinedData { Display = LocalizationHelper.GetString("CombatRecord"), Value = "CombatRecord" },
                new CombinedData { Display = LocalizationHelper.GetString("PureGold"), Value = "PureGold" },
                new CombinedData { Display = LocalizationHelper.GetString("OriginStone"), Value = "OriginStone" },
                new CombinedData { Display = LocalizationHelper.GetString("Chip"), Value = "Chip" },
            };

            ConnectConfigList = new List<CombinedData>
            {
                new CombinedData { Display = LocalizationHelper.GetString("General"), Value = "General" },
                new CombinedData { Display = LocalizationHelper.GetString("BlueStacks"), Value = "BlueStacks" },
                new CombinedData { Display = LocalizationHelper.GetString("MuMuEmulator"), Value = "MuMuEmulator" },
                new CombinedData { Display = LocalizationHelper.GetString("MuMuEmulator12"), Value = "MuMuEmulator12" },
                new CombinedData { Display = LocalizationHelper.GetString("LDPlayer"), Value = "LDPlayer" },
                new CombinedData { Display = LocalizationHelper.GetString("Nox"), Value = "Nox" },
                new CombinedData { Display = LocalizationHelper.GetString("XYAZ"), Value = "XYAZ" },
                new CombinedData { Display = LocalizationHelper.GetString("WSA"), Value = "WSA" },
                new CombinedData { Display = LocalizationHelper.GetString("Compatible"), Value = "Compatible" },
                new CombinedData { Display = LocalizationHelper.GetString("SecondResolution"), Value = "SecondResolution" },
                new CombinedData { Display = LocalizationHelper.GetString("GeneralWithoutScreencapErr"), Value = "GeneralWithoutScreencapErr" },
            };

            TouchModeList = new List<CombinedData>
            {
                new CombinedData { Display = LocalizationHelper.GetString("MiniTouchMode"), Value = "minitouch" },
                new CombinedData { Display = LocalizationHelper.GetString("MaaTouchMode"), Value = "maatouch" },
                new CombinedData { Display = LocalizationHelper.GetString("AdbTouchMode"), Value = "adb" },
            };

            _dormThresholdLabel = LocalizationHelper.GetString("DormThreshold") + ": " + _dormThreshold + "%";

            RoguelikeModeList = new List<CombinedData>
            {
                new CombinedData { Display = LocalizationHelper.GetString("RoguelikeStrategyExp"), Value = "0" },
                new CombinedData { Display = LocalizationHelper.GetString("RoguelikeStrategyGold"), Value = "1" },

                // new CombData { Display = "两者兼顾，投资过后退出", Value = "2" } // 弃用
                // new CombData { Display = Localization.GetString("3"), Value = "3" },  // 开发中

                new CombinedData { Display = LocalizationHelper.GetString("RoguelikeLastReward"), Value = "4" },
            };

            RoguelikeThemeList = new List<CombinedData>
            {
                new CombinedData { Display = LocalizationHelper.GetString("RoguelikeThemePhantom"), Value = "Phantom" },
                new CombinedData { Display = LocalizationHelper.GetString("RoguelikeThemeMizuki"), Value = "Mizuki" },
                new CombinedData { Display = LocalizationHelper.GetString("RoguelikeThemeSami"), Value = "Sami" },
            };

            UpdateRoguelikeSquadList();
            UpdateRoguelikeCoreCharList();

            RoguelikeRolesList = new List<CombinedData>
            {
                new CombinedData { Display = LocalizationHelper.GetString("DefaultRoles"), Value = string.Empty },
                new CombinedData { Display = LocalizationHelper.GetString("FirstMoveAdvantage"), Value = "先手必胜" },
                new CombinedData { Display = LocalizationHelper.GetString("SlowAndSteadyWinsTheRace"), Value = "稳扎稳打" },
                new CombinedData { Display = LocalizationHelper.GetString("OvercomingYourWeaknesses"), Value = "取长补短" },
                new CombinedData { Display = LocalizationHelper.GetString("AsYourHeartDesires"), Value = "随心所欲" },
            };

            ClientTypeList = new List<CombinedData>
            {
                new CombinedData { Display = LocalizationHelper.GetString("NotSelected"), Value = string.Empty },
                new CombinedData { Display = LocalizationHelper.GetString("Official"), Value = "Official" },
                new CombinedData { Display = LocalizationHelper.GetString("Bilibili"), Value = "Bilibili" },
                new CombinedData { Display = LocalizationHelper.GetString("YoStarEN"), Value = "YoStarEN" },
                new CombinedData { Display = LocalizationHelper.GetString("YoStarJP"), Value = "YoStarJP" },
                new CombinedData { Display = LocalizationHelper.GetString("YoStarKR"), Value = "YoStarKR" },
                new CombinedData { Display = LocalizationHelper.GetString("Txwy"), Value = "txwy" },
            };

            var configurations = new ObservableCollection<CombinedData>();
            foreach (var conf in ConfigurationHelper.GetConfigurationList())
            {
                configurations.Add(new CombinedData { Display = conf, Value = conf });
            }

            ConfigurationList = configurations;

            DarkModeList = new List<CombinedData>
            {
                new CombinedData { Display = LocalizationHelper.GetString("Light"), Value = "Light" },
                new CombinedData { Display = LocalizationHelper.GetString("Dark"), Value = "Dark" },
                new CombinedData { Display = LocalizationHelper.GetString("SyncWithOs"), Value = "SyncWithOs" },
            };

            InverseClearModeList = new List<CombinedData>
            {
                new CombinedData { Display = LocalizationHelper.GetString("Clear"), Value = "Clear" },
                new CombinedData { Display = LocalizationHelper.GetString("Inverse"), Value = "Inverse" },
                new CombinedData { Display = LocalizationHelper.GetString("Switchable"), Value = "ClearInverse" },
            };

            VersionTypeList = new List<GenericCombinedData<UpdateVersionType>>
            {
                new GenericCombinedData<UpdateVersionType> { Display = LocalizationHelper.GetString("UpdateCheckNightly"), Value = UpdateVersionType.Nightly },
                new GenericCombinedData<UpdateVersionType> { Display = LocalizationHelper.GetString("UpdateCheckBeta"), Value = UpdateVersionType.Beta },
                new GenericCombinedData<UpdateVersionType> { Display = LocalizationHelper.GetString("UpdateCheckStable"), Value = UpdateVersionType.Stable },
            };

            var languageList = new List<CombinedData>();
            foreach (var pair in LocalizationHelper.SupportedLanguages)
            {
                if (pair.Key == PallasLangKey && !Cheers)
                {
                    continue;
                }

                languageList.Add(new CombinedData { Display = pair.Value, Value = pair.Key });
            }

            LanguageList = languageList;
        }

        private bool _idle = true;

        /// <summary>
        /// Gets or sets a value indicating whether it is idle.
        /// </summary>
        public bool Idle
        {
            get => _idle;
            set => SetAndNotify(ref _idle, value);
        }

        /* 启动设置 */
        private bool _startSelf = AutoStart.CheckStart();

        /// <summary>
        /// Gets or sets a value indicating whether to start itself.
        /// </summary>
        public bool StartSelf
        {
            get => _startSelf;
            set
            {
                SetAndNotify(ref _startSelf, value);
                AutoStart.SetStart(value);
            }
        }

        private bool _runDirectly = Convert.ToBoolean(ConfigurationHelper.GetValue(ConfigurationKeys.RunDirectly, bool.FalseString));

        /// <summary>
        /// Gets or sets a value indicating whether to run directly.
        /// </summary>
        public bool RunDirectly
        {
            get => _runDirectly;
            set
            {
                SetAndNotify(ref _runDirectly, value);
                ConfigurationHelper.SetValue(ConfigurationKeys.RunDirectly, value.ToString());
            }
        }

        private bool _minimizeDirectly = Convert.ToBoolean(ConfigurationHelper.GetValue(ConfigurationKeys.MinimizeDirectly, bool.FalseString));

        /// <summary>
        /// Gets or sets a value indicating whether to minimize directly.
        /// </summary>
        public bool MinimizeDirectly
        {
            get => _minimizeDirectly;
            set
            {
                SetAndNotify(ref _minimizeDirectly, value);
                ConfigurationHelper.SetValue(ConfigurationKeys.MinimizeDirectly, value.ToString());
            }
        }

        private bool _startEmulator = Convert.ToBoolean(ConfigurationHelper.GetValue(ConfigurationKeys.StartEmulator, bool.FalseString));

        /// <summary>
        /// Gets or sets a value indicating whether to start emulator.
        /// </summary>
        public bool StartEmulator
        {
            get => _startEmulator;
            set
            {
                SetAndNotify(ref _startEmulator, value);
                ConfigurationHelper.SetValue(ConfigurationKeys.StartEmulator, value.ToString());
                if (ClientType == string.Empty && _runningState.GetIdle())
                {
                    ClientType = "Official";
                }
            }
        }

        private string _accountName = ConfigurationHelper.GetValue(ConfigurationKeys.AccountName, string.Empty);

        public string AccountName
        {
            get => _accountName;
            set
            {
                SetAndNotify(ref _accountName, value);
                ConfigurationHelper.SetValue(ConfigurationKeys.AccountName, value);
            }
        }

        // UI 绑定的方法
        // ReSharper disable once UnusedMember.Global
        public void AccountSwitchManualRun()
        {
            Instances.TaskQueueViewModel.QuickSwitchAccount();
        }

        private bool _minimizingStartup = Convert.ToBoolean(ConfigurationHelper.GetValue(ConfigurationKeys.MinimizingStartup, bool.FalseString));

        /// <summary>
        /// Gets or sets a value indicating whether to minimally start the emulator
        /// </summary>
        public bool MinimizingStartup
        {
            get => _minimizingStartup;
            set
            {
                SetAndNotify(ref _minimizingStartup, value);
                ConfigurationHelper.SetValue(ConfigurationKeys.MinimizingStartup, value.ToString());
            }
        }

        private string _emulatorPath = ConfigurationHelper.GetValue(ConfigurationKeys.EmulatorPath, string.Empty);

        /// <summary>
        /// Gets or sets the emulator path.
        /// </summary>
        public string EmulatorPath
        {
            get => _emulatorPath;
            set
            {
                SetAndNotify(ref _emulatorPath, value);
                ConfigurationHelper.SetValue(ConfigurationKeys.EmulatorPath, value);
            }
        }

        private string _emulatorAddCommand = ConfigurationHelper.GetValue(ConfigurationKeys.EmulatorAddCommand, string.Empty);

        /// <summary>
        /// Gets or sets the command to append after the emulator command.
        /// </summary>
        public string EmulatorAddCommand
        {
            get => _emulatorAddCommand;
            set
            {
                SetAndNotify(ref _emulatorAddCommand, value);
                ConfigurationHelper.SetValue(ConfigurationKeys.EmulatorAddCommand, value);
            }
        }

        private string _emulatorWaitSeconds = ConfigurationHelper.GetValue(ConfigurationKeys.EmulatorWaitSeconds, "60");

        /// <summary>
        /// Gets or sets the seconds to wait for the emulator.
        /// </summary>
        public string EmulatorWaitSeconds
        {
            get => _emulatorWaitSeconds;
            set
            {
                SetAndNotify(ref _emulatorWaitSeconds, value);
                ConfigurationHelper.SetValue(ConfigurationKeys.EmulatorWaitSeconds, value);
            }
        }

        private string _startsWithScript = ConfigurationHelper.GetValue(ConfigurationKeys.StartsWithScript, string.Empty);

        public string StartsWithScript
        {
            get => _startsWithScript;
            set
            {
                SetAndNotify(ref _startsWithScript, value);
                ConfigurationHelper.SetValue(ConfigurationKeys.StartsWithScript, value);
            }
        }

        private string _endsWithScript = ConfigurationHelper.GetValue(ConfigurationKeys.EndsWithScript, string.Empty);

        public string EndsWithScript
        {
            get => _endsWithScript;
            set
            {
                SetAndNotify(ref _endsWithScript, value);
                ConfigurationHelper.SetValue(ConfigurationKeys.EndsWithScript, value);
            }
        }

        public void RunScript(string str)
        {
            bool enable = str switch
            {
                "StartsWithScript" => !string.IsNullOrWhiteSpace(StartsWithScript),
                "EndsWithScript" => !string.IsNullOrWhiteSpace(EndsWithScript),
                _ => false,
            };

            if (enable)
            {
                Func<bool> func = str switch
                {
                    "StartsWithScript" => RunStartCommand,
                    "EndsWithScript" => RunEndCommand,
                    _ => () => false,
                };

                Execute.OnUIThread(() => Instances.TaskQueueViewModel.AddLog(
                    LocalizationHelper.GetString("StartTask") + LocalizationHelper.GetString(str)));
                if (func())
                {
                    Execute.OnUIThread(() => Instances.TaskQueueViewModel.AddLog(
                        LocalizationHelper.GetString("CompleteTask") + LocalizationHelper.GetString(str)));
                }
                else
                {
                    Execute.OnUIThread(() => Instances.TaskQueueViewModel.AddLog(
                        LocalizationHelper.GetString("TaskError") + LocalizationHelper.GetString(str),
                        UiLogColor.Warning));
                }
            }
        }

        private bool RunStartCommand()
        {
            try
            {
                var process = new Process
                {
                    StartInfo = new ProcessStartInfo
                    {
                        FileName = StartsWithScript,
                        WindowStyle = ProcessWindowStyle.Minimized,

                        // FileName = "cmd.exe",
                        // Arguments = $"/c {StartsWithScript}",
                    },
                };
                process.Start();
                process.WaitForExit();
                return true;
            }
            catch (Exception)
            {
                return false;
            }
        }

        private bool RunEndCommand()
        {
            try
            {
                var process = new Process
                {
                    StartInfo = new ProcessStartInfo
                    {
                        FileName = EndsWithScript,
                        WindowStyle = ProcessWindowStyle.Minimized,

                        // FileName = "cmd.exe",
                        // Arguments = $"/c {EndsWithScript}",
                    },
                };
                process.Start();
                process.WaitForExit();
                return true;
            }
            catch (Exception)
            {
                return false;
            }
        }

        /// <summary>
        /// Tries to start the emulator.
        /// </summary>
        /// <param name="manual">Whether to start manually.</param>
        public void TryToStartEmulator(bool manual = false)
        {
            if (EmulatorPath.Length == 0
                || !File.Exists(EmulatorPath)
                || (!StartEmulator && !manual))
            {
                return;
            }

            if (!int.TryParse(EmulatorWaitSeconds, out int delay))
            {
                delay = 60;
            }

            try
            {
                string fileName = string.Empty;
                string arguments = string.Empty;
                ProcessStartInfo startInfo;

                if (Path.GetExtension(EmulatorPath).ToLower() == ".lnk")
                {
                    var link = (IShellLink)new ShellLink();
                    var file = (IPersistFile)link;
                    file.Load(EmulatorPath, 0); // STGM_READ
                    link.Resolve(IntPtr.Zero, 1); // SLR_NO_UI
                    var buf = new char[32768];
                    unsafe
                    {
                        fixed (char* ptr = buf)
                        {
                            link.GetPath(ptr, 260, IntPtr.Zero, 0);  // MAX_PATH
                            var len = Array.IndexOf(buf, '\0');
                            if (len != -1)
                            {
                                fileName = new string(buf, 0, len);
                            }

                            link.GetArguments(ptr, 32768);
                            len = Array.IndexOf(buf, '\0');
                            if (len != -1)
                            {
                                arguments = new string(buf, 0, len);
                            }
                        }
                    }
                }
                else
                {
                    fileName = EmulatorPath;
                    arguments = EmulatorAddCommand;
                }

                if (arguments.Length != 0)
                {
                    startInfo = new ProcessStartInfo(fileName, arguments);
                }
                else
                {
                    startInfo = new ProcessStartInfo(fileName);
                }

                startInfo.UseShellExecute = false;
                Process process = new Process
                {
                    StartInfo = startInfo,
                };

                _logger.Information("Try to start emulator: \nfileName: " + fileName + "\narguments: " + arguments);
                process.Start();

                try
                {
                    // 如果之前就启动了模拟器，这步有几率会抛出异常
                    process.WaitForInputIdle();
                    if (MinimizingStartup)
                    {
                        _logger.Information("Try minimizing the emulator");
                        int i;
                        for (i = 0; !IsIconic(process.MainWindowHandle) && i < 100; ++i)
                        {
                            ShowWindow(process.MainWindowHandle, SWMINIMIZE);
                            Thread.Sleep(10);
                            if (process.HasExited)
                            {
                                throw new Exception();
                            }
                        }

                        if (i >= 100)
                        {
                            _logger.Information("Attempts to exceed the limit");
                            throw new Exception();
                        }
                    }
                }
                catch (Exception)
                {
                    _logger.Information("The emulator was already start");

                    // 如果之前就启动了模拟器，如果开启了最小化启动，就把所有模拟器最小化
                    // TODO:只最小化需要开启的模拟器
                    string processName = Path.GetFileNameWithoutExtension(fileName);
                    Process[] processes = Process.GetProcessesByName(processName);
                    if (processes.Length > 0)
                    {
                        if (MinimizingStartup)
                        {
                            _logger.Information("Try minimizing the emulator by processName: " + processName);
                            foreach (Process p in processes)
                            {
                                int i;
                                for (i = 0; !IsIconic(p.MainWindowHandle) && !p.HasExited && i < 100; ++i)
                                {
                                    ShowWindow(p.MainWindowHandle, SWMINIMIZE);
                                    Thread.Sleep(10);
                                }

                                if (i >= 100)
                                {
                                    _logger.Warning("The emulator minimization failure");
                                }
                            }
                        }
                    }
                }
            }
            catch (Exception)
            {
                _logger.Information("Start emulator error, try to start using the default: \n" +
                    "EmulatorPath: " + EmulatorPath + "\n" +
                    "EmulatorAddCommand: " + EmulatorAddCommand);
                if (EmulatorAddCommand.Length != 0)
                {
                    Process.Start(EmulatorPath);
                }
                else
                {
                    Process.Start(EmulatorPath, EmulatorAddCommand);
                }
            }

            // 储存按钮状态，以便后续重置
            bool idle = _runningState.GetIdle();

            // 让按钮变成停止按钮，可手动停止等待
            _runningState.SetIdle(false);
            for (var i = 0; i < delay; ++i)
            {
                if (Instances.TaskQueueViewModel.Stopping)
                {
                    _logger.Information("Stop waiting for the emulator to start");
                    return;
                }

                if (i % 10 == 0)
                {
                    Execute.OnUIThread(() => Instances.TaskQueueViewModel.AddLog(
                        LocalizationHelper.GetString("WaitForEmulator") + ": " + (delay - i) + "s"));
                    _logger.Information("Waiting for the emulator to start: " + (delay - i) + "s");
                }

                Thread.Sleep(1000);
            }

            Execute.OnUIThread(() => Instances.TaskQueueViewModel.AddLog(
                LocalizationHelper.GetString("WaitForEmulatorFinish")));
            _logger.Information("The wait is over");

            // 重置按钮状态，不影响后续判断
            _runningState.SetIdle(idle);
        }

        /// <summary>
        /// Restarts the ADB (Android Debug Bridge).
        /// </summary>
        public void RestartAdb()
        {
            if (!AllowAdbRestart)
            {
                return;
            }

            string adbPath = AdbPath;

            if (string.IsNullOrEmpty(adbPath))
            {
                return;
            }

            ProcessStartInfo processStartInfo = new ProcessStartInfo
            {
                FileName = "cmd.exe",
                RedirectStandardInput = true,
                RedirectStandardOutput = true,
                CreateNoWindow = true,
                UseShellExecute = false,
            };

            Process process = new Process
            {
                StartInfo = processStartInfo,
            };

            process.Start();
            process.StandardInput.WriteLine($"{adbPath} kill-server");
            process.StandardInput.WriteLine($"{adbPath} start-server");
            process.StandardInput.WriteLine("exit");
            process.WaitForExit();
        }

        /// <summary>
        /// Kill and restart the ADB (Android Debug Bridge) process.
        /// </summary>
        public void HardRestartAdb()
        {
            if (!AllowAdbHardRestart)
            {
                return;
            }

            string adbPath = AdbPath;

            if (string.IsNullOrEmpty(adbPath))
            {
                return;
            }

            // This allows for SQL injection, but since it is not on a real database nothing horrible would happen.
            // The following query string does what I want, but WMI does not accept it.
            // var wmiQueryString = string.Format("SELECT ProcessId, CommandLine FROM Win32_Process WHERE ExecutablePath='{0}'", adbPath);
            const string WmiQueryString = "SELECT ProcessId, ExecutablePath, CommandLine FROM Win32_Process";
            using var searcher = new ManagementObjectSearcher(WmiQueryString);
            using var results = searcher.Get();
            var query = from p in Process.GetProcesses()
                        join mo in results.Cast<ManagementObject>()
                            on p.Id equals (int)(uint)mo["ProcessId"]
                        select new
                        {
                            Process = p,
                            Path = (string)mo["ExecutablePath"],
                        };
            foreach (var item in query)
            {
                if (item.Path != adbPath)
                {
                    continue;
                }

                // Some emulators start their ADB with administrator privilege.
                // Not sure if this is necessary
                try
                {
                    item.Process.Kill();
                    item.Process.WaitForExit();
                }
                catch
                {
                    // ignored
                }
            }
        }

        /// <summary>
        /// Selects the emulator to execute.
        /// </summary>
        public void SelectEmulatorExec()
        {
            var dialog = new OpenFileDialog
            {
                Filter = LocalizationHelper.GetString("Executable") + "|*.exe;*.bat;*.lnk",
            };

            if (dialog.ShowDialog() == true)
            {
                EmulatorPath = dialog.FileName;
            }
        }

        private string _clientType = ConfigurationHelper.GetValue(ConfigurationKeys.ClientType, "Official");

        /// <summary>
        /// Gets or sets the client type.
        /// </summary>
        public string ClientType
        {
            get => _clientType;
            set
            {
                SetAndNotify(ref _clientType, value);
                ConfigurationHelper.SetValue(ConfigurationKeys.ClientType, value);
                UpdateWindowTitle(); /* 每次修改客户端时更新WindowTitle */
                Instances.TaskQueueViewModel.UpdateStageList(true);
                Instances.TaskQueueViewModel.UpdateDatePrompt();
                Instances.AsstProxy.LoadResource();
            }
        }

        /// <summary>
        /// Gets the client type.
        /// </summary>
        public string ClientName
        {
            get
            {
                foreach (var item in ClientTypeList)
                {
                    if (item.Value == ClientType)
                    {
                        return item.Display;
                    }
                }

                return "Unknown Client";
            }
        }

        private readonly Dictionary<string, string> _serverMapping = new Dictionary<string, string>
        {
            { string.Empty, "CN" },
            { "Official", "CN" },
            { "Bilibili", "CN" },
            { "YoStarEN", "US" },
            { "YoStarJP", "JP" },
            { "YoStarKR", "KR" },
            { "txwy", "ZH_TW" },
        };

        private bool _autoRestartOnDrop = bool.Parse(ConfigurationHelper.GetValue(ConfigurationKeys.AutoRestartOnDrop, "True"));

        public bool AutoRestartOnDrop
        {
            get => _autoRestartOnDrop;
            set
            {
                SetAndNotify(ref _autoRestartOnDrop, value);
                ConfigurationHelper.SetValue(ConfigurationKeys.AutoRestartOnDrop, value.ToString());
            }
        }

        /// <summary>
        /// Gets the server type.
        /// </summary>
        public string ServerType => _serverMapping[ClientType];

        /* 基建设置 */

        /// <summary>
        /// Gets or sets the infrast item view models.
        /// </summary>
        public ObservableCollection<DragItemViewModel> InfrastItemViewModels { get; set; }

        /// <summary>
        /// Gets or sets the list of uses of drones.
        /// </summary>
        public List<CombinedData> UsesOfDronesList { get; set; }

        /// <summary>
        /// Gets or sets the list of uses of default infrast.
        /// </summary>
        public List<CombinedData> DefaultInfrastList { get; set; }

        /// <summary>
        /// Gets or sets the list of roguelike lists.
        /// </summary>
        public List<CombinedData> RoguelikeThemeList { get; set; }

        /// <summary>
        /// Gets or sets the list of roguelike modes.
        /// </summary>
        public List<CombinedData> RoguelikeModeList { get; set; }

        private ObservableCollection<CombinedData> _roguelikeSquadList = new ObservableCollection<CombinedData>();

        /// <summary>
        /// Gets or sets the list of roguelike squad.
        /// </summary>
        public ObservableCollection<CombinedData> RoguelikeSquadList
        {
            get => _roguelikeSquadList;
            set => SetAndNotify(ref _roguelikeSquadList, value);
        }

        /// <summary>
        /// Gets or sets the list of roguelike roles.
        /// </summary>
        public List<CombinedData> RoguelikeRolesList { get; set; }

        // public List<CombData> RoguelikeCoreCharList { get; set; }

        /// <summary>
        /// Gets or sets the list of the client types.
        /// </summary>
        public List<CombinedData> ClientTypeList { get; set; }

        public ObservableCollection<CombinedData> ConfigurationList { get; set; }

        private string _currentConfiguration = ConfigurationHelper.GetCurrentConfiguration();

        public string CurrentConfiguration
        {
            get => _currentConfiguration;
            set
            {
                SetAndNotify(ref _currentConfiguration, value);
                ConfigurationHelper.SwitchConfiguration(value);

                Bootstrapper.ShutdownAndRestartWithOutArgs();
            }
        }

        private string _newConfigurationName;

        public string NewConfigurationName
        {
            get => _newConfigurationName;
            set => SetAndNotify(ref _newConfigurationName, value);
        }

        public void AddConfiguration()
        {
            if (string.IsNullOrEmpty(NewConfigurationName))
            {
                NewConfigurationName = DateTime.Now.ToString("yy/MM/dd HH:mm:ss");
            }

            if (ConfigurationHelper.AddConfiguration(NewConfigurationName, CurrentConfiguration))
            {
                ConfigurationList.Add(new CombinedData { Display = NewConfigurationName, Value = NewConfigurationName });

                var growinfo = new GrowlInfo
                {
                    IsCustom = true,
                    Message = string.Format(LocalizationHelper.GetString("AddConfigSuccess"), NewConfigurationName),
                    IconKey = "HangoverGeometry",
                    IconBrushKey = "PallasBrush",
                };
                Growl.Info(growinfo);
            }
            else
            {
                var growinfo = new GrowlInfo
                {
                    IsCustom = true,
                    Message = string.Format(LocalizationHelper.GetString("ConfigExists"), NewConfigurationName),
                    IconKey = "HangoverGeometry",
                    IconBrushKey = "PallasBrush",
                };
                Growl.Info(growinfo);
            }
        }

        public void DeleteConfiguration(CombinedData delete)
        {
            if (ConfigurationHelper.DeleteConfiguration(delete.Display))
            {
                ConfigurationList.Remove(delete);
            }
        }

        /// <summary>
        /// Gets or sets the list of the configuration of connection.
        /// </summary>
        public List<CombinedData> ConnectConfigList { get; set; }

        /// <summary>
        /// Gets or sets the list of touch modes
        /// </summary>
        public List<CombinedData> TouchModeList { get; set; }

        /// <summary>
        /// Gets or sets the list of dark mode.
        /// </summary>
        public List<CombinedData> DarkModeList { get; set; }

        /// <summary>
        /// Gets or sets the list of inverse clear modes.
        /// </summary>
        public List<CombinedData> InverseClearModeList { get; set; }

        /// <summary>
        /// Gets or sets the list of the version type.
        /// </summary>
        public List<GenericCombinedData<UpdateVersionType>> VersionTypeList { get; set; }

        /// <summary>
        /// Gets or sets the language list.
        /// </summary>
        public List<CombinedData> LanguageList { get; set; }

        private int _dormThreshold = Convert.ToInt32(ConfigurationHelper.GetValue(ConfigurationKeys.DormThreshold, "30"));

        /// <summary>
        /// Gets or sets the threshold to enter dormitory.
        /// </summary>
        public int DormThreshold
        {
            get => _dormThreshold;
            set
            {
                SetAndNotify(ref _dormThreshold, value);
                DormThresholdLabel = LocalizationHelper.GetString("DormThreshold") + ": " + _dormThreshold + "%";
                ConfigurationHelper.SetValue(ConfigurationKeys.DormThreshold, value.ToString());
            }
        }

        private string _dormThresholdLabel;

        /// <summary>
        /// Gets or sets the label of dormitory threshold.
        /// </summary>
        public string DormThresholdLabel
        {
            get => _dormThresholdLabel;
            set => SetAndNotify(ref _dormThresholdLabel, value);
        }

        /// <summary>
        /// Gets infrast order list.
        /// </summary>
        /// <returns>The infrast order list.</returns>
        public List<string> GetInfrastOrderList()
        {
            var orderList = new List<string>();
            foreach (var item in InfrastItemViewModels)
            {
                if (item.IsChecked == false)
                {
                    continue;
                }

                orderList.Add(item.OriginalName);
            }

            return orderList;
        }

        /// <summary>
        /// 实时更新基建换班顺序
        /// </summary>
        public void InfrastOrderSelectionChanged()
        {
            int index = 0;
            foreach (var item in InfrastItemViewModels)
            {
                ConfigurationHelper.SetFacilityOrder(item.OriginalName, index.ToString());
                ++index;
            }
        }

        public TaskQueueViewModel CustomInfrastPlanDataContext { get => Instances.TaskQueueViewModel; }

        private string _usesOfDrones = ConfigurationHelper.GetValue(ConfigurationKeys.UsesOfDrones, "Money");

        /// <summary>
        /// Gets or sets the uses of drones.
        /// </summary>
        public string UsesOfDrones
        {
            get => _usesOfDrones;
            set
            {
                SetAndNotify(ref _usesOfDrones, value);
                ConfigurationHelper.SetValue(ConfigurationKeys.UsesOfDrones, value);
            }
        }

        private string _defaultInfrast = ConfigurationHelper.GetValue(ConfigurationKeys.DefaultInfrast, _userDefined);

        private static readonly string _userDefined = "user_defined";

        /// <summary>
        /// Gets or sets the uses of drones.
        /// </summary>
        public string DefaultInfrast
        {
            get => _defaultInfrast;
            set
            {
                SetAndNotify(ref _defaultInfrast, value);
                if (_defaultInfrast != _userDefined)
                {
                    CustomInfrastFile = "resource\\custom_infrast\\" + value;
                    IsCustomInfrastFileReadOnly = true;
                }
                else
                {
                    IsCustomInfrastFileReadOnly = false;
                }

                ConfigurationHelper.SetValue(ConfigurationKeys.DefaultInfrast, value);
            }
        }

        private string _isCustomInfrastFileReadOnly = ConfigurationHelper.GetValue(ConfigurationKeys.IsCustomInfrastFileReadOnly, false.ToString());

        /// <summary>
        /// Gets or sets a value indicating whether  CustomInfrastFile is read-only
        /// </summary>
        public bool IsCustomInfrastFileReadOnly
        {
            get => bool.Parse(_isCustomInfrastFileReadOnly);
            set
            {
                SetAndNotify(ref _isCustomInfrastFileReadOnly, value.ToString());
                ConfigurationHelper.SetValue(ConfigurationKeys.IsCustomInfrastFileReadOnly, value.ToString());
            }
        }

        private string _dormFilterNotStationedEnabled = ConfigurationHelper.GetValue(ConfigurationKeys.DormFilterNotStationedEnabled, true.ToString());

        /// <summary>
        /// Gets or sets a value indicating whether the not stationed filter in dorm is enabled.
        /// </summary>
        public bool DormFilterNotStationedEnabled
        {
            get => bool.Parse(_dormFilterNotStationedEnabled);
            set
            {
                SetAndNotify(ref _dormFilterNotStationedEnabled, value.ToString());
                ConfigurationHelper.SetValue(ConfigurationKeys.DormFilterNotStationedEnabled, value.ToString());
            }
        }

        private string _dormTrustEnabled = ConfigurationHelper.GetValue(ConfigurationKeys.DormTrustEnabled, false.ToString());

        /// <summary>
        /// Gets or sets a value indicating whether get trust in dorm is enabled.
        /// </summary>
        public bool DormTrustEnabled
        {
            get => bool.Parse(_dormTrustEnabled);
            set
            {
                SetAndNotify(ref _dormTrustEnabled, value.ToString());
                ConfigurationHelper.SetValue(ConfigurationKeys.DormTrustEnabled, value.ToString());
            }
        }

        private string _originiumShardAutoReplenishment = ConfigurationHelper.GetValue(ConfigurationKeys.OriginiumShardAutoReplenishment, true.ToString());

        /// <summary>
        /// Gets or sets a value indicating whether Originium shard auto replenishment is enabled.
        /// </summary>
        public bool OriginiumShardAutoReplenishment
        {
            get => bool.Parse(_originiumShardAutoReplenishment);
            set
            {
                SetAndNotify(ref _originiumShardAutoReplenishment, value.ToString());
                ConfigurationHelper.SetValue(ConfigurationKeys.OriginiumShardAutoReplenishment, value.ToString());
            }
        }

        private bool _customInfrastEnabled = bool.Parse(ConfigurationHelper.GetValue(ConfigurationKeys.CustomInfrastEnabled, false.ToString()));

        public bool CustomInfrastEnabled
        {
            get => _customInfrastEnabled;
            set
            {
                SetAndNotify(ref _customInfrastEnabled, value);
                ConfigurationHelper.SetValue(ConfigurationKeys.CustomInfrastEnabled, value.ToString());
                Instances.TaskQueueViewModel.CustomInfrastEnabled = value;
            }
        }

        /// <summary>
        /// Selects infrast config file.
        /// </summary>
        public void SelectCustomInfrastFile()
        {
            var dialog = new OpenFileDialog
            {
                Filter = LocalizationHelper.GetString("CustomInfrastFile") + "|*.json",
            };

            if (dialog.ShowDialog() == true)
            {
                CustomInfrastFile = dialog.FileName;
            }

            DefaultInfrast = _userDefined;
        }

        private string _customInfrastFile = ConfigurationHelper.GetValue(ConfigurationKeys.CustomInfrastFile, string.Empty);

        public string CustomInfrastFile
        {
            get => _customInfrastFile;
            set
            {
                SetAndNotify(ref _customInfrastFile, value);
                ConfigurationHelper.SetValue(ConfigurationKeys.CustomInfrastFile, value);
                Instances.TaskQueueViewModel.RefreshCustomInfrastPlan();
            }
        }

        #region 设置页面列表和滚动视图联动绑定

        private enum NotifyType
        {
            None,
            SelectedIndex,
            ScrollOffset,
        }

        private NotifyType _notifySource = NotifyType.None;

        private Timer _resetNotifyTimer;

        private void ResetNotifySource()
        {
            if (_resetNotifyTimer != null)
            {
                _resetNotifyTimer.Stop();
                _resetNotifyTimer.Close();
            }

            _resetNotifyTimer = new Timer(20);
            _resetNotifyTimer.Elapsed += (source, e) =>
            {
                _notifySource = NotifyType.None;
            };
            _resetNotifyTimer.AutoReset = false;
            _resetNotifyTimer.Enabled = true;
            _resetNotifyTimer.Start();
        }

        /// <summary>
        /// Gets or sets the height of scroll viewport.
        /// </summary>
        public double ScrollViewportHeight { get; set; }

        /// <summary>
        /// Gets or sets the extent height of scroll.
        /// </summary>
        public double ScrollExtentHeight { get; set; }

        /// <summary>
        /// Gets or sets the list of divider vertical offset.
        /// </summary>
        public List<double> DividerVerticalOffsetList { get; set; }

        private int _selectedIndex = 0;

        /// <summary>
        /// Gets or sets the index selected.
        /// </summary>
        public int SelectedIndex
        {
            get => _selectedIndex;
            set
            {
                switch (_notifySource)
                {
                    case NotifyType.None:
                        _notifySource = NotifyType.SelectedIndex;
                        SetAndNotify(ref _selectedIndex, value);

                        var isInRange = DividerVerticalOffsetList != null
                            && DividerVerticalOffsetList.Count > 0
                            && value < DividerVerticalOffsetList.Count;

                        if (isInRange)
                        {
                            ScrollOffset = DividerVerticalOffsetList[value];
                        }

                        ResetNotifySource();
                        break;

                    case NotifyType.ScrollOffset:
                        SetAndNotify(ref _selectedIndex, value);
                        break;
                }
            }
        }

        private double _scrollOffset = 0;

        /// <summary>
        /// Gets or sets the scroll offset.
        /// </summary>
        public double ScrollOffset
        {
            get => _scrollOffset;
            set
            {
                switch (_notifySource)
                {
                    case NotifyType.None:
                        _notifySource = NotifyType.ScrollOffset;
                        SetAndNotify(ref _scrollOffset, value);

                        // 设置 ListBox SelectedIndex 为当前 ScrollOffset 索引
                        var isInRange = DividerVerticalOffsetList != null && DividerVerticalOffsetList.Count > 0;

                        if (isInRange)
                        {
                            // 滚动条滚动到底部，返回最后一个 Divider 索引
                            if (value + ScrollViewportHeight >= ScrollExtentHeight)
                            {
                                SelectedIndex = DividerVerticalOffsetList.Count - 1;
                                ResetNotifySource();
                                break;
                            }

                            // 根据出当前 ScrollOffset 选出最后一个在可视范围的 Divider 索引
                            var dividerSelect = DividerVerticalOffsetList.Select((n, i) => (
                            dividerAppeared: value >= n,
                            index: i));

                            var index = dividerSelect.LastOrDefault(n => n.dividerAppeared).index;
                            SelectedIndex = index;
                        }

                        ResetNotifySource();
                        break;

                    case NotifyType.SelectedIndex:
                        SetAndNotify(ref _scrollOffset, value);
                        break;
                }
            }
        }

        #endregion 设置页面列表和滚动视图联动绑定

        /* 肉鸽设置 */

        private string _roguelikeTheme = ConfigurationHelper.GetValue(ConfigurationKeys.RoguelikeTheme, "Sami");

        /// <summary>
        /// Gets or sets the Roguelike theme.
        /// </summary>
        public string RoguelikeTheme
        {
            get => _roguelikeTheme;
            set
            {
                SetAndNotify(ref _roguelikeTheme, value);
                UpdateRoguelikeSquadList();
                UpdateRoguelikeCoreCharList();
                ConfigurationHelper.SetValue(ConfigurationKeys.RoguelikeTheme, value);
            }
        }

        private string _roguelikeMode = ConfigurationHelper.GetValue(ConfigurationKeys.RoguelikeMode, "0");

        /// <summary>
        /// 策略，往后打 / 刷一层就退 / 烧开水
        /// </summary>
        public string RoguelikeMode
        {
            get => _roguelikeMode;
            set
            {
                SetAndNotify(ref _roguelikeMode, value);
                ConfigurationHelper.SetValue(ConfigurationKeys.RoguelikeMode, value);

                // 烧开水模式可选项
                this.RoguelikeStartWithEliteTwoEnable = MapRoguelikeStartWithEliteTwoEnable(value);
            }
        }

        private string _roguelikeSquad = ConfigurationHelper.GetValue(ConfigurationKeys.RoguelikeSquad, string.Empty);

        /// <summary>
        /// Gets or sets the roguelike squad.
        /// </summary>
        public string RoguelikeSquad
        {
            get => _roguelikeSquad;
            set
            {
                SetAndNotify(ref _roguelikeSquad, value);
                ConfigurationHelper.SetValue(ConfigurationKeys.RoguelikeSquad, value);
            }
        }

        private string _roguelikeRoles = ConfigurationHelper.GetValue(ConfigurationKeys.RoguelikeRoles, string.Empty);

        /// <summary>
        /// Gets or sets the roguelike roles.
        /// </summary>
        public string RoguelikeRoles
        {
            get => _roguelikeRoles;
            set
            {
                SetAndNotify(ref _roguelikeRoles, value);
                ConfigurationHelper.SetValue(ConfigurationKeys.RoguelikeRoles, value);
            }
        }

        private string _roguelikeCoreChar = ConfigurationHelper.GetValue(ConfigurationKeys.RoguelikeCoreChar, string.Empty);

        /// <summary>
        /// Gets or sets the roguelike core character.
        /// </summary>
        public string RoguelikeCoreChar
        {
            get => _roguelikeCoreChar;
            set
            {
                if (_roguelikeCoreChar == (value ??= string.Empty))
                {
                    return;
                }

                SetAndNotify(ref _roguelikeCoreChar, value);
                Instances.TaskQueueViewModel.AddLog(value);
                ConfigurationHelper.SetValue(ConfigurationKeys.RoguelikeCoreChar, value);
            }
        }

        private ObservableCollection<string> _roguelikeCoreCharList = new ObservableCollection<string>();

        /// <summary>
        /// Gets or sets the roguelike core character.
        /// </summary>
        public ObservableCollection<string> RoguelikeCoreCharList
        {
            get => _roguelikeCoreCharList;
            private set => SetAndNotify(ref _roguelikeCoreCharList, value);
        }

        private string _roguelikeStartWithEliteTwo = ConfigurationHelper.GetValue(ConfigurationKeys.RoguelikeStartWithEliteTwo, false.ToString());

        /// <summary>
        /// Gets or sets a value indicating whether use support unit.
        /// </summary>
        public bool RoguelikeStartWithEliteTwo
        {
            get => bool.Parse(_roguelikeStartWithEliteTwo);
            set
            {
                if (value && RoguelikeUseSupportUnit)
                {
                    RoguelikeUseSupportUnit = false;
                }

                SetAndNotify(ref _roguelikeStartWithEliteTwo, value.ToString());
                ConfigurationHelper.SetValue(ConfigurationKeys.RoguelikeStartWithEliteTwo, value.ToString());
            }
        }

        private string _roguelikeStartWithEliteTwoEnable = MapRoguelikeStartWithEliteTwoEnable(ConfigurationHelper.GetValue(ConfigurationKeys.RoguelikeMode, "0"));

        public string RoguelikeStartWithEliteTwoEnable
        {
            get
            {
                return _roguelikeStartWithEliteTwoEnable;
            }

            set
            {
                SetAndNotify(ref _roguelikeStartWithEliteTwoEnable, value);
            }
        }

        private static string MapRoguelikeStartWithEliteTwoEnable(string mode)
        {
            return mode == "4" ? "Visible" : "Collapsed";
        }

        private string _roguelikeUseSupportUnit = ConfigurationHelper.GetValue(ConfigurationKeys.RoguelikeUseSupportUnit, false.ToString());

        /// <summary>
        /// Gets or sets a value indicating whether use support unit.
        /// </summary>
        public bool RoguelikeUseSupportUnit
        {
            get => bool.Parse(_roguelikeUseSupportUnit);
            set
            {
                if (value && RoguelikeStartWithEliteTwo)
                {
                    RoguelikeStartWithEliteTwo = false;
                }

                SetAndNotify(ref _roguelikeUseSupportUnit, value.ToString());
                ConfigurationHelper.SetValue(ConfigurationKeys.RoguelikeUseSupportUnit, value.ToString());
            }
        }

        private string _roguelikeEnableNonfriendSupport = ConfigurationHelper.GetValue(ConfigurationKeys.RoguelikeEnableNonfriendSupport, false.ToString());

        /// <summary>
        /// Gets or sets a value indicating whether can roguelike support unit belong to nonfriend
        /// </summary>
        public bool RoguelikeEnableNonfriendSupport
        {
            get => bool.Parse(_roguelikeEnableNonfriendSupport);
            set
            {
                SetAndNotify(ref _roguelikeEnableNonfriendSupport, value.ToString());
                ConfigurationHelper.SetValue(ConfigurationKeys.RoguelikeEnableNonfriendSupport, value.ToString());
            }
        }

        private string _roguelikeStartsCount = ConfigurationHelper.GetValue(ConfigurationKeys.RoguelikeStartsCount, "9999999");

        /// <summary>
        /// Gets or sets the start count of roguelike.
        /// </summary>
        public int RoguelikeStartsCount
        {
            get => int.Parse(_roguelikeStartsCount);
            set
            {
                SetAndNotify(ref _roguelikeStartsCount, value.ToString());
                ConfigurationHelper.SetValue(ConfigurationKeys.RoguelikeStartsCount, value.ToString());
            }
        }

        private string _roguelikeInvestmentEnabled = ConfigurationHelper.GetValue(ConfigurationKeys.RoguelikeInvestmentEnabled, true.ToString());

        /// <summary>
        /// Gets or sets a value indicating whether investment is enabled.
        /// </summary>
        public bool RoguelikeInvestmentEnabled
        {
            get => bool.Parse(_roguelikeInvestmentEnabled);
            set
            {
                SetAndNotify(ref _roguelikeInvestmentEnabled, value.ToString());
                ConfigurationHelper.SetValue(ConfigurationKeys.RoguelikeInvestmentEnabled, value.ToString());
            }
        }

        private string _roguelikeRefreshTraderWithDice = ConfigurationHelper.GetValue(ConfigurationKeys.RoguelikeRefreshTraderWithDice, false.ToString());

        public bool RoguelikeRefreshTraderWithDice
        {
            get => bool.Parse(_roguelikeRefreshTraderWithDice);
            set
            {
                SetAndNotify(ref _roguelikeRefreshTraderWithDice, value.ToString());
                ConfigurationHelper.SetValue(ConfigurationKeys.RoguelikeRefreshTraderWithDice, value.ToString());
            }
        }

        private bool _roguelikeRefreshTraderWithDiceEnabled = false;

        public bool RoguelikeRefreshTraderWithDiceEnabled
        {
            get => _roguelikeRefreshTraderWithDiceEnabled;
            set
            {
                SetAndNotify(ref _roguelikeRefreshTraderWithDiceEnabled, value);
                RoguelikeRefreshTraderWithDice = false;
            }
        }

        private string _roguelikeInvestsCount = ConfigurationHelper.GetValue(ConfigurationKeys.RoguelikeInvestsCount, "9999999");

        /// <summary>
        /// Gets or sets the invests count of roguelike.
        /// </summary>
        public int RoguelikeInvestsCount
        {
            get => int.Parse(_roguelikeInvestsCount);
            set
            {
                SetAndNotify(ref _roguelikeInvestsCount, value.ToString());
                ConfigurationHelper.SetValue(ConfigurationKeys.RoguelikeInvestsCount, value.ToString());
            }
        }

        private string _roguelikeStopWhenInvestmentFull = ConfigurationHelper.GetValue(ConfigurationKeys.RoguelikeStopWhenInvestmentFull, false.ToString());

        /// <summary>
        /// Gets or sets a value indicating whether to stop when investment is full.
        /// </summary>
        public bool RoguelikeStopWhenInvestmentFull
        {
            get => bool.Parse(_roguelikeStopWhenInvestmentFull);
            set
            {
                SetAndNotify(ref _roguelikeStopWhenInvestmentFull, value.ToString());
                ConfigurationHelper.SetValue(ConfigurationKeys.RoguelikeStopWhenInvestmentFull, value.ToString());
            }
        }

        /* 访问好友设置 */
        private string _lastCreditFightTaskTime = ConfigurationHelper.GetValue(ConfigurationKeys.LastCreditFightTaskTime, DateTime.UtcNow.ToYjDate().AddDays(-1).ToString("yyyy/MM/dd HH:mm:ss"));

        public string LastCreditFightTaskTime
        {
            get => _lastCreditFightTaskTime;
            set
            {
                SetAndNotify(ref _lastCreditFightTaskTime, value);
                ConfigurationHelper.SetValue(ConfigurationKeys.LastCreditFightTaskTime, value.ToString());
            }
        }

        private bool _creditFightTaskEnabled = Convert.ToBoolean(ConfigurationHelper.GetValue(ConfigurationKeys.CreditFightTaskEnabled, bool.FalseString));

        /// <summary>
        /// Gets or sets a value indicating whether credit fight task is enabled.
        /// </summary>
        public bool CreditFightTaskEnabled
        {
            get
            {
                try
                {
                    if (DateTime.UtcNow.ToYjDate() > DateTime.ParseExact(_lastCreditFightTaskTime.Replace('-', '/'), "yyyy/MM/dd HH:mm:ss", CultureInfo.InvariantCulture))
                    {
                        return _creditFightTaskEnabled;
                    }
                }
                catch
                {
                    return _creditFightTaskEnabled;
                }

                return false;
            }

            set
            {
                SetAndNotify(ref _creditFightTaskEnabled, value);
                ConfigurationHelper.SetValue(ConfigurationKeys.CreditFightTaskEnabled, value.ToString());
            }
        }

        public bool CreditFightTaskEnabledDisplay
        {
            get
            {
                return _creditFightTaskEnabled;
            }

            set
            {
                SetAndNotify(ref _creditFightTaskEnabled, value);
                ConfigurationHelper.SetValue(ConfigurationKeys.CreditFightTaskEnabled, value.ToString());
            }
        }

        /* 信用商店设置 */

        private bool _creditShopping = Convert.ToBoolean(ConfigurationHelper.GetValue(ConfigurationKeys.CreditShopping, bool.TrueString));

        /// <summary>
        /// Gets or sets a value indicating whether to shop with credit.
        /// </summary>
        public bool CreditShopping
        {
            get => _creditShopping;
            set
            {
                SetAndNotify(ref _creditShopping, value);
                ConfigurationHelper.SetValue(ConfigurationKeys.CreditShopping, value.ToString());
            }
        }

        private string _creditFirstList = ConfigurationHelper.GetValue(ConfigurationKeys.CreditFirstListNew, LocalizationHelper.GetString("HighPriorityDefault"));

        /// <summary>
        /// Gets or sets the priority item list of credit shop.
        /// </summary>
        public string CreditFirstList
        {
            get => _creditFirstList;
            set
            {
                SetAndNotify(ref _creditFirstList, value);
                ConfigurationHelper.SetValue(ConfigurationKeys.CreditFirstListNew, value);
            }
        }

        private string _creditBlackList = ConfigurationHelper.GetValue(ConfigurationKeys.CreditBlackListNew, LocalizationHelper.GetString("BlacklistDefault"));

        /// <summary>
        /// Gets or sets the blacklist of credit shop.
        /// </summary>
        public string CreditBlackList
        {
            get => _creditBlackList;
            set
            {
                SetAndNotify(ref _creditBlackList, value);
                ConfigurationHelper.SetValue(ConfigurationKeys.CreditBlackListNew, value);
            }
        }

        private bool _creditForceShoppingIfCreditFull = bool.Parse(ConfigurationHelper.GetValue(ConfigurationKeys.CreditForceShoppingIfCreditFull, false.ToString()));

        /// <summary>
        /// Gets or sets a value indicating whether save credit is enabled.
        /// </summary>
        public bool CreditForceShoppingIfCreditFull
        {
            get => _creditForceShoppingIfCreditFull;
            set
            {
                SetAndNotify(ref _creditForceShoppingIfCreditFull, value);
                ConfigurationHelper.SetValue(ConfigurationKeys.CreditForceShoppingIfCreditFull, value.ToString());
            }
        }

        /* 领取奖励设置 */

        private bool _receiveAward = bool.Parse(ConfigurationHelper.GetValue(ConfigurationKeys.ReceiveAward, true.ToString()));

        /// <summary>
        /// Gets or sets a value indicating whether receive award is enabled.
        /// </summary>
        public bool ReceiveAward
        {
            get => _receiveAward;
            set
            {
                SetAndNotify(ref _receiveAward, value);
                ConfigurationHelper.SetValue(ConfigurationKeys.ReceiveAward, value.ToString());
            }
        }

        private bool _receiveMail = bool.Parse(ConfigurationHelper.GetValue(ConfigurationKeys.ReceiveMail, false.ToString()));

        /// <summary>
        /// Gets or sets a value indicating whether receive mail is enabled.
        /// </summary>
        public bool ReceiveMail
        {
            get => _receiveMail;
            set
            {
                SetAndNotify(ref _receiveMail, value);
                ConfigurationHelper.SetValue(ConfigurationKeys.ReceiveMail, value.ToString());
            }
        }

        /* 定时设置 */

        public class TimerModel
        {
            public class TimerProperties : INotifyPropertyChanged
            {
                public event PropertyChangedEventHandler PropertyChanged;

                public TimerProperties(int timeId, bool isOn, int hour, int min, string timerConfig)
                {
                    TimerId = timeId;
                    _isOn = isOn;
                    _hour = hour;
                    _min = min;
                    if (timerConfig == null || !ConfigurationHelper.GetConfigurationList().Contains(timerConfig))
                    {
                        _timerConfig = ConfigurationHelper.GetCurrentConfiguration();
                    }
                    else
                    {
                        _timerConfig = timerConfig;
                    }
                }

                protected void OnPropertyChanged([CallerMemberName] string name = null)
                {
                    PropertyChanged?.Invoke(this, new PropertyChangedEventArgs(name));
                }

                public int TimerId { get; set; }

                private bool _isOn;

                /// <summary>
                /// Gets or sets a value indicating whether the timer is set.
                /// </summary>
                public bool IsOn
                {
                    get => _isOn;
                    set
                    {
                        _isOn = value;
                        OnPropertyChanged();
                        ConfigurationHelper.SetTimer(TimerId, value.ToString());
                    }
                }

                private int _hour;

                /// <summary>
                /// Gets or sets the hour of the timer.
                /// </summary>
                public int Hour
                {
                    get => _hour;
                    set
                    {
                        _hour = (value >= 0 && value <= 23) ? value : _hour;
                        OnPropertyChanged();
                        ConfigurationHelper.SetTimerHour(TimerId, _hour.ToString());
                    }
                }

                private int _min;

                /// <summary>
                /// Gets or sets the minute of the timer.
                /// </summary>
                public int Min
                {
                    get => _min;
                    set
                    {
                        _min = (value >= 0 && value <= 59) ? value : _min;
                        OnPropertyChanged();
                        ConfigurationHelper.SetTimerMin(TimerId, _min.ToString());
                    }
                }

                private string _timerConfig;

                /// <summary>
                /// Gets or sets the config of the timer.
                /// </summary>
                public string TimerConfig
                {
                    get => _timerConfig;
                    set
                    {
                        _timerConfig = value ?? ConfigurationHelper.GetCurrentConfiguration();
                        OnPropertyChanged();
                        ConfigurationHelper.SetTimerConfig(TimerId, _timerConfig.ToString());
                    }
                }

                public TimerProperties()
                {
                    PropertyChanged += (sender, args) => { };
                }
            }

            public TimerProperties[] Timers { get; set; } = new TimerProperties[8];

            public TimerModel()
            {
                for (int i = 0; i < 8; i++)
                {
                    Timers[i] = new TimerProperties(
                        i,
                        ConfigurationHelper.GetTimer(i, bool.FalseString) == bool.TrueString,
                        int.Parse(ConfigurationHelper.GetTimerHour(i, $"{i * 3}")),
                        int.Parse(ConfigurationHelper.GetTimerMin(i, "0")),
                        ConfigurationHelper.GetTimerConfig(i, ConfigurationHelper.GetCurrentConfiguration()));
                }
            }
        }

        public TimerModel TimerModels { get; set; } = new TimerModel();

        private bool _forceScheduledStart = Convert.ToBoolean(ConfigurationHelper.GetGlobalValue(ConfigurationKeys.ForceScheduledStart, bool.FalseString));

        /// <summary>
        /// Gets or sets a value indicating whether to use DrGrandet mode.
        /// </summary>
        public bool ForceScheduledStart
        {
            get => _forceScheduledStart;
            set
            {
                SetAndNotify(ref _forceScheduledStart, value);
                ConfigurationHelper.SetGlobalValue(ConfigurationKeys.ForceScheduledStart, value.ToString());
            }
        }

        private bool _customConfig = Convert.ToBoolean(ConfigurationHelper.GetGlobalValue(ConfigurationKeys.CustomConfig, bool.FalseString));

        /// <summary>
        /// Gets or sets a value indicating whether to use custom config.
        /// </summary>
        public bool CustomConfig
        {
            get => _customConfig;
            set
            {
                SetAndNotify(ref _customConfig, value);
                ConfigurationHelper.SetGlobalValue(ConfigurationKeys.CustomConfig, value.ToString());
            }
        }

        /* 刷理智设置 */

        private string _penguinId = ConfigurationHelper.GetValue(ConfigurationKeys.PenguinId, string.Empty);

        /// <summary>
        /// Gets or sets the id of PenguinStats.
        /// </summary>
        public string PenguinId
        {
            get => _penguinId;
            set
            {
                SetAndNotify(ref _penguinId, value);
                ConfigurationHelper.SetValue(ConfigurationKeys.PenguinId, value);
            }
        }

        private bool _isDrGrandet = Convert.ToBoolean(ConfigurationHelper.GetValue(ConfigurationKeys.IsDrGrandet, bool.FalseString));

        /// <summary>
        /// Gets or sets a value indicating whether to use DrGrandet mode.
        /// </summary>
        public bool IsDrGrandet
        {
            get => _isDrGrandet;
            set
            {
                SetAndNotify(ref _isDrGrandet, value);
                ConfigurationHelper.SetValue(ConfigurationKeys.IsDrGrandet, value.ToString());
            }
        }

        /* 自动公招设置 */
        private string _recruitMaxTimes = ConfigurationHelper.GetValue(ConfigurationKeys.RecruitMaxTimes, "4");

        /// <summary>
        /// Gets or sets the maximum times of recruit.
        /// </summary>
        public string RecruitMaxTimes
        {
            get => _recruitMaxTimes;
            set
            {
                SetAndNotify(ref _recruitMaxTimes, value);
                ConfigurationHelper.SetValue(ConfigurationKeys.RecruitMaxTimes, value);
            }
        }

        private bool _refreshLevel3 = Convert.ToBoolean(ConfigurationHelper.GetValue(ConfigurationKeys.RefreshLevel3, bool.TrueString));

        /// <summary>
        /// Gets or sets a value indicating whether to refresh level 3.
        /// </summary>
        public bool RefreshLevel3
        {
            get => _refreshLevel3;
            set
            {
                SetAndNotify(ref _refreshLevel3, value);
                ConfigurationHelper.SetValue(ConfigurationKeys.RefreshLevel3, value.ToString());
            }
        }

        private bool _useExpedited = false;

        /// <summary>
        /// Gets or sets a value indicating whether to use expedited.
        /// </summary>
        public bool UseExpedited
        {
            get => _useExpedited;
            set => SetAndNotify(ref _useExpedited, value);
        }

        private bool _isLevel3UseShortTime = Convert.ToBoolean(ConfigurationHelper.GetValue(ConfigurationKeys.IsLevel3UseShortTime, bool.FalseString));

        /// <summary>
        /// Gets or sets a value indicating whether to shorten the time for level 3.
        /// </summary>
        public bool IsLevel3UseShortTime
        {
            get => _isLevel3UseShortTime;
            set
            {
                if (value)
                {
                    IsLevel3UseShortTime2 = false;
                }

                SetAndNotify(ref _isLevel3UseShortTime, value);
                ConfigurationHelper.SetValue(ConfigurationKeys.IsLevel3UseShortTime, value.ToString());
            }
        }

        private bool _isLevel3UseShortTime2 = Convert.ToBoolean(ConfigurationHelper.GetValue(ConfigurationKeys.IsLevel3UseShortTime2, bool.FalseString));

        /// <summary>
        /// Gets or sets a value indicating whether to shorten the time for level 3.
        /// </summary>
        public bool IsLevel3UseShortTime2
        {
            get => _isLevel3UseShortTime2;
            set
            {
                if (value)
                {
                    IsLevel3UseShortTime = false;
                }

                SetAndNotify(ref _isLevel3UseShortTime2, value);
                ConfigurationHelper.SetValue(ConfigurationKeys.IsLevel3UseShortTime2, value.ToString());
            }
        }

        private bool _notChooseLevel1 = Convert.ToBoolean(ConfigurationHelper.GetValue(ConfigurationKeys.NotChooseLevel1, bool.TrueString));

        /// <summary>
        /// Gets or sets a value indicating whether not to choose level 1.
        /// </summary>
        public bool NotChooseLevel1
        {
            get => _notChooseLevel1;
            set
            {
                SetAndNotify(ref _notChooseLevel1, value);
                ConfigurationHelper.SetValue(ConfigurationKeys.NotChooseLevel1, value.ToString());
            }
        }

        private bool _chooseLevel3 = Convert.ToBoolean(ConfigurationHelper.GetValue(ConfigurationKeys.RecruitChooseLevel3, bool.TrueString));

        /// <summary>
        /// Gets or sets a value indicating whether to choose level 3.
        /// </summary>
        public bool ChooseLevel3
        {
            get => _chooseLevel3;
            set
            {
                SetAndNotify(ref _chooseLevel3, value);
                ConfigurationHelper.SetValue(ConfigurationKeys.RecruitChooseLevel3, value.ToString());
            }
        }

        private bool _chooseLevel4 = Convert.ToBoolean(ConfigurationHelper.GetValue(ConfigurationKeys.RecruitChooseLevel4, bool.TrueString));

        /// <summary>
        /// Gets or sets a value indicating whether to choose level 4.
        /// </summary>
        public bool ChooseLevel4
        {
            get => _chooseLevel4;
            set
            {
                SetAndNotify(ref _chooseLevel4, value);
                ConfigurationHelper.SetValue(ConfigurationKeys.RecruitChooseLevel4, value.ToString());
            }
        }

        private bool _chooseLevel5 = Convert.ToBoolean(ConfigurationHelper.GetValue(ConfigurationKeys.RecruitChooseLevel5, bool.FalseString));

        /// <summary>
        /// Gets or sets a value indicating whether to choose level 5.
        /// </summary>
        public bool ChooseLevel5
        {
            get => _chooseLevel5;
            set
            {
                SetAndNotify(ref _chooseLevel5, value);
                ConfigurationHelper.SetValue(ConfigurationKeys.RecruitChooseLevel5, value.ToString());
            }
        }

        public enum UpdateVersionType
        {
            /// <summary>
            /// 测试版
            /// </summary>
            Nightly,

            /// <summary>
            /// 开发版
            /// </summary>
            Beta,

            /// <summary>
            /// 稳定版
            /// </summary>
            Stable,
        }

        /* 软件更新设置 */

        private UpdateVersionType _versionType = (UpdateVersionType)Enum.Parse(typeof(UpdateVersionType),
                ConfigurationHelper.GetValue(ConfigurationKeys.VersionType, UpdateVersionType.Stable.ToString()));

        /// <summary>
        /// Gets or sets the type of version to update.
        /// </summary>
        public UpdateVersionType VersionType
        {
            get => _versionType;
            set
            {
                SetAndNotify(ref _versionType, value);
                ConfigurationHelper.SetValue(ConfigurationKeys.VersionType, value.ToString());
            }
        }

        /// <summary>
        /// Gets a value indicating whether to update nightly.
        /// </summary>
        public bool UpdateNightly
        {
            get => _versionType == UpdateVersionType.Nightly;
        }

        /// <summary>
        /// Gets a value indicating whether to update beta version.
        /// </summary>
        public bool UpdateBeta
        {
            get => _versionType == UpdateVersionType.Beta;
        }

        private bool _updateCheck = Convert.ToBoolean(ConfigurationHelper.GetValue(ConfigurationKeys.UpdateCheck, bool.TrueString));

        /// <summary>
        /// Gets or sets a value indicating whether to check update.
        /// </summary>
        public bool UpdateCheck
        {
            get => _updateCheck;
            set
            {
                SetAndNotify(ref _updateCheck, value);
                ConfigurationHelper.SetValue(ConfigurationKeys.UpdateCheck, value.ToString());
            }
        }

        private bool _updateAutoCheck = Convert.ToBoolean(ConfigurationHelper.GetValue(ConfigurationKeys.UpdateAutoCheck, bool.FalseString));

        /// <summary>
        /// Gets or sets a value indicating whether to check update.
        /// </summary>
        public bool UpdateAutoCheck
        {
            get => _updateAutoCheck;
            set
            {
                SetAndNotify(ref _updateAutoCheck, value);
                ConfigurationHelper.SetValue(ConfigurationKeys.UpdateAutoCheck, value.ToString());
            }
        }

        private string _proxy = ConfigurationHelper.GetValue(ConfigurationKeys.UpdateProxy, string.Empty);

        /// <summary>
        /// Gets or sets the proxy settings.
        /// </summary>
        public string Proxy
        {
            get => _proxy;
            set
            {
                SetAndNotify(ref _proxy, value);
                ConfigurationHelper.SetValue(ConfigurationKeys.UpdateProxy, value);
            }
        }

        private bool _isCheckingForUpdates = false;

        /// <summary>
        /// Gets or sets a value indicating whether the update is being checked.
        /// </summary>
        public bool IsCheckingForUpdates
        {
            get => _isCheckingForUpdates;
            set
            {
                SetAndNotify(ref _isCheckingForUpdates, value);
            }
        }

        private bool _autoDownloadUpdatePackage = Convert.ToBoolean(ConfigurationHelper.GetValue(ConfigurationKeys.AutoDownloadUpdatePackage, bool.TrueString));

        /// <summary>
        /// Gets or sets a value indicating whether to auto download update package.
        /// </summary>
        public bool AutoDownloadUpdatePackage
        {
            get => _autoDownloadUpdatePackage;
            set
            {
                SetAndNotify(ref _autoDownloadUpdatePackage, value);
                ConfigurationHelper.SetValue(ConfigurationKeys.AutoDownloadUpdatePackage, value.ToString());
            }
        }

        private bool _autoInstallUpdatePackage = Convert.ToBoolean(ConfigurationHelper.GetValue(ConfigurationKeys.AutoInstallUpdatePackage, bool.FalseString));

        /// <summary>
        /// Gets or sets a value indicating whether to auto install update package.
        /// </summary>
        public bool AutoInstallUpdatePackage
        {
            get => _autoInstallUpdatePackage;
            set
            {
                SetAndNotify(ref _autoInstallUpdatePackage, value);
                ConfigurationHelper.SetValue(ConfigurationKeys.AutoInstallUpdatePackage, value.ToString());
            }
        }

        /// <summary>
        /// Updates manually.
        /// </summary>
        /// <returns>A <see cref="Task"/> representing the asynchronous operation.</returns>
        public async Task ManualUpdate()
        {
            var ret = await Instances.VersionUpdateViewModel.CheckAndDownloadUpdate();

            string toastMessage = null;
            switch (ret)
            {
                case VersionUpdateViewModel.CheckUpdateRetT.NoNeedToUpdate:
                    break;

                case VersionUpdateViewModel.CheckUpdateRetT.AlreadyLatest:
                    toastMessage = LocalizationHelper.GetString("AlreadyLatest");
                    break;

                case VersionUpdateViewModel.CheckUpdateRetT.UnknownError:
                    toastMessage = LocalizationHelper.GetString("NewVersionDetectFailedTitle");
                    break;

                case VersionUpdateViewModel.CheckUpdateRetT.NetworkError:
                    toastMessage = LocalizationHelper.GetString("CheckNetworking");
                    break;

                case VersionUpdateViewModel.CheckUpdateRetT.FailedToGetInfo:
                    toastMessage = LocalizationHelper.GetString("GetReleaseNoteFailed");
                    break;

                case VersionUpdateViewModel.CheckUpdateRetT.OK:
                    Instances.VersionUpdateViewModel.AskToRestart();
                    break;

                case VersionUpdateViewModel.CheckUpdateRetT.NewVersionIsBeingBuilt:
                    toastMessage = LocalizationHelper.GetString("NewVersionIsBeingBuilt");
                    break;

                case VersionUpdateViewModel.CheckUpdateRetT.OnlyGameReourceUpdated:
                    toastMessage = LocalizationHelper.GetString("GameResourceUpdated");
                    break;
            }

            if (toastMessage != null)
            {
                Execute.OnUIThread(() =>
                {
                    using var toast = new ToastNotification(toastMessage);
                    toast.Show();
                });
            }
        }

        public void ShowChangelog()
        {
            Instances.WindowManager.ShowWindow(Instances.VersionUpdateViewModel);
        }

        /* 连接设置 */

        private bool _autoDetectConnection = bool.Parse(ConfigurationHelper.GetValue(ConfigurationKeys.AutoDetect, true.ToString()));

        public bool AutoDetectConnection
        {
            get => _autoDetectConnection;
            set
            {
                SetAndNotify(ref _autoDetectConnection, value);
                ConfigurationHelper.SetValue(ConfigurationKeys.AutoDetect, value.ToString());
            }
        }

        private bool _alwaysAutoDetectConnection = bool.Parse(ConfigurationHelper.GetValue(ConfigurationKeys.AlwaysAutoDetect, false.ToString()));

        public bool AlwaysAutoDetectConnection
        {
            get => _alwaysAutoDetectConnection;
            set
            {
                SetAndNotify(ref _alwaysAutoDetectConnection, value);
                ConfigurationHelper.SetValue(ConfigurationKeys.AlwaysAutoDetect, value.ToString());
            }
        }

        private ObservableCollection<string> _connectAddressHistory = new ObservableCollection<string>();

        public ObservableCollection<string> ConnectAddressHistory
        {
            get => _connectAddressHistory;
            set => SetAndNotify(ref _connectAddressHistory, value);
        }

        private string _connectAddress = ConfigurationHelper.GetValue(ConfigurationKeys.ConnectAddress, string.Empty);

        /// <summary>
        /// Gets or sets the connection address.
        /// </summary>
        public string ConnectAddress
        {
            get => _connectAddress;
            set
            {
                if (ConnectAddress == value || string.IsNullOrEmpty(value))
                {
                    return;
                }

                UpdateConnectionHistory(value);

                SetAndNotify(ref _connectAddress, value);
                ConfigurationHelper.SetValue(ConfigurationKeys.AddressHistory, JsonConvert.SerializeObject(ConnectAddressHistory));
                ConfigurationHelper.SetValue(ConfigurationKeys.ConnectAddress, value);
                UpdateWindowTitle(); /* 每次修改连接地址时更新WindowTitle */
            }
        }

        private void UpdateConnectionHistory(string address)
        {
            var history = ConnectAddressHistory.ToList();
            if (history.Contains(address))
            {
                history.Remove(address);
                history.Insert(0, address);
            }
            else
            {
                history.Insert(0, address);
                const int MaxHistoryCount = 5;
                if (history.Count > MaxHistoryCount)
                {
                    history.RemoveRange(MaxHistoryCount, history.Count - MaxHistoryCount);
                }
            }

            ConnectAddressHistory = new ObservableCollection<string>(history);
        }

        public void RemoveAddress_Click(string address)
        {
            ConnectAddressHistory.Remove(address);
            ConfigurationHelper.SetValue(ConfigurationKeys.AddressHistory, JsonConvert.SerializeObject(ConnectAddressHistory));
        }

        private string _adbPath = ConfigurationHelper.GetValue(ConfigurationKeys.AdbPath, string.Empty);

        /// <summary>
        /// Gets or sets the ADB path.
        /// </summary>
        public string AdbPath
        {
            get => _adbPath;
            set
            {
                SetAndNotify(ref _adbPath, value);
                ConfigurationHelper.SetValue(ConfigurationKeys.AdbPath, value);
            }
        }

        private string _connectConfig = ConfigurationHelper.GetValue(ConfigurationKeys.ConnectConfig, "General");

        /// <summary>
        /// Gets or sets the connection config.
        /// </summary>
        public string ConnectConfig
        {
            get => _connectConfig;
            set
            {
                SetAndNotify(ref _connectConfig, value);
                ConfigurationHelper.SetValue(ConfigurationKeys.ConnectConfig, value);
                UpdateWindowTitle(); /* 每次修改连接配置时更新WindowTitle */
            }
        }

        private bool _retryOnDisconnected = Convert.ToBoolean(ConfigurationHelper.GetValue(ConfigurationKeys.RetryOnAdbDisconnected, bool.FalseString));

        /// <summary>
        /// Gets or sets a value indicating whether to retry task after ADB disconnected.
        /// </summary>
        public bool RetryOnDisconnected
        {
            get => _retryOnDisconnected;
            set
            {
                SetAndNotify(ref _retryOnDisconnected, value);
                ConfigurationHelper.SetValue(ConfigurationKeys.RetryOnAdbDisconnected, value.ToString());
            }
        }

        private bool _allowAdbRestart = Convert.ToBoolean(ConfigurationHelper.GetValue(ConfigurationKeys.AllowAdbRestart, bool.TrueString));

        /// <summary>
        /// Gets or sets a value indicating whether to retry task after ADB disconnected.
        /// </summary>
        public bool AllowAdbRestart
        {
            get => _allowAdbRestart;
            set
            {
                SetAndNotify(ref _allowAdbRestart, value);
                ConfigurationHelper.SetValue(ConfigurationKeys.AllowAdbRestart, value.ToString());
            }
        }

        private bool _allowAdbHardRestart = Convert.ToBoolean(ConfigurationHelper.GetValue(ConfigurationKeys.AllowAdbHardRestart, bool.TrueString));

        /// <summary>
        /// Gets or sets a value indicating whether to allow for killing ADB process.
        /// </summary>
        public bool AllowAdbHardRestart
        {
            get => _allowAdbHardRestart;
            set
            {
                SetAndNotify(ref _allowAdbHardRestart, value);
                ConfigurationHelper.SetValue(ConfigurationKeys.AllowAdbHardRestart, value.ToString());
            }
        }

        private bool _deploymentWithPause = bool.Parse(ConfigurationHelper.GetValue(ConfigurationKeys.RoguelikeDeploymentWithPause, false.ToString()));

        public bool DeploymentWithPause
        {
            get => _deploymentWithPause;
            set
            {
                SetAndNotify(ref _deploymentWithPause, value);
                ConfigurationHelper.SetValue(ConfigurationKeys.RoguelikeDeploymentWithPause, value.ToString());
                UpdateInstanceSettings();
            }
        }

        private bool _adbLiteEnabled = bool.Parse(ConfigurationHelper.GetValue(ConfigurationKeys.AdbLiteEnabled, false.ToString()));

        public bool AdbLiteEnabled
        {
            get => _adbLiteEnabled;
            set
            {
                SetAndNotify(ref _adbLiteEnabled, value);
                ConfigurationHelper.SetValue(ConfigurationKeys.AdbLiteEnabled, value.ToString());
                UpdateInstanceSettings();
            }
        }

        private bool _killAdbOnExit = bool.Parse(ConfigurationHelper.GetValue(ConfigurationKeys.KillAdbOnExit, false.ToString()));

        public bool KillAdbOnExit
        {
            get => _killAdbOnExit;
            set
            {
                SetAndNotify(ref _killAdbOnExit, value);
                ConfigurationHelper.SetValue(ConfigurationKeys.KillAdbOnExit, value.ToString());
                UpdateInstanceSettings();
            }
        }

        /// <summary>
        /// Gets the default addresses.
        /// </summary>
        public Dictionary<string, List<string>> DefaultAddress { get; } = new Dictionary<string, List<string>>
        {
            { "General", new List<string> { string.Empty } },
            { "BlueStacks", new List<string> { "127.0.0.1:5555", "127.0.0.1:5556", "127.0.0.1:5565", "127.0.0.1:5575", "127.0.0.1:5585", "127.0.0.1:5595", "127.0.0.1:5554" } },
            { "MuMuEmulator", new List<string> { "127.0.0.1:7555" } },
            { "MuMuEmulator12", new List<string> { "127.0.0.1:16384", "127.0.0.1:16416", "127.0.0.1:16448", "127.0.0.1:16480", "127.0.0.1:16512", "127.0.0.1:16544", "127.0.0.1:16576" } },
            { "LDPlayer", new List<string> { "emulator-5554", "emulator-5556", "emulator-5558", "emulator-5560", "127.0.0.1:5555", "127.0.0.1:5556", "127.0.0.1:5554" } },
            { "Nox", new List<string> { "127.0.0.1:62001", "127.0.0.1:59865" } },
            { "XYAZ", new List<string> { "127.0.0.1:21503" } },
            { "WSA", new List<string> { "127.0.0.1:58526" } },
        };

        /// <summary>
        /// RegisterKey of Bluestacks_Nxt
        /// </summary>
        private const string BluestacksNxtRegistryKey = @"SOFTWARE\BlueStacks_nxt";

        private const string BluestacksNxtValueName = "UserDefinedDir";

        /// <summary>
        /// Refreshes ADB config.
        /// </summary>
        /// <param name="error">Errors when doing this operation.</param>
        /// <returns>Whether the operation is successful.</returns>
        public bool DetectAdbConfig(ref string error)
        {
            var adapter = new WinAdapter();
            List<string> emulators;
            try
            {
                emulators = adapter.RefreshEmulatorsInfo();
            }
            catch (Exception e)
            {
                _logger.Information(e.Message);
                error = LocalizationHelper.GetString("EmulatorException");
                return false;
            }

            if (emulators.Count == 0)
            {
                error = LocalizationHelper.GetString("EmulatorNotFound");
                return false;
            }
            else if (emulators.Count > 1)
            {
                error = LocalizationHelper.GetString("EmulatorTooMany");
                return false;
            }

            ConnectConfig = emulators.First();
            AdbPath = adapter.GetAdbPathByEmulatorName(ConnectConfig) ?? AdbPath;
            if (string.IsNullOrEmpty(AdbPath))
            {
                error = LocalizationHelper.GetString("AdbException");
                return false;
            }

            var addresses = adapter.GetAdbAddresses(AdbPath);

            if (addresses.Count == 1)
            {
                ConnectAddress = addresses.First();
            }
            else if (addresses.Count > 1)
            {
                foreach (var address in addresses)
                {
                    if (address == "emulator-5554")
                    {
                        continue;
                    }

                    ConnectAddress = address;
                    break;
                }
            }

            if (ConnectAddress.Length == 0)
            {
                ConnectAddress = DefaultAddress[ConnectConfig][0];
            }

            return true;
        }

        /// <summary>
        /// Get the path of bluestacks.conf
        /// </summary>
        /// <returns>path</returns>
        private static string GetBluestacksConfig()
        {
            var conf = ConfigurationHelper.GetValue(ConfigurationKeys.BluestacksConfigPath, string.Empty);
            if (!string.IsNullOrEmpty(conf))
            {
                return conf;
            }

            using RegistryKey key = Registry.LocalMachine.OpenSubKey(BluestacksNxtRegistryKey);
            object value = key?.GetValue(BluestacksNxtValueName);
            if (value != null)
            {
                return (string)value + "\\bluestacks.conf";
            }

            return null;
        }

        /// <summary>
        /// Selects ADB program file.
        /// </summary>
        public void SelectFile()
        {
            var dialog = new OpenFileDialog
            {
                Filter = LocalizationHelper.GetString("AdbProgram") + "|*.exe",
            };

            if (dialog.ShowDialog() == true)
            {
                AdbPath = dialog.FileName;
            }
        }

        /// <summary>
        /// 标题栏显示模拟器名称和IP端口。
        /// </summary>
        public void UpdateWindowTitle()
        {
            var rvm = (RootViewModel)this.Parent;
            var connectConfigName = string.Empty;
            foreach (var data in ConnectConfigList)
            {
                if (data.Value == ConnectConfig)
                {
                    connectConfigName = data.Display;
                }
            }

            string prefix = ConfigurationHelper.GetValue(ConfigurationKeys.WindowTitlePrefix, string.Empty);
            if (!string.IsNullOrEmpty(prefix))
            {
                prefix += " - ";
            }

            string officialClientType = "Official";
            string bilibiliClientType = "Bilibili";
            string jsonPath = "resource/version.json";
            if (!(ClientType == string.Empty || ClientType == officialClientType || ClientType == bilibiliClientType))
            {
                jsonPath = $"resource/global/{ClientType}/resource/version.json";
            }

            string versionName = string.Empty;
            if (File.Exists(jsonPath))
            {
                JObject versionJson = (JObject)JsonConvert.DeserializeObject(File.ReadAllText(jsonPath));
                var currentTime = (ulong)DateTimeOffset.UtcNow.ToUnixTimeSeconds();
                var poolTime = (ulong)versionJson?["gacha"]["time"];
                var activityTime = (ulong)versionJson?["activity"]["time"];

                if ((currentTime < poolTime) && (currentTime < activityTime))
                {
                    versionName = string.Empty;
                }
                else if ((currentTime >= poolTime) && (currentTime < activityTime))
                {
                    versionName = versionJson?["gacha"]?["pool"]?.ToString() ?? string.Empty;
                }
                else if ((currentTime < poolTime) && (currentTime >= activityTime))
                {
                    versionName = versionJson?["activity"]?["name"]?.ToString() ?? string.Empty;
                }
                else if (poolTime > activityTime)
                {
                    versionName = versionJson?["gacha"]?["pool"]?.ToString() ?? string.Empty;
                }
                else
                {
                    versionName = versionJson?["activity"]?["name"]?.ToString() ?? string.Empty;
                }
            }

            string poolString = !string.IsNullOrEmpty(versionName) ? $" - {versionName}" : string.Empty;
            rvm.WindowTitle = $"{prefix}MAA ({CurrentConfiguration}) - {VersionId}{poolString} - {connectConfigName} ({ConnectAddress}) - {ClientName}";
        }

        private readonly string _bluestacksConfig = GetBluestacksConfig();
        private string _bluestacksKeyWord = ConfigurationHelper.GetValue(ConfigurationKeys.BluestacksConfigKeyword, string.Empty);

        /// <summary>
        /// Tries to set Bluestack Hyper V address.
        /// </summary>
        /// <returns>success</returns>
        public string TryToSetBlueStacksHyperVAddress()
        {
            if (string.IsNullOrEmpty(_bluestacksConfig))
            {
                return null;
            }

            if (!File.Exists(_bluestacksConfig))
            {
                ConfigurationHelper.SetValue(ConfigurationKeys.BluestacksConfigError, "File not exists");
                return null;
            }

            var allLines = File.ReadAllLines(_bluestacksConfig);

            if (string.IsNullOrEmpty(_bluestacksKeyWord))
            {
                foreach (var line in allLines)
                {
                    if (line.StartsWith("bst.installed_images"))
                    {
                        var images = line.Split('"')[1].Split(',');
                        _bluestacksKeyWord = "bst.instance." + images[0] + ".status.adb_port";
                        break;
                    }
                }
            }

            foreach (var line in allLines)
            {
                if (line.StartsWith(_bluestacksKeyWord))
                {
                    var sp = line.Split('"');
                    return "127.0.0.1:" + sp[1];
                }
            }

            return null;
        }

        public bool IsAdbTouchMode()
        {
            return TouchMode == "adb";
        }

        private string _touchMode = ConfigurationHelper.GetValue(ConfigurationKeys.TouchMode, "minitouch");

        public string TouchMode
        {
            get => _touchMode;
            set
            {
                SetAndNotify(ref _touchMode, value);
                ConfigurationHelper.SetValue(ConfigurationKeys.TouchMode, value);
                UpdateInstanceSettings();
            }
        }

        public void UpdateInstanceSettings()
        {
            Instances.AsstProxy.AsstSetInstanceOption(InstanceOptionKey.TouchMode, TouchMode);
            Instances.AsstProxy.AsstSetInstanceOption(InstanceOptionKey.DeploymentWithPause, DeploymentWithPause ? "1" : "0");
            Instances.AsstProxy.AsstSetInstanceOption(InstanceOptionKey.AdbLiteEnabled, AdbLiteEnabled ? "1" : "0");
            Instances.AsstProxy.AsstSetInstanceOption(InstanceOptionKey.KillAdbOnExit, KillAdbOnExit ? "1" : "0");
        }

        private const string GoogleAdbDownloadUrl = "https://dl.google.com/android/repository/platform-tools-latest-windows.zip";
        private const string AdbMaaMirrorDownloadUrl = "https://ota.maa.plus/MaaAssistantArknights/api/binaries/adb-windows.zip";
        private const string GoogleAdbFilename = "adb-windows.zip";

        // UI 绑定的方法
        // ReSharper disable once UnusedMember.Global
        public async void ReplaceAdb()
        {
            if (string.IsNullOrEmpty(AdbPath))
            {
                _ = Execute.OnUIThreadAsync(() =>
                {
                    using var toast = new ToastNotification(LocalizationHelper.GetString("NoAdbPathSpecifiedMessage"));
                    toast.Show();
                });
                return;
            }

            if (!File.Exists(GoogleAdbFilename))
            {
                var downloadResult = await Instances.HttpService.DownloadFileAsync(new Uri(GoogleAdbDownloadUrl), GoogleAdbFilename);

                if (!downloadResult)
                {
                    downloadResult = await Instances.HttpService.DownloadFileAsync(new Uri(AdbMaaMirrorDownloadUrl), GoogleAdbFilename);
                }

                if (!downloadResult)
                {
                    _ = Execute.OnUIThreadAsync(() =>
                    {
                        using var toast = new ToastNotification(LocalizationHelper.GetString("AdbDownloadFailedTitle"));
                        toast.AppendContentText(LocalizationHelper.GetString("AdbDownloadFailedDesc")).Show();
                    });
                    return;
                }
            }

            const string UnzipDir = "adb";
            const string NewAdb = UnzipDir + "/platform-tools/adb.exe";

            try
            {
                if (Directory.Exists(UnzipDir))
                {
                    Directory.Delete(UnzipDir, true);
                }
            }
            catch (Exception ex)
            {
                _logger.Error($"An error occurred while deleting directory: {ex.GetType()}: {ex.Message}");
                _ = Execute.OnUIThreadAsync(() =>
                {
                    using var toast = new ToastNotification(LocalizationHelper.GetString("AdbDeletionFailedMessage"));
                    toast.Show();
                });
                return;
            }

            try
            {
                ZipFile.ExtractToDirectory(GoogleAdbFilename, UnzipDir);
            }
            catch (Exception ex)
            {
                _logger.Error(ex.ToString());
                _ = Execute.OnUIThreadAsync(() =>
                {
                    using var toast = new ToastNotification(LocalizationHelper.GetString("UnzipFailedMessage"));
                    toast.Show();
                });
                return;
            }

            bool replaced = false;
            if (AdbPath != NewAdb && File.Exists(AdbPath))
            {
                try
                {
                    foreach (var process in Process.GetProcessesByName(Path.GetFileName(AdbPath)))
                    {
                        process.Kill();
                        process.WaitForExit(5000);
                    }

                    string adbBack = AdbPath + ".bak";
                    if (!File.Exists(adbBack))
                    {
                        File.Copy(AdbPath, adbBack, true);
                    }

                    File.Copy(NewAdb, AdbPath, true);
                    replaced = true;
                }
                catch (Exception ex)
                {
                    _logger.Error(ex.ToString());
                    replaced = false;
                }
            }

            if (replaced)
            {
                AdbReplaced = true;

                ConfigurationHelper.SetValue(ConfigurationKeys.AdbReplaced, true.ToString());

                _ = Execute.OnUIThreadAsync(() =>
                {
                    using var toast = new ToastNotification(LocalizationHelper.GetString("SuccessfullyReplacedAdb"));
                    toast.Show();
                });
            }
            else
            {
                AdbPath = NewAdb;

                _ = Execute.OnUIThreadAsync(() =>
                {
                    using var toast = new ToastNotification(LocalizationHelper.GetString("FailedToReplaceAdbAndUseLocal"));
                    toast.AppendContentText(LocalizationHelper.GetString("FailedToReplaceAdbAndUseLocalDesc")).Show();
                });
            }
        }

        public bool AdbReplaced { get; set; } = Convert.ToBoolean(ConfigurationHelper.GetValue(ConfigurationKeys.AdbReplaced, false.ToString()));

        /* 界面设置 */

        /// <summary>
        /// Gets a value indicating whether to use tray icon.
        /// </summary>
        public bool UseTray => true;

        private bool _minimizeToTray = Convert.ToBoolean(ConfigurationHelper.GetValue(ConfigurationKeys.MinimizeToTray, bool.FalseString));

        /// <summary>
        /// Gets or sets a value indicating whether to minimize to tray.
        /// </summary>
        public bool MinimizeToTray
        {
            get => _minimizeToTray;
            set
            {
                SetAndNotify(ref _minimizeToTray, value);
                ConfigurationHelper.SetValue(ConfigurationKeys.MinimizeToTray, value.ToString());
                Instances.MainWindowManager.SetMinimizeToTaskbar(value);
            }
        }

        private bool _hideCloseButton = Convert.ToBoolean(ConfigurationHelper.GetValue(ConfigurationKeys.HideCloseButton, bool.FalseString));

        /// <summary>
        /// Gets or sets a value indicating whether to hide close button.
        /// </summary>
        public bool HideCloseButton
        {
            get => _hideCloseButton;
            set
            {
                SetAndNotify(ref _hideCloseButton, value);
                ConfigurationHelper.SetValue(ConfigurationKeys.HideCloseButton, value.ToString());
                var rvm = (RootViewModel)this.Parent;
                rvm.ShowCloseButton = !value;
            }
        }

        /// <summary>
        /// Gets or sets a value indicating whether to use notification.
        /// </summary>
        public bool UseNotify
        {
            get => ConfigFactory.CurrentConfig.GuiConfig.UseNotify;
            set
            {
                ConfigFactory.CurrentConfig.GuiConfig.UseNotify = value;
                NotifyOfPropertyChange();
                if (value)
                {
                    Execute.OnUIThread(() =>
                    {
                        using var toast = new ToastNotification("Test test");
                        toast.Show();
                    });
                }
            }
        }

        private bool _useLogItemDateFormat = Convert.ToBoolean(ConfigurationHelper.GetValue(ConfigurationKeys.UseLogItemDateFormat, bool.FalseString));

        public bool UseLogItemDateFormat
        {
            get => _useLogItemDateFormat;
            set
            {
                SetAndNotify(ref _useLogItemDateFormat, value);
                ConfigurationHelper.SetValue(ConfigurationKeys.UseLogItemDateFormat, value.ToString());
            }
        }

        public List<string> LogItemDateFormatStringList { get; } = new List<string>
        {
            "HH:mm:ss",
            "MM-dd  HH:mm:ss",
            "MM/dd  HH:mm:ss",
            "MM.dd  HH:mm:ss",
            "dd-MM  HH:mm:ss",
            "dd/MM  HH:mm:ss",
            "dd.MM  HH:mm:ss",
        };

        private string _logItemDateFormatString = ConfigurationHelper.GetValue(ConfigurationKeys.LogItemDateFormat, "HH:mm:ss");

        public string LogItemDateFormatString
        {
            get => _logItemDateFormatString;
            set
            {
                SetAndNotify(ref _logItemDateFormatString, value);
                ConfigurationHelper.SetValue(ConfigurationKeys.LogItemDateFormat, value);
            }
        }

        private bool _useAlternateStage = Convert.ToBoolean(ConfigurationHelper.GetValue(ConfigurationKeys.UseAlternateStage, bool.FalseString));

        /// <summary>
        /// Gets or sets a value indicating whether to use alternate stage.
        /// </summary>
        public bool UseAlternateStage
        {
            get => _useAlternateStage;
            set
            {
                SetAndNotify(ref _useAlternateStage, value);
                Instances.TaskQueueViewModel.UseAlternateStage = value;
                ConfigurationHelper.SetValue(ConfigurationKeys.UseAlternateStage, value.ToString());
                if (value)
                {
                    HideUnavailableStage = false;
                }
            }
        }

        private bool _useRemainingSanityStage = bool.Parse(ConfigurationHelper.GetValue(ConfigurationKeys.UseRemainingSanityStage, bool.TrueString));

        public bool UseRemainingSanityStage
        {
            get => _useRemainingSanityStage;
            set
            {
                SetAndNotify(ref _useRemainingSanityStage, value);
                Instances.TaskQueueViewModel.UseRemainingSanityStage = value;
                ConfigurationHelper.SetValue(ConfigurationKeys.UseRemainingSanityStage, value.ToString());
            }
        }

        private bool _useExpiringMedicine = bool.Parse(ConfigurationHelper.GetValue(ConfigurationKeys.UseExpiringMedicine, bool.FalseString));

        public bool UseExpiringMedicine
        {
            get => _useExpiringMedicine;
            set
            {
                SetAndNotify(ref _useExpiringMedicine, value);
                ConfigurationHelper.SetValue(ConfigurationKeys.UseExpiringMedicine, value.ToString());
            }
        }

        private bool _hideUnavailableStage = Convert.ToBoolean(ConfigurationHelper.GetValue(ConfigurationKeys.HideUnavailableStage, bool.TrueString));

        /// <summary>
        /// Gets or sets a value indicating whether to hide unavailable stages.
        /// </summary>
        public bool HideUnavailableStage
        {
            get => _hideUnavailableStage;
            set
            {
                SetAndNotify(ref _hideUnavailableStage, value);
                ConfigurationHelper.SetValue(ConfigurationKeys.HideUnavailableStage, value.ToString());

                if (value)
                {
                    UseAlternateStage = false;
                }

                Instances.TaskQueueViewModel.UpdateStageList(true);
            }
        }

        private bool _customStageCode = Convert.ToBoolean(ConfigurationHelper.GetValue(ConfigurationKeys.CustomStageCode, bool.FalseString));

        /// <summary>
        /// Gets or sets a value indicating whether to use custom stage code.
        /// </summary>
        public bool CustomStageCode
        {
            get => _customStageCode;
            set
            {
                SetAndNotify(ref _customStageCode, value);
                ConfigurationHelper.SetValue(ConfigurationKeys.CustomStageCode, value.ToString());
                Instances.TaskQueueViewModel.CustomStageCode = value;
            }
        }

        /// <summary>
<<<<<<< HEAD
=======
        /// 表示深色模式的类型。
        /// </summary>
        public enum DarkModeType
        {
            /// <summary>
            /// 明亮的主题。
            /// </summary>
            Light,

            /// <summary>
            /// 暗黑的主题。
            /// </summary>
            Dark,

            /// <summary>
            /// 与操作系统的深色模式同步。
            /// </summary>
            SyncWithOs,
        }

        private DarkModeType _darkModeType =
            Enum.TryParse(ConfigurationHelper.GetValue(ConfigurationKeys.DarkMode, DarkModeType.Light.ToString()),
                out DarkModeType temp)
                ? temp
                : DarkModeType.Light;

        /// <summary>
>>>>>>> 32a86569
        /// Gets or sets the dark mode.
        /// </summary>
        public string DarkMode
        {
            get => ConfigFactory.CurrentConfig.GuiConfig.DarkMode.ToString();
            set
            {
                if (!Enum.TryParse(value, out DarkModeType tempEnumValue))
                {
                    return;
                }

                ConfigFactory.CurrentConfig.GuiConfig.DarkMode = tempEnumValue;
                NotifyOfPropertyChange();
                SwitchDarkMode();

                /*
                var result = MessageBoxHelper.Show(
                    LocalizationHelper.GetString("DarkModeSetColorsTip"),
                    LocalizationHelper.GetString("Tip"),
                    MessageBoxButton.OKCancel,
                    MessageBoxImage.Question);
                if (result == MessageBoxResult.OK)
                {
                    Bootstrapper.ShutdownAndRestartWithOutArgs();
                }
                */
            }
        }

        public void SwitchDarkMode()
        {
            DarkModeType darkModeType = ConfigFactory.CurrentConfig.GuiConfig.DarkMode;
            switch (darkModeType)
            {
                case DarkModeType.Light:
                    ThemeHelper.SwitchToLightMode();
                    break;

                case DarkModeType.Dark:
                    ThemeHelper.SwitchToDarkMode();
                    break;

                case DarkModeType.SyncWithOs:
                    ThemeHelper.SwitchToSyncWithOsMode();
                    break;
            }
        }

        private enum InverseClearType
        {
            Clear,
            Inverse,
            ClearInverse,
        }

        private InverseClearType _inverseClearMode =
            Enum.TryParse(ConfigurationHelper.GetValue(ConfigurationKeys.InverseClearMode, InverseClearType.Clear.ToString()),
                out InverseClearType temp)
            ? temp : InverseClearType.Clear;

        /// <summary>
        /// Gets or sets the inverse clear mode.
        /// </summary>
        public string InverseClearMode
        {
            get => _inverseClearMode.ToString();
            set
            {
                if (!Enum.TryParse(value, out InverseClearType tempEnumValue))
                {
                    return;
                }

                SetAndNotify(ref _inverseClearMode, tempEnumValue);
                ConfigurationHelper.SetValue(ConfigurationKeys.InverseClearMode, value);
                switch (tempEnumValue)
                {
                    case InverseClearType.Clear:
                        Instances.TaskQueueViewModel.InverseMode = false;
                        Instances.TaskQueueViewModel.ShowInverse = false;
                        Instances.TaskQueueViewModel.SelectedAllWidth = 90;
                        break;

                    case InverseClearType.Inverse:
                        Instances.TaskQueueViewModel.InverseMode = true;
                        Instances.TaskQueueViewModel.ShowInverse = false;
                        Instances.TaskQueueViewModel.SelectedAllWidth = 90;
                        break;

                    case InverseClearType.ClearInverse:
                        Instances.TaskQueueViewModel.ShowInverse = true;
                        Instances.TaskQueueViewModel.SelectedAllWidth = TaskQueueViewModel.SelectedAllWidthWhenBoth;
                        break;
                }
            }
        }

        private string _soberLanguage = ConfigurationHelper.GetValue("GUI.SoberLanguage", LocalizationHelper.DefaultLanguage);

        public string SoberLanguage
        {
            get => _soberLanguage;
            set
            {
                SetAndNotify(ref _soberLanguage, value);
                ConfigurationHelper.SetValue("GUI.SoberLanguage", value);
            }
        }

        private string _language = ConfigurationHelper.GetValue(ConfigurationKeys.Localization, LocalizationHelper.DefaultLanguage);

        /// <summary>
        /// Gets or sets the language.
        /// </summary>
        public string Language
        {
            get => _language;
            set
            {
                if (value == _language)
                {
                    return;
                }

                if (_language == PallasLangKey)
                {
                    Hangover = true;
                    Cheers = false;
                }

                if (value != PallasLangKey)
                {
                    SoberLanguage = value;
                }

                // var backup = _language;
                ConfigurationHelper.SetValue(ConfigurationKeys.Localization, value);

                string FormatText(string text, string key)
                    => string.Format(text, LocalizationHelper.GetString(key, value), LocalizationHelper.GetString(key, _language));

                var mainWindow = Application.Current.MainWindow;
                mainWindow.Show();
                mainWindow.WindowState = mainWindow.WindowState = WindowState.Normal;
                mainWindow.Activate();
                var result = MessageBoxHelper.Show(
                    FormatText("{0}\n{1}", "LanguageChangedTip"),
                    FormatText("{0}({1})", "Tip"),
                    MessageBoxButton.OKCancel,
                    MessageBoxImage.Question,
                    ok: FormatText("{0}({1})", "Ok"),
                    cancel: FormatText("{0}({1})", "ManualRestart"));
                if (result == MessageBoxResult.OK)
                {
                    Bootstrapper.ShutdownAndRestartWithOutArgs();
                }

                SetAndNotify(ref _language, value);
            }
        }

        /// <summary>
        /// Gets the language info.
        /// </summary>
        public string LanguageInfo
        {
            get
            {
                var language = (string)Application.Current.Resources["Language"];
                return language == "Language" ? language : language + " / Language";
            }
        }

        private bool _cheers = bool.Parse(ConfigurationHelper.GetValue("GUI.Cheers", bool.FalseString));

        /// <summary>
        /// Gets or sets a value indicating whether to cheer.
        /// </summary>
        public bool Cheers
        {
            get => _cheers;
            set
            {
                if (_cheers == value)
                {
                    return;
                }

                SetAndNotify(ref _cheers, value);
                ConfigurationHelper.SetValue("GUI.Cheers", value.ToString());
                if (_cheers)
                {
                    SetPallasLanguage();
                }
            }
        }

        private bool _hangover = bool.Parse(ConfigurationHelper.GetValue("GUI.Hangover", bool.FalseString));

        /// <summary>
        /// Gets or sets a value indicating whether to hangover.
        /// </summary>
        public bool Hangover
        {
            get => _hangover;
            set
            {
                SetAndNotify(ref _hangover, value);
                ConfigurationHelper.SetValue("GUI.Hangover", value.ToString());
            }
        }

        private void SetPallasLanguage()
        {
            ConfigurationHelper.SetValue(ConfigurationKeys.Localization, PallasLangKey);
            var result = MessageBoxHelper.Show(
                LocalizationHelper.GetString("DrunkAndStaggering"),
                LocalizationHelper.GetString("Burping"),
                MessageBoxButton.OK,
                iconKey: "DrunkAndStaggeringGeometry",
                iconBrushKey: "PallasBrush");
            if (result == MessageBoxResult.OK)
            {
                Bootstrapper.ShutdownAndRestartWithOutArgs();
            }
        }

        /// <summary>
        /// Gets or sets the hotkey: ShowGui.
        /// </summary>
        public MaaHotKey HotKeyShowGui
        {
            get => Instances.MaaHotKeyManager.GetOrNull(MaaHotKeyAction.ShowGui);
            set => SetHotKey(MaaHotKeyAction.ShowGui, value);
        }

        /// <summary>
        /// Gets or sets the hotkey: LinkStart.
        /// </summary>
        public MaaHotKey HotKeyLinkStart
        {
            get => Instances.MaaHotKeyManager.GetOrNull(MaaHotKeyAction.LinkStart);
            set => SetHotKey(MaaHotKeyAction.LinkStart, value);
        }

        private void SetHotKey(MaaHotKeyAction action, MaaHotKey value)
        {
            if (value != null)
            {
                Instances.MaaHotKeyManager.TryRegister(action, value);
            }
            else
            {
                Instances.MaaHotKeyManager.Unregister(action);
            }
        }

        /// <summary>
        /// Did you buy wine?
        /// </summary>
        /// <returns>The answer.</returns>
        public bool DidYouBuyWine()
        {
            if (DateTime.UtcNow.ToYjDate().IsAprilFoolsDay())
            {
                return true;
            }

            var wineList = new[] { "酒", "liquor", "drink", "wine", "beer", "술", "🍷", "🍸", "🍺", "🍻", "🥃", "🍶" };
            return wineList.Any(wine => CreditFirstList.Contains(wine));
        }

        private void UpdateRoguelikeSquadList()
        {
            var roguelikeSquad = RoguelikeSquad;

            RoguelikeSquadList = new ObservableCollection<CombinedData>
            {
                new CombinedData { Display = LocalizationHelper.GetString("DefaultSquad"), Value = string.Empty },
            };

            switch (RoguelikeTheme)
            {
                case "Phantom":
                    RoguelikeRefreshTraderWithDiceEnabled = false;

                    foreach (var item in new ObservableCollection<CombinedData>
                    {
                        new CombinedData { Display = LocalizationHelper.GetString("ResearchSquad"), Value = "研究分队" },
                    })
                    {
                        RoguelikeSquadList.Add(item);
                    }

                    break;

                case "Mizuki":
                    RoguelikeRefreshTraderWithDiceEnabled = true;

                    foreach (var item in new ObservableCollection<CombinedData>
                    {
                        new CombinedData { Display = LocalizationHelper.GetString("IS2NewSquad1"), Value = "心胜于物分队" },
                        new CombinedData { Display = LocalizationHelper.GetString("IS2NewSquad2"), Value = "物尽其用分队" },
                        new CombinedData { Display = LocalizationHelper.GetString("IS2NewSquad3"), Value = "以人为本分队" },
                        new CombinedData { Display = LocalizationHelper.GetString("ResearchSquad"), Value = "研究分队" },
                    })
                    {
                        RoguelikeSquadList.Add(item);
                    }

                    break;

                case "Sami":
                    RoguelikeRefreshTraderWithDiceEnabled = false;

                    foreach (var item in new ObservableCollection<CombinedData>
                    {
                        new CombinedData { Display = LocalizationHelper.GetString("IS3NewSquad1"), Value = "永恒狩猎分队" },
                        new CombinedData { Display = LocalizationHelper.GetString("IS3NewSquad2"), Value = "生活至上分队" },
                        new CombinedData { Display = LocalizationHelper.GetString("IS3NewSquad3"), Value = "科学主义分队" },
                        new CombinedData { Display = LocalizationHelper.GetString("IS3NewSquad4"), Value = "特训分队" },
                    })
                    {
                        RoguelikeSquadList.Add(item);
                    }

                    break;
            }

            // 通用分队
            foreach (var item in new ObservableCollection<CombinedData>
            {
                new CombinedData { Display = LocalizationHelper.GetString("LeaderSquad"), Value = "指挥分队" },
                new CombinedData { Display = LocalizationHelper.GetString("GatheringSquad"), Value = "集群分队" },
                new CombinedData { Display = LocalizationHelper.GetString("SupportSquad"), Value = "后勤分队" },
                new CombinedData { Display = LocalizationHelper.GetString("SpearheadSquad"), Value = "矛头分队" },
                new CombinedData { Display = LocalizationHelper.GetString("TacticalAssaultOperative"), Value = "突击战术分队" },
                new CombinedData { Display = LocalizationHelper.GetString("TacticalFortificationOperative"), Value = "堡垒战术分队" },
                new CombinedData { Display = LocalizationHelper.GetString("TacticalRangedOperative"), Value = "远程战术分队" },
                new CombinedData { Display = LocalizationHelper.GetString("TacticalDestructionOperative"), Value = "破坏战术分队" },
                new CombinedData { Display = LocalizationHelper.GetString("First-ClassSquad"), Value = "高规格分队" },
            })
            {
                RoguelikeSquadList.Add(item);
            }

            _roguelikeSquad = RoguelikeSquadList.Any(x => x.Value == roguelikeSquad) ? roguelikeSquad : string.Empty;
        }

        private void UpdateRoguelikeCoreCharList()
        {
            var filePath = $"resource/roguelike/{RoguelikeTheme}/recruitment.json";
            if (File.Exists(filePath) is false)
            {
                RoguelikeCoreCharList.Clear();
                return;
            }

            var jsonStr = File.ReadAllText(filePath);
            var json = (JObject)JsonConvert.DeserializeObject(jsonStr);

            var roguelikeCoreCharList = new ObservableCollection<string>();

            if (json?["priority"] is JArray priorityArray)
            {
                foreach (var priorityItem in priorityArray)
                {
                    if (!(priorityItem?["opers"] is JArray opersArray))
                    {
                        continue;
                    }

                    foreach (var operItem in opersArray)
                    {
                        var isStart = (bool?)operItem.SelectToken("is_start") ?? false;
                        if (!isStart)
                        {
                            continue;
                        }

                        var name = (string)operItem.SelectToken("name");
                        if (!string.IsNullOrEmpty(name))
                        {
                            roguelikeCoreCharList.Add(name);
                        }
                    }
                }
            }

            RoguelikeCoreCharList = roguelikeCoreCharList;
        }

        #region SettingsGuide

        // 目前共4步，再多塞不下了，后续可以整个新功能展示（
        public const int GuideMaxStep = 4;

        private int _guideStepIndex = Convert.ToInt32(ConfigurationHelper.GetValue(ConfigurationKeys.GuideStepIndex, "0"));

        public int GuideStepIndex
        {
            get => _guideStepIndex;
            set
            {
                SetAndNotify(ref _guideStepIndex, value);
                if (value == GuideMaxStep)
                {
                    ConfigurationHelper.SetValue(ConfigurationKeys.GuideStepIndex, value.ToString());
                }
            }
        }

        private string _guideTransitionMode = "Bottom2Top";

        public string GuideTransitionMode
        {
            get => _guideTransitionMode;
            set => SetAndNotify(ref _guideTransitionMode, value);
        }

        public void NextGuide(HandyControl.Controls.StepBar stepBar)
        {
            GuideTransitionMode = "Bottom2Top";
            stepBar.Next();
        }

        public void PrevGuide(HandyControl.Controls.StepBar stepBar)
        {
            GuideTransitionMode = "Top2Bottom";
            stepBar.Prev();
        }

        public void DoneGuide()
        {
            TaskSettingVisibilities.Guide = false;
            GuideStepIndex = GuideMaxStep;
        }

        #endregion SettingsGuide

        /// <summary>
        /// Make comboBox searchable
        /// </summary>
        /// <param name="sender">Event sender</param>
        /// <param name="e">Event args</param>
        // UI 绑定的方法
        // EventArgs 不能省略，否则会报错
        // ReSharper disable once UnusedMember.Global
        // ReSharper disable once UnusedParameter.Global
        public void MakeComboBoxSearchable(object sender, EventArgs e)
        {
            (sender as ComboBox)?.MakeComboBoxSearchable();
        }
    }
}<|MERGE_RESOLUTION|>--- conflicted
+++ resolved
@@ -3273,36 +3273,6 @@
         }
 
         /// <summary>
-<<<<<<< HEAD
-=======
-        /// 表示深色模式的类型。
-        /// </summary>
-        public enum DarkModeType
-        {
-            /// <summary>
-            /// 明亮的主题。
-            /// </summary>
-            Light,
-
-            /// <summary>
-            /// 暗黑的主题。
-            /// </summary>
-            Dark,
-
-            /// <summary>
-            /// 与操作系统的深色模式同步。
-            /// </summary>
-            SyncWithOs,
-        }
-
-        private DarkModeType _darkModeType =
-            Enum.TryParse(ConfigurationHelper.GetValue(ConfigurationKeys.DarkMode, DarkModeType.Light.ToString()),
-                out DarkModeType temp)
-                ? temp
-                : DarkModeType.Light;
-
-        /// <summary>
->>>>>>> 32a86569
         /// Gets or sets the dark mode.
         /// </summary>
         public string DarkMode
@@ -3346,7 +3316,7 @@
                     ThemeHelper.SwitchToDarkMode();
                     break;
 
-                case DarkModeType.SyncWithOs:
+                case DarkModeType.SyncWithOS:
                     ThemeHelper.SwitchToSyncWithOsMode();
                     break;
             }
