// <copyright file="RootViewModel.cs" company="MaaAssistantArknights">
// MaaWpfGui - A part of the MaaCoreArknights project
// Copyright (C) 2021 MistEO and Contributors
//
// This program is free software: you can redistribute it and/or modify
// it under the terms of the GNU General Public License as published by
// the Free Software Foundation, either version 3 of the License, or
// any later version.
//
// This program is distributed in the hope that it will be useful,
// but WITHOUT ANY WARRANTY
// </copyright>

using System.Threading.Tasks;
using System.Windows;
using MaaWpfGui.Main;
using Stylet;
using StyletIoC;

namespace MaaWpfGui.ViewModels.UI
{
    /// <summary>
    /// The root view model.
    /// </summary>
    public class RootViewModel : Conductor<Screen>.Collection.OneActive
    {
        private readonly IWindowManager _windowManager;

        private readonly AsstProxy _asstProxy;
        private readonly TaskQueueViewModel _taskQueueViewModel;
        private readonly RecognizerViewModel _recognizerViewModel;
        private readonly SettingsViewModel _settingsViewModel;
        private readonly CopilotViewModel _copilotViewModel;
<<<<<<< HEAD
        private readonly DepotViewModel _depotViewModel;
        private readonly OperViewModel _operViewModel;
=======
>>>>>>> 828e0328
        private readonly VersionUpdateViewModel _versionUpdateViewModel;

        /// <summary>
        /// Initializes a new instance of the <see cref="RootViewModel"/> class.
        /// </summary>
        /// <param name="container">The IoC container.</param>
        public RootViewModel(IContainer container)
        {
            _windowManager = container.Get<Helper.WindowManager>();

            _asstProxy = container.Get<AsstProxy>();
            _taskQueueViewModel = container.Get<TaskQueueViewModel>();
            _recognizerViewModel = container.Get<RecognizerViewModel>();
            _settingsViewModel = container.Get<SettingsViewModel>();
            _copilotViewModel = container.Get<CopilotViewModel>();
<<<<<<< HEAD
            _depotViewModel = container.Get<DepotViewModel>();
            _operViewModel = container.Get<OperViewModel>();
=======
>>>>>>> 828e0328
            _versionUpdateViewModel = container.Get<VersionUpdateViewModel>();
        }

        /// <inheritdoc/>
        protected override void OnViewLoaded()
        {
            CheckAndUpdateNow();
            InitViewModels();
            InitProxy();
            ShowUpdateOrDownload();
        }

        private async void InitProxy()
        {
            await Task.Run(_asstProxy.Init);
        }

        private void InitViewModels()
        {
            Items.Add(_taskQueueViewModel);
            Items.Add(_copilotViewModel);
<<<<<<< HEAD
            Items.Add(_recruitViewModel);
            Items.Add(_depotViewModel);
            Items.Add(_operViewModel);
=======
            Items.Add(_recognizerViewModel);
>>>>>>> 828e0328
            Items.Add(_settingsViewModel);

            _settingsViewModel.UpdateWindowTitle(); // 在标题栏上显示模拟器和IP端口 必须在 Items.Add(settings)之后执行。
            ActiveItem = _taskQueueViewModel;
        }

        private bool CheckAndUpdateNow()
        {
            return _versionUpdateViewModel.CheckAndUpdateNow();
        }

        private async void ShowUpdateOrDownload()
        {
            if (_versionUpdateViewModel.IsFirstBootAfterUpdate)
            {
                _versionUpdateViewModel.IsFirstBootAfterUpdate = false;
                _windowManager.ShowWindow(_versionUpdateViewModel);
            }
            else
            {
                var ret = await _versionUpdateViewModel.CheckAndDownloadUpdate();

                if (ret == VersionUpdateViewModel.CheckUpdateRetT.OK)
                {
                    _versionUpdateViewModel.AskToRestart();
                }
            }
        }

        private string _windowTitle = "MAA";

        /// <summary>
        /// Gets or sets the window title.
        /// </summary>
        public string WindowTitle
        {
            get => _windowTitle;
            set => SetAndNotify(ref _windowTitle, value);
        }

        protected override void OnInitialActivate()
        {
            base.OnInitialActivate();

            // TrayIcon应该在显示rootViewModel之后再加载
            Bootstrapper.SetTrayIconInSettingsViewModel(_settingsViewModel);
        }

        /// <inheritdoc/>
        protected override void OnClose()
        {
            Application.Current.Shutdown();
        }
    }
}<|MERGE_RESOLUTION|>--- conflicted
+++ resolved
@@ -31,11 +31,8 @@
         private readonly RecognizerViewModel _recognizerViewModel;
         private readonly SettingsViewModel _settingsViewModel;
         private readonly CopilotViewModel _copilotViewModel;
-<<<<<<< HEAD
         private readonly DepotViewModel _depotViewModel;
         private readonly OperViewModel _operViewModel;
-=======
->>>>>>> 828e0328
         private readonly VersionUpdateViewModel _versionUpdateViewModel;
 
         /// <summary>
@@ -51,11 +48,8 @@
             _recognizerViewModel = container.Get<RecognizerViewModel>();
             _settingsViewModel = container.Get<SettingsViewModel>();
             _copilotViewModel = container.Get<CopilotViewModel>();
-<<<<<<< HEAD
             _depotViewModel = container.Get<DepotViewModel>();
             _operViewModel = container.Get<OperViewModel>();
-=======
->>>>>>> 828e0328
             _versionUpdateViewModel = container.Get<VersionUpdateViewModel>();
         }
 
@@ -77,13 +71,11 @@
         {
             Items.Add(_taskQueueViewModel);
             Items.Add(_copilotViewModel);
-<<<<<<< HEAD
+
             Items.Add(_recruitViewModel);
             Items.Add(_depotViewModel);
             Items.Add(_operViewModel);
-=======
             Items.Add(_recognizerViewModel);
->>>>>>> 828e0328
             Items.Add(_settingsViewModel);
 
             _settingsViewModel.UpdateWindowTitle(); // 在标题栏上显示模拟器和IP端口 必须在 Items.Add(settings)之后执行。
