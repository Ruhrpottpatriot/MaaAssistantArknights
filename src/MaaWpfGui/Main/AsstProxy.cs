--- conflicted
+++ resolved
@@ -1793,18 +1793,11 @@
             {
                 taskParams["core_char"] = coreChar;
             }
-
-<<<<<<< HEAD
-            task_params["start_with_elite_two"] = start_with_elite_two;
-            task_params["use_support"] = use_support;
-            task_params["use_nonfriend_support"] = enable_nonfriend_support;
-            task_params["refresh_trader_with_dice"] = (theme == "Mizuki" ? refresh_trader_with_dice : false);
-=======
+          
             taskParams["start_with_elite_two"] = startWithEliteTwo;
             taskParams["use_support"] = useSupport;
             taskParams["use_nonfriend_support"] = enableNonFriendSupport;
-            taskParams["refresh_trader_with_dice"] = refreshTraderWithDice;
->>>>>>> 71feaef6
+            taskParams["refresh_trader_with_dice"] = theme == "Mizuki" && refreshTraderWithDice;
 
             AsstTaskId id = AsstAppendTaskWithEncoding("Roguelike", taskParams);
             _latestTaskId[TaskType.Roguelike] = id;
