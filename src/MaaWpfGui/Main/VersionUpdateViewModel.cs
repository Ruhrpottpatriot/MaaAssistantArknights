--- conflicted
+++ resolved
@@ -636,51 +636,6 @@
             }
         }
 
-<<<<<<< HEAD
-=======
-        /// <summary>
-        /// 访问 API
-        /// </summary>
-        /// <param name="url">API 地址</param>
-        /// <returns>返回 API 的返回值，如出现错误则返回空字符串</returns>
-        public string RequestApi(string url)
-        {
-            try
-            {
-                HttpWebRequest httpWebRequest = (HttpWebRequest)WebRequest.Create(url);
-                httpWebRequest.Method = "GET";
-                httpWebRequest.UserAgent = RequestUserAgent;
-                httpWebRequest.Accept = "application/vnd.github.v3+json";
-                var settings = _container.Get<SettingsViewModel>();
-                if (!string.IsNullOrWhiteSpace(settings.Proxy))
-                {
-                    httpWebRequest.Proxy = new WebProxy(settings.Proxy);
-                }
-
-                var httpWebResponse = httpWebRequest.GetResponse() as HttpWebResponse;
-                if (httpWebResponse.StatusCode != HttpStatusCode.OK)
-                {
-                    return null;
-                }
-
-                var streamReader = new StreamReader(httpWebResponse.GetResponseStream(), Encoding.UTF8);
-                var responseContent = streamReader.ReadToEnd();
-                streamReader.Close();
-                httpWebResponse.Close();
-                return responseContent;
-            }
-            catch (WebException)
-            {
-                return null;
-            }
-            catch (Exception e)
-            {
-                Logger.Error(e.ToString(), MethodBase.GetCurrentMethod().Name);
-                return null;
-            }
-        }
-
->>>>>>> 60ec35fb
         private string RequestGithubApi(string url, int retryTimes)
         {
             string response = string.Empty;
