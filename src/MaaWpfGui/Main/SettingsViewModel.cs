// <copyright file="SettingsViewModel.cs" company="MaaAssistantArknights">
// MaaWpfGui - A part of the MaaCoreArknights project
// Copyright (C) 2021 MistEO and Contributors
//
// This program is free software: you can redistribute it and/or modify
// it under the terms of the GNU General Public License as published by
// the Free Software Foundation, either version 3 of the License, or
// any later version.
//
// This program is distributed in the hope that it will be useful,
// but WITHOUT ANY WARRANTY
// </copyright>

using System;
using System.Collections.Generic;
using System.Collections.ObjectModel;
using System.Diagnostics;
using System.Globalization;
using System.IO;
using System.Linq;
using System.Runtime.CompilerServices;
using System.Runtime.InteropServices;
using System.Runtime.InteropServices.ComTypes;
using System.Threading;
using System.Threading.Tasks;
using System.Windows;
using System.Windows.Interop;
using MaaWpfGui.Helper;
using MaaWpfGui.MaaHotKeys;
using Newtonsoft.Json;
using Stylet;
using StyletIoC;

namespace MaaWpfGui
{
    /// <summary>
    /// The view model of settings.
    /// </summary>
    public class SettingsViewModel : Screen
    {
        private readonly IWindowManager _windowManager;
        private readonly IContainer _container;
        private IMaaHotKeyManager _maaHotKeyManager;
        private IMainWindowManager _mainWindowManager;
        private TaskQueueViewModel _taskQueueViewModel;
        private AsstProxy _asstProxy;
        private VersionUpdateViewModel _versionUpdateViewModel;

        [DllImport("MaaCore.dll")]
        private static extern IntPtr AsstGetVersion();

        [DllImport("user32.dll")]
        private static extern bool ShowWindow(IntPtr hWnd, int nCmdShow);

        private const int SWMINIMIZE = 6;

        [DllImport("user32.dll")]
        private static extern bool IsIconic(IntPtr hWnd);

        private static readonly string s_versionId = Marshal.PtrToStringAnsi(AsstGetVersion());

        /// <summary>
        /// Gets the version id.
        /// </summary>
        public string VersionId => s_versionId;

        private static readonly string s_versionInfo = Localization.GetString("Version") + ": " + s_versionId;

        /// <summary>
        /// Gets the version info.
        /// </summary>
        public string VersionInfo => s_versionInfo;

        /// <summary>
        /// The Pallas language key.
        /// </summary>
        public static readonly string PallasLangKey = "pallas";

        /// <summary>
        /// Initializes a new instance of the <see cref="SettingsViewModel"/> class.
        /// </summary>
        /// <param name="container">The IoC container.</param>
        /// <param name="windowManager">The window manager.</param>
        public SettingsViewModel(IContainer container, IWindowManager windowManager)
        {
            _container = container;
            _windowManager = windowManager;

            DisplayName = Localization.GetString("Settings");
            _listTitle.Add(Localization.GetString("GameSettings"));
            _listTitle.Add(Localization.GetString("BaseSettings"));
            _listTitle.Add(Localization.GetString("RoguelikeSettings"));
            _listTitle.Add(Localization.GetString("RecruitingSettings"));
            _listTitle.Add(Localization.GetString("MallSettings"));
            _listTitle.Add(Localization.GetString("OtherCombatSettings"));
            _listTitle.Add(Localization.GetString("ConnectionSettings"));
            _listTitle.Add(Localization.GetString("StartupSettings"));
            _listTitle.Add(Localization.GetString("ScheduleSettings"));
            _listTitle.Add(Localization.GetString("UISettings"));
            _listTitle.Add(Localization.GetString("HotKeySettings"));
            _listTitle.Add(Localization.GetString("UpdateSettings"));
            _listTitle.Add(Localization.GetString("AboutUs"));

            InfrastInit();

            if (Hangover)
            {
                Hangover = false;
                _windowManager.ShowMessageBox(
                    Localization.GetString("Hangover"),
                    Localization.GetString("Burping"),
                    MessageBoxButton.OK, MessageBoxImage.Hand);
                Application.Current.Shutdown();
                System.Windows.Forms.Application.Restart();
            }
        }

        public void Sober()
        {
            if (Cheers && Language == PallasLangKey)
            {
                Config.Set(Config.Localization, SoberLanguage);
                Hangover = true;
                Cheers = false;
            }
        }

        protected override void OnInitialActivate()
        {
            base.OnInitialActivate();
            _maaHotKeyManager = _container.Get<IMaaHotKeyManager>();
            _mainWindowManager = _container.Get<IMainWindowManager>();
            _taskQueueViewModel = _container.Get<TaskQueueViewModel>();
            _asstProxy = _container.Get<AsstProxy>();
            _versionUpdateViewModel = _container.Get<VersionUpdateViewModel>();

            var addressListJson = Config.Get(Config.AddressHistory, string.Empty);
            if (!string.IsNullOrEmpty(addressListJson))
            {
                ConnectAddressHistory = JsonConvert.DeserializeObject<ObservableCollection<string>>(addressListJson);
            }

            Application.Current.Dispatcher.BeginInvoke(new Action(() =>
            {
                App.SetAllControlColors(Application.Current.MainWindow);
            }));
        }

        private List<string> _listTitle = new List<string>();

        /// <summary>
        /// Gets or sets the list title.
        /// </summary>
        public List<string> ListTitle
        {
            get => _listTitle;
            set => SetAndNotify(ref _listTitle, value);
        }

        private void InfrastInit()
        {
            /* 基建设置 */
            var facility_list = new string[]
            {
                "Mfg",
                "Trade",
                "Control",
                "Power",
                "Reception",
                "Office",
                "Dorm",
            };

            var temp_order_list = new List<DragItemViewModel>(new DragItemViewModel[facility_list.Length]);
            for (int i = 0; i != facility_list.Length; ++i)
            {
                var facility = facility_list[i];
                bool parsed = int.TryParse(Config.Get(Config.GetFacilityOrderKey(facility), "-1"), out int order);

                if (!parsed || order < 0)
                {
                    temp_order_list[i] = new DragItemViewModel(Localization.GetString(facility), facility, "Infrast.");
                }
                else
                {
                    temp_order_list[order] = new DragItemViewModel(Localization.GetString(facility), facility, "Infrast.");
                }
            }

            InfrastItemViewModels = new ObservableCollection<DragItemViewModel>(temp_order_list);

            DefaultInfrastList = new List<CombData>
            {
                new CombData { Display = Localization.GetString("UserDefined"), Value = _userDefined },
                new CombData { Display = Localization.GetString("153_3"), Value = "153_layout_3_times_a_day.json" },
                new CombData { Display = Localization.GetString("243_3"), Value = "243_layout_3_times_a_day.json" },
                new CombData { Display = Localization.GetString("243_4"), Value = "243_layout_4_times_a_day.json" },
                new CombData { Display = Localization.GetString("252_3"), Value = "252_layout_3_times_a_day.json" },
                new CombData { Display = Localization.GetString("333_3"), Value = "333_layout_for_Orundum_3_times_a_day.json" },
            };

            UsesOfDronesList = new List<CombData>
            {
                new CombData { Display = Localization.GetString("DronesNotUse"), Value = "_NotUse" },
                new CombData { Display = Localization.GetString("Money"), Value = "Money" },
                new CombData { Display = Localization.GetString("SyntheticJade"), Value = "SyntheticJade" },
                new CombData { Display = Localization.GetString("CombatRecord"), Value = "CombatRecord" },
                new CombData { Display = Localization.GetString("PureGold"), Value = "PureGold" },
                new CombData { Display = Localization.GetString("OriginStone"), Value = "OriginStone" },
                new CombData { Display = Localization.GetString("Chip"), Value = "Chip" },
            };

            ConnectConfigList = new List<CombData>
            {
                new CombData { Display = Localization.GetString("General"), Value = "General" },
                new CombData { Display = Localization.GetString("BlueStacks"), Value = "BlueStacks" },
                new CombData { Display = Localization.GetString("MuMuEmulator"), Value = "MuMuEmulator" },
                new CombData { Display = Localization.GetString("LDPlayer"), Value = "LDPlayer" },
                new CombData { Display = Localization.GetString("Nox"), Value = "Nox" },
                new CombData { Display = Localization.GetString("XYAZ"), Value = "XYAZ" },
                new CombData { Display = Localization.GetString("WSA"), Value = "WSA" },
                new CombData { Display = Localization.GetString("Compatible"), Value = "Compatible" },
                new CombData { Display = Localization.GetString("GeneralWithoutScreencapErr"), Value = "GeneralWithoutScreencapErr" },
            };

            TouchModeList = new List<CombData>
            {
                new CombData { Display = Localization.GetString("MiniTouchMode"), Value = "minitouch" },
                new CombData { Display = Localization.GetString("MaaTouchMode"), Value = "maatouch" },
                new CombData { Display = Localization.GetString("AdbTouchMode"), Value = "adb" },
            };

            _dormThresholdLabel = Localization.GetString("DormThreshold") + ": " + _dormThreshold + "%";

            RoguelikeModeList = new List<CombData>
            {
                new CombData { Display = Localization.GetString("RoguelikeStrategyExp"), Value = "0" },
                new CombData { Display = Localization.GetString("RoguelikeStrategyGold"), Value = "1" },

                // new CombData { Display = "两者兼顾，投资过后退出", Value = "2" } // 弃用
                // new CombData { Display = Localization.GetString("3"), Value = "3" },  // 开发中
            };

            RoguelikeThemeList = new List<CombData>
            {
                new CombData { Display = Localization.GetString("RoguelikeThemePhantom"), Value = "Phantom" },
                new CombData { Display = Localization.GetString("RoguelikeThemeMizuki"), Value = "Mizuki" },
            };

            UpdateRoguelikeThemeList();

            RoguelikeRolesList = new List<CombData>
            {
                new CombData { Display = Localization.GetString("DefaultRoles"), Value = string.Empty },
                new CombData { Display = Localization.GetString("FirstMoveAdvantage"), Value = "先手必胜" },
                new CombData { Display = Localization.GetString("SlowAndSteadyWinsTheRace"), Value = "稳扎稳打" },
                new CombData { Display = Localization.GetString("OvercomingYourWeaknesses"), Value = "取长补短" },
                new CombData { Display = Localization.GetString("AsYourHeartDesires"), Value = "随心所欲" },
            };

            ClientTypeList = new List<CombData>
            {
                new CombData { Display = Localization.GetString("NotSelected"), Value = string.Empty },
                new CombData { Display = Localization.GetString("Official"), Value = "Official" },
                new CombData { Display = Localization.GetString("Bilibili"), Value = "Bilibili" },
                new CombData { Display = Localization.GetString("YoStarEN"), Value = "YoStarEN" },
                new CombData { Display = Localization.GetString("YoStarJP"), Value = "YoStarJP" },
                new CombData { Display = Localization.GetString("YoStarKR"), Value = "YoStarKR" },
                new CombData { Display = Localization.GetString("txwy"), Value = "txwy" },
            };

            InverseClearModeList = new List<CombData>
            {
                new CombData { Display = Localization.GetString("Clear"), Value = "Clear" },
                new CombData { Display = Localization.GetString("Inverse"), Value = "Inverse" },
                new CombData { Display = Localization.GetString("Switchable"), Value = "ClearInverse" },
            };

            VersionTypeList = new List<GenericCombData<UpdateVersionType>>
            {
                new GenericCombData<UpdateVersionType> { Display = Localization.GetString("UpdateCheckNightly"), Value = UpdateVersionType.Nightly },
                new GenericCombData<UpdateVersionType> { Display = Localization.GetString("UpdateCheckBeta"), Value = UpdateVersionType.Beta },
                new GenericCombData<UpdateVersionType> { Display = Localization.GetString("UpdateCheckStable"), Value = UpdateVersionType.Stable },
            };

            LanguageList = new List<CombData>();
            foreach (var pair in Localization.SupportedLanguages)
            {
                if (pair.Key == PallasLangKey && !Cheers)
                {
                    continue;
                }

                LanguageList.Add(new CombData { Display = pair.Value, Value = pair.Key });
            }
        }

        private bool _idle = true;

        /// <summary>
        /// Gets or sets a value indicating whether it is idle.
        /// </summary>
        public bool Idle
        {
            get => _idle;
            set => SetAndNotify(ref _idle, value);
        }

        /* 启动设置 */
        private bool _startSelf = MaaWpfGui.AutoStart.CheckStart();

        /// <summary>
        /// Gets or sets a value indicating whether to start itself.
        /// </summary>
        public bool StartSelf
        {
            get => _startSelf;
            set
            {
                SetAndNotify(ref _startSelf, value);
                MaaWpfGui.AutoStart.SetStart(value);
            }
        }

        private bool _runDirectly = Convert.ToBoolean(Config.Get(Config.RunDirectly, bool.FalseString));

        /// <summary>
        /// Gets or sets a value indicating whether to run directly.
        /// </summary>
        public bool RunDirectly
        {
            get => _runDirectly;
            set
            {
                SetAndNotify(ref _runDirectly, value);
                Config.Set(Config.RunDirectly, value.ToString());
            }
        }

        private bool _startEmulator = Convert.ToBoolean(Config.Get(Config.StartEmulator, bool.FalseString));

        /// <summary>
        /// Gets or sets a value indicating whether to start emulator.
        /// </summary>
        public bool StartEmulator
        {
            get => _startEmulator;
            set
            {
                SetAndNotify(ref _startEmulator, value);
                Config.Set(Config.StartEmulator, value.ToString());
                if (ClientType == string.Empty && Idle)
                {
                    ClientType = "Official";
                }
            }
        }

        private bool _minimizingStartup = Convert.ToBoolean(Config.Get(Config.MinimizingStartup, bool.FalseString));

        /// <summary>
        /// Gets or sets a value indicating whether to minimally start the emulator
        /// </summary>
        public bool MinimizingStartup
        {
            get => _minimizingStartup;
            set
            {
                SetAndNotify(ref _minimizingStartup, value);
                Config.Set(Config.MinimizingStartup, value.ToString());
            }
        }

        private string _emulatorPath = Config.Get(Config.EmulatorPath, string.Empty);

        /// <summary>
        /// Gets or sets the emulator path.
        /// </summary>
        public string EmulatorPath
        {
            get => _emulatorPath;
            set
            {
                SetAndNotify(ref _emulatorPath, value);
                Config.Set(Config.EmulatorPath, value);
            }
        }

        private string _emulatorAddCommand = Config.Get(Config.EmulatorAddCommand, string.Empty);

        /// <summary>
        /// Gets or sets the command to append after the emulator command.
        /// </summary>
        public string EmulatorAddCommand
        {
            get => _emulatorAddCommand;
            set
            {
                SetAndNotify(ref _emulatorAddCommand, value);
                Config.Set(Config.EmulatorAddCommand, value);
            }
        }

        private string _emulatorWaitSeconds = Config.Get(Config.EmulatorWaitSeconds, "60");

        /// <summary>
        /// Gets or sets the seconds to wait for the emulator.
        /// </summary>
        public string EmulatorWaitSeconds
        {
            get => _emulatorWaitSeconds;
            set
            {
                SetAndNotify(ref _emulatorWaitSeconds, value);
                Config.Set(Config.EmulatorWaitSeconds, value);
            }
        }

        /// <summary>
        /// Tries to start the emulator.
        /// </summary>
        /// <param name="manual">Whether to start manually.</param>
        public void TryToStartEmulator(bool manual = false)
        {
            if ((EmulatorPath.Length == 0
                || !System.IO.File.Exists(EmulatorPath))
                || !(StartEmulator
                || manual))
            {
                return;
            }

            if (!int.TryParse(EmulatorWaitSeconds, out int delay))
            {
                delay = 60;
            }

            try
            {
                string fileName = string.Empty;
                string arguments = string.Empty;
                ProcessStartInfo startInfo;

                if (Path.GetExtension(EmulatorPath).ToLower() == ".lnk")
                {
                    var link = (IShellLink)new ShellLink();
                    var file = (IPersistFile)link;
                    file.Load(EmulatorPath, 0); // STGM_READ
                    link.Resolve(IntPtr.Zero, 1); // SLR_NO_UI
                    var buf = new char[32768];
                    unsafe
                    {
                        fixed (char* ptr = buf)
                        {
                            link.GetPath(ptr, 260, IntPtr.Zero, 0);  // MAX_PATH
                            var len = Array.IndexOf(buf, '\0');
                            if (len != -1)
                            {
                                fileName = new string(buf, 0, len);
                            }

                            link.GetArguments(ptr, 32768);
                            len = Array.IndexOf(buf, '\0');
                            if (len != -1)
                            {
                                arguments = new string(buf, 0, len);
                            }
                        }
                    }
                }
                else
                {
                    fileName = EmulatorPath;
                    arguments = EmulatorAddCommand;
                }

                if (arguments.Length != 0)
                {
                    startInfo = new ProcessStartInfo(fileName, arguments);
                }
                else
                {
                    startInfo = new ProcessStartInfo(fileName);
                }

                startInfo.UseShellExecute = false;
                Process process = new Process
                {
                    StartInfo = startInfo,
                };

                AsstProxy.AsstLog("Try to start emulator: \nfileName: " + fileName + "\narguments: " + arguments);
                process.Start();

                try
                {
                    // 如果之前就启动了模拟器，这步有几率会抛出异常
                    process.WaitForInputIdle();
                    if (MinimizingStartup)
                    {
                        AsstProxy.AsstLog("Try minimizing the emulator");
                        int i;
                        for (i = 0; !IsIconic(process.MainWindowHandle) && i < 100; ++i)
                        {
                            ShowWindow(process.MainWindowHandle, SWMINIMIZE);
                            Thread.Sleep(10);
                            if (process.HasExited)
                            {
                                throw new Exception();
                            }
                        }

                        if (i >= 100)
                        {
                            AsstProxy.AsstLog("Attempts to exceed the limit");
                            throw new Exception();
                        }
                    }
                }
                catch (Exception)
                {
                    AsstProxy.AsstLog("The emulator was already start");

                    // 如果之前就启动了模拟器，如果开启了最小化启动，就把所有模拟器最小化
                    // TODO:只最小化需要开启的模拟器
                    string processName = Path.GetFileNameWithoutExtension(fileName);
                    Process[] processes = Process.GetProcessesByName(processName);
                    if (processes.Length > 0)
                    {
                        if (MinimizingStartup)
                        {
                            AsstProxy.AsstLog("Try minimizing the emulator by processName: " + processName);
                            foreach (Process p in processes)
                            {
                                int i;
                                for (i = 0; !IsIconic(p.MainWindowHandle) && !p.HasExited && i < 100; ++i)
                                {
                                    ShowWindow(p.MainWindowHandle, SWMINIMIZE);
                                    Thread.Sleep(10);
                                }

                                if (i >= 100)
                                {
                                    AsstProxy.AsstLog("The emulator minimization failure");
                                }
                            }
                        }
                    }
                }
            }
            catch (Exception)
            {
                AsstProxy.AsstLog("Start emulator error, try to start using the default: \n" +
                    "EmulatorPath: " + EmulatorPath + "\n" +
                    "EmulatorAddCommand: " + EmulatorAddCommand);
                if (EmulatorAddCommand.Length != 0)
                {
                    Process.Start(EmulatorPath);
                }
                else
                {
                    Process.Start(EmulatorPath, EmulatorAddCommand);
                }
            }


            for (var i = 0; i < delay; ++i)
            {
                // TODO: _taskQueueViewModel在SettingsViewModel显示之前为null。所以获取不到Stopping内容，导致无法停止等待,等个有缘人优化下）
                // 一般是点了“停止”按钮了
                /*
                if (_taskQueueViewModel.Stopping)
                {
                    AsstProxy.AsstLog("Stop waiting for the emulator to start");
                    return;
                }
                */
                if (i % 10 == 0)
                {
                    // 同样的问题，因为_taskQueueViewModel为null，所以无法偶在主界面的log里显示
                    AsstProxy.AsstLog("Waiting for the emulator to start: " + (delay - i) + "s");
                }

                Thread.Sleep(1000);
            }
        }

        /// <summary>
        /// Selects the emulator to execute.
        /// </summary>
        public void SelectEmulatorExec()
        {
            var dialog = new Microsoft.Win32.OpenFileDialog
            {
                Filter = Localization.GetString("Executable") + "|*.exe;*.bat;*.lnk",
            };

            if (dialog.ShowDialog() == true)
            {
                EmulatorPath = dialog.FileName;
            }
        }

        private string _clientType = Config.Get(Config.ClientType, string.Empty);

        /// <summary>
        /// Gets or sets the client type.
        /// </summary>
        public string ClientType
        {
            get => _clientType;
            set
            {
                SetAndNotify(ref _clientType, value);
                Utils.ClientType = value;
                Config.Set(Config.ClientType, value);
                UpdateWindowTitle(); /* 每次修改客户端时更新WindowTitle */
                _taskQueueViewModel.UpdateStageList(true);
                _taskQueueViewModel.UpdateDatePrompt();
            }
        }

        /// <summary>
        /// Gets the client type.
        /// </summary>
        public string ClientName
        {
            get
            {
                foreach (var item in ClientTypeList)
                {
                    if (item.Value == ClientType)
                    {
                        return item.Display;
                    }
                }

                return "Unknown Client";
            }
        }

        private readonly Dictionary<string, string> _serverMapping = new Dictionary<string, string>
        {
            { string.Empty, "CN" },
            { "Official", "CN" },
            { "Bilibili", "CN" },
            { "YoStarEN", "US" },
            { "YoStarJP", "JP" },
            { "YoStarKR", "KR" },
            { "txwy", "ZH_TW" },
        };

        private bool _autoRestartOnDrop = bool.Parse(Config.Get(Config.AutoRestartOnDrop, "True"));

        public bool AutoRestartOnDrop
        {
            get => _autoRestartOnDrop;
            set
            {
                SetAndNotify(ref _autoRestartOnDrop, value);
                Config.Set(Config.AutoRestartOnDrop, value.ToString());
            }
        }

        /// <summary>
        /// Gets the server type.
        /// </summary>
        public string ServerType => _serverMapping[ClientType];

        /* 基建设置 */

        /// <summary>
        /// Gets or sets the infrast item view models.
        /// </summary>
        public ObservableCollection<DragItemViewModel> InfrastItemViewModels { get; set; }

        /// <summary>
        /// Gets or sets the list of uses of drones.
        /// </summary>
        public List<CombData> UsesOfDronesList { get; set; }

        /// <summary>
        /// Gets or sets the list of uses of default infrast.
        /// </summary>
        public List<CombData> DefaultInfrastList { get; set; }

        /// <summary>
        /// Gets or sets the list of roguelike lists.
        /// </summary>
        public List<CombData> RoguelikeThemeList { get; set; }

        /// <summary>
        /// Gets or sets the list of roguelike modes.
        /// </summary>
        public List<CombData> RoguelikeModeList { get; set; }

        private ObservableCollection<CombData> _roguelikeSquadList = new ObservableCollection<CombData>();

        /// <summary>
        /// Gets or sets the list of roguelike squad.
        /// </summary>
        public ObservableCollection<CombData> RoguelikeSquadList
        {
            get => _roguelikeSquadList;
            set => SetAndNotify(ref _roguelikeSquadList, value);
        }

        /// <summary>
        /// Gets or sets the list of roguelike roles.
        /// </summary>
        public List<CombData> RoguelikeRolesList { get; set; }

        // public List<CombData> RoguelikeCoreCharList { get; set; }

        /// <summary>
        /// Gets or sets the list of the client types.
        /// </summary>
        public List<CombData> ClientTypeList { get; set; }

        /// <summary>
        /// Gets or sets the list of the configuration of connection.
        /// </summary>
        public List<CombData> ConnectConfigList { get; set; }

        /// <summary>
        /// Gets or sets the list of touch modes
        /// </summary>
        public List<CombData> TouchModeList { get; set; }

        /// <summary>
        /// Gets or sets the list of inverse clear modes.
        /// </summary>
        public List<CombData> InverseClearModeList { get; set; }

        /// <summary>
        /// Gets or sets the list of the version type.
        /// </summary>
        public List<GenericCombData<UpdateVersionType>> VersionTypeList { get; set; }

        /// <summary>
        /// Gets or sets the language list.
        /// </summary>
        public List<CombData> LanguageList { get; set; }

        private int _dormThreshold = Convert.ToInt32(Config.Get(Config.DormThreshold, "30"));

        /// <summary>
        /// Gets or sets the threshold to enter dormitory.
        /// </summary>
        public int DormThreshold
        {
            get => _dormThreshold;
            set
            {
                SetAndNotify(ref _dormThreshold, value);
                DormThresholdLabel = Localization.GetString("DormThreshold") + ": " + _dormThreshold + "%";
                Config.Set(Config.DormThreshold, value.ToString());
            }
        }

        private string _dormThresholdLabel;

        /// <summary>
        /// Gets or sets the label of dormitory threshold.
        /// </summary>
        public string DormThresholdLabel
        {
            get => _dormThresholdLabel;
            set => SetAndNotify(ref _dormThresholdLabel, value);
        }

        /// <summary>
        /// Gets infrast order list.
        /// </summary>
        /// <returns>The infrast order list.</returns>
        public List<string> GetInfrastOrderList()
        {
            var orderList = new List<string>();
            foreach (var item in InfrastItemViewModels)
            {
                if (item.IsChecked == false)
                {
                    continue;
                }

                orderList.Add(item.OriginalName);
            }

            return orderList;
        }

        /// <summary>
        /// 实时更新基建换班顺序
        /// </summary>
        public void InfrastOrderSelectionChanged()
        {
            int index = 0;
            foreach (var item in InfrastItemViewModels)
            {
                Config.Set(Config.GetFacilityOrderKey(item.OriginalName), index.ToString());
                ++index;
            }
        }

        private string _usesOfDrones = Config.Get(Config.UsesOfDrones, "Money");

        /// <summary>
        /// Gets or sets the uses of drones.
        /// </summary>
        public string UsesOfDrones
        {
            get => _usesOfDrones;
            set
            {
                SetAndNotify(ref _usesOfDrones, value);
                Config.Set(Config.UsesOfDrones, value);
            }
        }

        private string _defaultInfrast = Config.Get(Config.DefaultInfrast, _userDefined);

        private static readonly string _userDefined = "user_defined";

        /// <summary>
        /// Gets or sets the uses of drones.
        /// </summary>
        public string DefaultInfrast
        {
            get => _defaultInfrast;
            set
            {
                SetAndNotify(ref _defaultInfrast, value);
                if (_defaultInfrast != _userDefined)
                {
                    CustomInfrastFile = "resource\\custom_infrast\\" + value;
                    IsCustomInfrastFileReadOnly = true;
                }
                else
                {
                    IsCustomInfrastFileReadOnly = false;
                }

                Config.Set(Config.DefaultInfrast, value);
            }
        }

        private string _isCustomInfrastFileReadOnly = Config.Get(Config.IsCustomInfrastFileReadOnly, false.ToString());

        /// <summary>
        /// Gets or sets a value indicating whether  CustomInfrastFile is read-only
        /// </summary>
        public bool IsCustomInfrastFileReadOnly
        {
            get => bool.Parse(_isCustomInfrastFileReadOnly);
            set
            {
                SetAndNotify(ref _isCustomInfrastFileReadOnly, value.ToString());
                Config.Set(Config.IsCustomInfrastFileReadOnly, value.ToString());
            }
        }

        private string _dormFilterNotStationedEnabled = Config.Get(Config.DormFilterNotStationedEnabled, false.ToString());

        /// <summary>
        /// Gets or sets a value indicating whether the not stationed filter in dorm is enabled.
        /// </summary>
        public bool DormFilterNotStationedEnabled
        {
            get => bool.Parse(_dormFilterNotStationedEnabled);
            set
            {
                SetAndNotify(ref _dormFilterNotStationedEnabled, value.ToString());
                Config.Set(Config.DormFilterNotStationedEnabled, value.ToString());
            }
        }

        private string _dormTrustEnabled = Config.Get(Config.DormTrustEnabled, true.ToString());

        /// <summary>
        /// Gets or sets a value indicating whether get trust in dorm is enabled.
        /// </summary>
        public bool DormTrustEnabled
        {
            get => bool.Parse(_dormTrustEnabled);
            set
            {
                SetAndNotify(ref _dormTrustEnabled, value.ToString());
                Config.Set(Config.DormTrustEnabled, value.ToString());
            }
        }

        private string _originiumShardAutoReplenishment = Config.Get(Config.OriginiumShardAutoReplenishment, true.ToString());

        /// <summary>
        /// Gets or sets a value indicating whether Originium shard auto replenishment is enabled.
        /// </summary>
        public bool OriginiumShardAutoReplenishment
        {
            get => bool.Parse(_originiumShardAutoReplenishment);
            set
            {
                SetAndNotify(ref _originiumShardAutoReplenishment, value.ToString());
                Config.Set(Config.OriginiumShardAutoReplenishment, value.ToString());
            }
        }

        private bool _customInfrastEnabled = bool.Parse(Config.Get(Config.CustomInfrastEnabled, false.ToString()));

        public bool CustomInfrastEnabled
        {
            get => _customInfrastEnabled;
            set
            {
                SetAndNotify(ref _customInfrastEnabled, value);
                Config.Set(Config.CustomInfrastEnabled, value.ToString());
                _taskQueueViewModel.CustomInfrastEnabled = value;
            }
        }

        /// <summary>
        /// Selects infrast config file.
        /// </summary>
        public void SelectCustomInfrastFile()
        {
            var dialog = new Microsoft.Win32.OpenFileDialog
            {
                Filter = Localization.GetString("CustomInfrastFile") + "|*.json",
            };

            if (dialog.ShowDialog() == true)
            {
                CustomInfrastFile = dialog.FileName;
            }

            DefaultInfrast = _userDefined;
        }

        private string _customInfrastFile = Config.Get(Config.CustomInfrastFile, string.Empty);

        public string CustomInfrastFile
        {
            get => _customInfrastFile;
            set
            {
                SetAndNotify(ref _customInfrastFile, value);
                Config.Set(Config.CustomInfrastFile, value);
                _taskQueueViewModel.RefreshCustonInfrastPlan();
            }
        }

        #region 设置页面列表和滚动视图联动绑定

        private enum NotifyType
        {
            None,
            SelectedIndex,
            ScrollOffset,
        }

        private NotifyType _notifySource = NotifyType.None;

        private System.Timers.Timer _resetNotifyTimer;

        private void ResetNotifySource()
        {
            if (_resetNotifyTimer != null)
            {
                _resetNotifyTimer.Stop();
                _resetNotifyTimer.Close();
            }

            _resetNotifyTimer = new System.Timers.Timer(20);
            _resetNotifyTimer.Elapsed += (source, e) =>
            {
                _notifySource = NotifyType.None;
            };
            _resetNotifyTimer.AutoReset = false;
            _resetNotifyTimer.Enabled = true;
            _resetNotifyTimer.Start();
        }

        /// <summary>
        /// Gets or sets the height of scroll viewport.
        /// </summary>
        public double ScrollViewportHeight { get; set; }

        /// <summary>
        /// Gets or sets the extent height of scroll.
        /// </summary>
        public double ScrollExtentHeight { get; set; }

        /// <summary>
        /// Gets or sets the list of rectangle vertical offset.
        /// </summary>
        public List<double> RectangleVerticalOffsetList { get; set; }

        private int _selectedIndex = 0;

        /// <summary>
        /// Gets or sets the index selected.
        /// </summary>
        public int SelectedIndex
        {
            get => _selectedIndex;
            set
            {
                switch (_notifySource)
                {
                    case NotifyType.None:
                        _notifySource = NotifyType.SelectedIndex;
                        SetAndNotify(ref _selectedIndex, value);

                        var isInRange = RectangleVerticalOffsetList != null
                            && RectangleVerticalOffsetList.Count > 0
                            && value < RectangleVerticalOffsetList.Count;

                        if (isInRange)
                        {
                            ScrollOffset = RectangleVerticalOffsetList[value];
                        }

                        ResetNotifySource();
                        break;

                    case NotifyType.ScrollOffset:
                        SetAndNotify(ref _selectedIndex, value);
                        break;
                }
            }
        }

        private double _scrollOffset = 0;

        /// <summary>
        /// Gets or sets the scroll offset.
        /// </summary>
        public double ScrollOffset
        {
            get => _scrollOffset;
            set
            {
                switch (_notifySource)
                {
                    case NotifyType.None:
                        _notifySource = NotifyType.ScrollOffset;
                        SetAndNotify(ref _scrollOffset, value);

                        // 设置 ListBox SelectedIndex 为当前 ScrollOffset 索引
                        var isInRange = RectangleVerticalOffsetList != null && RectangleVerticalOffsetList.Count > 0;

                        if (isInRange)
                        {
                            // 滚动条滚动到底部，返回最后一个 Rectangle 索引
                            if (value + ScrollViewportHeight >= ScrollExtentHeight)
                            {
                                SelectedIndex = RectangleVerticalOffsetList.Count - 1;
                                ResetNotifySource();
                                break;
                            }

                            // 根据出当前 ScrollOffset 选出最后一个在可视范围的 Rectangle 索引
                            var rectangleSelect = RectangleVerticalOffsetList.Select((n, i) => (
                            rectangleAppeared: value >= n,
                            index: i));

                            var index = rectangleSelect.LastOrDefault(n => n.rectangleAppeared).index;
                            SelectedIndex = index;
                        }

                        ResetNotifySource();
                        break;

                    case NotifyType.SelectedIndex:
                        SetAndNotify(ref _scrollOffset, value);
                        break;
                }
            }
        }

        #endregion 设置页面列表和滚动视图联动绑定

        /* 肉鸽设置 */

        private string _roguelikeTheme = Config.Get(Config.RoguelikeTheme, "Phantom");

        /// <summary>
        /// Gets or sets the Roguelike theme.
        /// </summary>
        public string RoguelikeTheme
        {
            get => _roguelikeTheme;
            set
            {
                SetAndNotify(ref _roguelikeTheme, value);
                UpdateRoguelikeThemeList();
                Config.Set(Config.RoguelikeTheme, value);
            }
        }

        private string _roguelikeMode = Config.Get(Config.RoguelikeMode, "0");

        /// <summary>
        /// Gets or sets the roguelike mode.
        /// </summary>
        public string RoguelikeMode
        {
            get => _roguelikeMode;
            set
            {
                SetAndNotify(ref _roguelikeMode, value);
                Config.Set(Config.RoguelikeMode, value);
                if (value == "1")
                {
                    RoguelikeInvestmentEnabled = true;
                }
            }
        }

        private string _roguelikeSquad = Config.Get(Config.RoguelikeSquad, string.Empty);

        /// <summary>
        /// Gets or sets the roguelike squad.
        /// </summary>
        public string RoguelikeSquad
        {
            get => _roguelikeSquad;
            set
            {
                SetAndNotify(ref _roguelikeSquad, value);
                Config.Set(Config.RoguelikeSquad, value);
            }
        }

        private string _roguelikeRoles = Config.Get(Config.RoguelikeRoles, string.Empty);

        /// <summary>
        /// Gets or sets the roguelike roles.
        /// </summary>
        public string RoguelikeRoles
        {
            get => _roguelikeRoles;
            set
            {
                SetAndNotify(ref _roguelikeRoles, value);
                Config.Set(Config.RoguelikeRoles, value);
            }
        }

        private string _roguelikeCoreChar = Config.Get(Config.RoguelikeCoreChar, string.Empty);

        /// <summary>
        /// Gets or sets the roguelike core character.
        /// </summary>
        public string RoguelikeCoreChar
        {
            get => _roguelikeCoreChar;
            set
            {
                SetAndNotify(ref _roguelikeCoreChar, value);
                Config.Set(Config.RoguelikeCoreChar, value);
            }
        }

        private string _roguelikeUseSupportUnit = Config.Get(Config.RoguelikeUseSupportUnit, false.ToString());

        /// <summary>
        /// Gets or sets a value indicating whether use support unit.
        /// </summary>
        public bool RoguelikeUseSupportUnit
        {
            get => bool.Parse(_roguelikeUseSupportUnit);
            set
            {
                SetAndNotify(ref _roguelikeUseSupportUnit, value.ToString());
                Config.Set(Config.RoguelikeUseSupportUnit, value.ToString());
            }
        }

        private string _roguelikeEnableNonfriendSupport = Config.Get(Config.RoguelikeEnableNonfriendSupport, false.ToString());

        /// <summary>
        /// Gets or sets a value indicating whether can roguelike support unit belong to nonfriend
        /// </summary>
        public bool RoguelikeEnableNonfriendSupport
        {
            get => bool.Parse(_roguelikeEnableNonfriendSupport);
            set
            {
                SetAndNotify(ref _roguelikeEnableNonfriendSupport, value.ToString());
                Config.Set(Config.RoguelikeEnableNonfriendSupport, value.ToString());
            }
        }

        private string _roguelikeStartsCount = Config.Get(Config.RoguelikeStartsCount, "9999999");

        /// <summary>
        /// Gets or sets the start count of roguelike.
        /// </summary>
        public int RoguelikeStartsCount
        {
            get => int.Parse(_roguelikeStartsCount);
            set
            {
                SetAndNotify(ref _roguelikeStartsCount, value.ToString());
                Config.Set(Config.RoguelikeStartsCount, value.ToString());
            }
        }

        private string _roguelikeInvestmentEnabled = Config.Get(Config.RoguelikeInvestmentEnabled, true.ToString());

        /// <summary>
        /// Gets or sets a value indicating whether investment is enabled.
        /// </summary>
        public bool RoguelikeInvestmentEnabled
        {
            get => bool.Parse(_roguelikeInvestmentEnabled);
            set
            {
                SetAndNotify(ref _roguelikeInvestmentEnabled, value.ToString());
                Config.Set(Config.RoguelikeInvestmentEnabled, value.ToString());
            }
        }

        private string _roguelikeInvestsCount = Config.Get(Config.RoguelikeInvestsCount, "9999999");

        /// <summary>
        /// Gets or sets the invests count of roguelike.
        /// </summary>
        public int RoguelikeInvestsCount
        {
            get => int.Parse(_roguelikeInvestsCount);
            set
            {
                SetAndNotify(ref _roguelikeInvestsCount, value.ToString());
                Config.Set(Config.RoguelikeInvestsCount, value.ToString());
            }
        }

        private string _roguelikeStopWhenInvestmentFull = Config.Get(Config.RoguelikeStopWhenInvestmentFull, false.ToString());

        /// <summary>
        /// Gets or sets a value indicating whether to stop when investment is full.
        /// </summary>
        public bool RoguelikeStopWhenInvestmentFull
        {
            get => bool.Parse(_roguelikeStopWhenInvestmentFull);
            set
            {
                SetAndNotify(ref _roguelikeStopWhenInvestmentFull, value.ToString());
                Config.Set(Config.RoguelikeStopWhenInvestmentFull, value.ToString());
            }
        }

        /* 访问好友设置 */
        private string _lastCreditFightTaskTime = Config.Get(Config.LastCreditFightTaskTime, Utils.GetYJTimeDate().AddDays(-1).ToString("yyyy/MM/dd HH:mm:ss"));

        public string LastCreditFightTaskTime
        {
            get => _lastCreditFightTaskTime;
            set
            {
                SetAndNotify(ref _lastCreditFightTaskTime, value);
                Config.Set(Config.LastCreditFightTaskTime, value.ToString());
            }
        }

        private bool _creditFightTaskEnabled = Convert.ToBoolean(Config.Get(Config.CreditFightTaskEnabled, bool.FalseString));

        /// <summary>
        /// Gets or sets a value indicating whether credit fight task is enabled.
        /// </summary>
        public bool CreditFightTaskEnabled
        {
            get
            {
                try
                {
                    if (Utils.GetYJTimeDate() > DateTime.ParseExact(_lastCreditFightTaskTime.Replace('-', '/'), "yyyy/MM/dd HH:mm:ss", CultureInfo.InvariantCulture))
                    {
                        return _creditFightTaskEnabled;
                    }
                }
                catch
                {
                    return _creditFightTaskEnabled;
                }

                return false;
            }

            set
            {
                SetAndNotify(ref _creditFightTaskEnabled, value);
                Config.Set(Config.CreditFightTaskEnabled, value.ToString());
            }
        }

        public bool CreditFightTaskEnabledDisplay
        {
            get
            {
                return _creditFightTaskEnabled;
            }

            set
            {
                SetAndNotify(ref _creditFightTaskEnabled, value);
                Config.Set(Config.CreditFightTaskEnabled, value.ToString());
            }
        }

        /* 信用商店设置 */

        private bool _creditShopping = Convert.ToBoolean(Config.Get(Config.CreditShopping, bool.TrueString));

        /// <summary>
        /// Gets or sets a value indicating whether to shop with credit.
        /// </summary>
        public bool CreditShopping
        {
            get => _creditShopping;
            set
            {
                SetAndNotify(ref _creditShopping, value);
                Config.Set(Config.CreditShopping, value.ToString());
            }
        }

        private string _creditFirstList = Config.Get(Config.CreditFirstListNew, Localization.GetString("HighPriorityDefault"));

        /// <summary>
        /// Gets or sets the priority item list of credit shop.
        /// </summary>
        public string CreditFirstList
        {
            get => _creditFirstList;
            set
            {
                SetAndNotify(ref _creditFirstList, value);
                Config.Set(Config.CreditFirstListNew, value);
            }
        }

        private string _creditBlackList = Config.Get(Config.CreditBlackListNew, Localization.GetString("BlacklistDefault"));

        /// <summary>
        /// Gets or sets the blacklist of credit shop.
        /// </summary>
        public string CreditBlackList
        {
            get => _creditBlackList;
            set
            {
                SetAndNotify(ref _creditBlackList, value);
                Config.Set(Config.CreditBlackListNew, value);
            }
        }

        private bool _creditForceShoppingIfCreditFull = bool.Parse(Config.Get(Config.CreditForceShoppingIfCreditFull, false.ToString()));

        /// <summary>
        /// Gets or sets a value indicating whether save credit is enabled.
        /// </summary>
        public bool CreditForceShoppingIfCreditFull
        {
            get => _creditForceShoppingIfCreditFull;
            set
            {
                SetAndNotify(ref _creditForceShoppingIfCreditFull, value);
                Config.Set(Config.CreditForceShoppingIfCreditFull, value.ToString());
            }
        }

        /* 定时设置 */

        public class TimerModel
        {
            public class TimerProperties : System.ComponentModel.INotifyPropertyChanged
            {
                public event System.ComponentModel.PropertyChangedEventHandler PropertyChanged;

                protected void OnPropertyChanged([CallerMemberName] string name = null)
                {
                    PropertyChanged?.Invoke(this, new System.ComponentModel.PropertyChangedEventArgs(name));
                }

                public int TimerId { get; set; }

                private bool _isOn;

                /// <summary>
                /// Gets or sets a value indicating whether the timer is set.
                /// </summary>
                public bool IsOn
                {
                    get => _isOn;
                    set
                    {
                        _isOn = value;
                        OnPropertyChanged();
                        Config.Set(Config.GetTimerKey(TimerId + 1), value.ToString());
                    }
                }

                private int _hour;

                /// <summary>
                /// Gets or sets the hour of the timer.
                /// </summary>
                public int Hour
                {
                    get => _hour;
                    set
                    {
                        _hour = (value >= 0 && value <= 23) ? value : _hour;
                        OnPropertyChanged();
                        Config.Set(Config.GetTimerHour(TimerId + 1), value.ToString());
                    }
                }

                private int _min;

                /// <summary>
                /// Gets or sets the minute of the timer.
                /// </summary>
                public int Min
                {
                    get => _min;
                    set
                    {
                        _min = (value >= 0 && value <= 59) ? value : _min;
                        OnPropertyChanged();
                        Config.Set(Config.GetTimerMin(TimerId + 1), value.ToString());
                    }
                }

                public TimerProperties()
                {
                    PropertyChanged += (sender, args) => { };
                }
            }

            public TimerProperties[] Timers { get; set; } = new TimerProperties[8];

            public TimerModel()
            {
                for (int i = 0; i < 8; i++)
                {
                    Timers[i] = new TimerProperties
                    {
                        TimerId = i,
                        IsOn = Config.Get(Config.GetTimerKey(i), bool.FalseString) == bool.TrueString,
                        Hour = int.Parse(Config.Get(Config.GetTimerHour(i), $"{i * 3}")),
                        Min = int.Parse(Config.Get(Config.GetTimerMin(i), "0")),
                    };
                }
            }
        }

        public TimerModel TimerModels { get; set; } = new TimerModel();

        /* 刷理智设置 */

        private string _penguinId = Config.Get(Config.PenguinId, string.Empty);

        /// <summary>
        /// Gets or sets the id of PenguinStats.
        /// </summary>
        public string PenguinId
        {
            get => _penguinId;
            set
            {
                SetAndNotify(ref _penguinId, value);
                Config.Set(Config.PenguinId, value);
            }
        }

        private bool _isDrGrandet = Convert.ToBoolean(Config.Get(Config.IsDrGrandet, bool.FalseString));

        /// <summary>
        /// Gets or sets a value indicating whether to use DrGrandet mode.
        /// </summary>
        public bool IsDrGrandet
        {
            get => _isDrGrandet;
            set
            {
                SetAndNotify(ref _isDrGrandet, value);
                Config.Set(Config.IsDrGrandet, value.ToString());
            }
        }

        /* 自动公招设置 */
        private string _recruitMaxTimes = Config.Get(Config.RecruitMaxTimes, "4");

        /// <summary>
        /// Gets or sets the maximum times of recruit.
        /// </summary>
        public string RecruitMaxTimes
        {
            get => _recruitMaxTimes;
            set
            {
                SetAndNotify(ref _recruitMaxTimes, value);
                Config.Set(Config.RecruitMaxTimes, value);
            }
        }

        private bool _refreshLevel3 = Convert.ToBoolean(Config.Get(Config.RefreshLevel3, bool.TrueString));

        /// <summary>
        /// Gets or sets a value indicating whether to refresh level 3.
        /// </summary>
        public bool RefreshLevel3
        {
            get => _refreshLevel3;
            set
            {
                SetAndNotify(ref _refreshLevel3, value);
                Config.Set(Config.RefreshLevel3, value.ToString());
            }
        }

        private bool _useExpedited = false;

        /// <summary>
        /// Gets or sets a value indicating whether to use expedited.
        /// </summary>
        public bool UseExpedited
        {
            get => _useExpedited;
            set => SetAndNotify(ref _useExpedited, value);
        }

        private bool _isLevel3UseShortTime = Convert.ToBoolean(Config.Get(Config.IsLevel3UseShortTime, bool.FalseString));

        /// <summary>
        /// Gets or sets a value indicating whether to shorten the time for level 3.
        /// </summary>
        public bool IsLevel3UseShortTime
        {
            get => _isLevel3UseShortTime;
            set
            {
                SetAndNotify(ref _isLevel3UseShortTime, value);
                Config.Set(Config.IsLevel3UseShortTime, value.ToString());
            }
        }

        private bool _notChooseLevel1 = Convert.ToBoolean(Config.Get(Config.NotChooseLevel1, bool.TrueString));

        /// <summary>
        /// Gets or sets a value indicating whether not to choose level 1.
        /// </summary>
        public bool NotChooseLevel1
        {
            get => _notChooseLevel1;
            set
            {
                SetAndNotify(ref _notChooseLevel1, value);
                Config.Set(Config.NotChooseLevel1, value.ToString());
            }
        }

        private bool _chooseLevel3 = Convert.ToBoolean(Config.Get(Config.RecruitChooseLevel3, bool.TrueString));

        /// <summary>
        /// Gets or sets a value indicating whether to choose level 3.
        /// </summary>
        public bool ChooseLevel3
        {
            get => _chooseLevel3;
            set
            {
                SetAndNotify(ref _chooseLevel3, value);
                Config.Set(Config.RecruitChooseLevel3, value.ToString());
            }
        }

        private bool _chooseLevel4 = Convert.ToBoolean(Config.Get(Config.RecruitChooseLevel4, bool.TrueString));

        /// <summary>
        /// Gets or sets a value indicating whether to choose level 4.
        /// </summary>
        public bool ChooseLevel4
        {
            get => _chooseLevel4;
            set
            {
                SetAndNotify(ref _chooseLevel4, value);
                Config.Set(Config.RecruitChooseLevel4, value.ToString());
            }
        }

        private bool _chooseLevel5 = Convert.ToBoolean(Config.Get(Config.RecruitChooseLevel5, bool.FalseString));

        /// <summary>
        /// Gets or sets a value indicating whether to choose level 5.
        /// </summary>
        public bool ChooseLevel5
        {
            get => _chooseLevel5;
            set
            {
                SetAndNotify(ref _chooseLevel5, value);
                Config.Set(Config.RecruitChooseLevel5, value.ToString());
            }
        }

        public enum UpdateVersionType
        {
            /// <summary>
            /// 测试版
            /// </summary>
            Nightly,

            /// <summary>
            /// 开发版
            /// </summary>
            Beta,

            /// <summary>
            /// 稳定版
            /// </summary>
            Stable,
        }

        /* 软件更新设置 */

        private UpdateVersionType _versionType = (UpdateVersionType)Enum.Parse(typeof(UpdateVersionType),
                Config.Get(Config.VersionType, UpdateVersionType.Stable.ToString()));

        /// <summary>
        /// Gets or sets the type of version to update.
        /// </summary>
        public UpdateVersionType VersionType
        {
            get => _versionType;
            set
            {
                SetAndNotify(ref _versionType, value);
                Config.Set(Config.VersionType, value.ToString());
            }
        }

        /// <summary>
        /// Gets a value indicating whether to update nightly.
        /// </summary>
        public bool UpdateNightly
        {
            get => _versionType == UpdateVersionType.Nightly;
        }

        /// <summary>
        /// Gets a value indicating whether to update beta version.
        /// </summary>
        public bool UpdateBeta
        {
            get => _versionType == UpdateVersionType.Beta;
        }

        private bool _updateCheck = Convert.ToBoolean(Config.Get(Config.UpdateCheck, bool.TrueString));

        /// <summary>
        /// Gets or sets a value indicating whether to check update.
        /// </summary>
        public bool UpdateCheck
        {
            get => _updateCheck;
            set
            {
                SetAndNotify(ref _updateCheck, value);
                Config.Set(Config.UpdateCheck, value.ToString());
            }
        }

        private string _proxy = Config.Get(Config.UpdateProxy, string.Empty);

        /// <summary>
        /// Gets or sets the proxy settings.
        /// </summary>
        public string Proxy
        {
            get => _proxy;
            set
            {
                WebService.Proxy = value;
                SetAndNotify(ref _proxy, value);
                Config.Set(Config.UpdateProxy, value);
            }
        }

        private bool _isCheckingForUpdates = false;

        /// <summary>
        /// Gets or sets a value indicating whether the update is being checked.
        /// </summary>
        public bool IsCheckingForUpdates
        {
            get => _isCheckingForUpdates;
            set
            {
                SetAndNotify(ref _isCheckingForUpdates, value);
            }
        }

        private bool _autoDownloadUpdatePackage = Convert.ToBoolean(Config.Get(Config.AutoDownloadUpdatePackage, bool.TrueString));

        /// <summary>
        /// Gets or sets a value indicating whether to auto download update package.
        /// </summary>
        public bool AutoDownloadUpdatePackage
        {
            get => _autoDownloadUpdatePackage;
            set
            {
                SetAndNotify(ref _autoDownloadUpdatePackage, value);
                Config.Set(Config.AutoDownloadUpdatePackage, value.ToString());
            }
        }

        /// <summary>
        /// Updates manually.
        /// </summary>
        // TODO: 你确定要用 async void 不是 async Task？
        public async void ManualUpdate()
        {
            var task = Task.Run(() =>
            {
                return _versionUpdateViewModel.CheckAndDownloadUpdate(true);
            });
            var ret = await task;

            string toastMessage = null;
            switch (ret)
            {
                case VersionUpdateViewModel.CheckUpdateRetT.NoNeedToUpdate:
                    break;

                case VersionUpdateViewModel.CheckUpdateRetT.AlreadyLatest:
                    toastMessage = Localization.GetString("AlreadyLatest");
                    break;

                case VersionUpdateViewModel.CheckUpdateRetT.UnknownError:
                    toastMessage = Localization.GetString("NewVersionDetectFailedTitle");
                    break;

                case VersionUpdateViewModel.CheckUpdateRetT.NetworkError:
                    toastMessage = Localization.GetString("CheckNetworking");
                    break;

                case VersionUpdateViewModel.CheckUpdateRetT.FailedToGetInfo:
                    toastMessage = Localization.GetString("GetReleaseNoteFailed");
                    break;

                case VersionUpdateViewModel.CheckUpdateRetT.OK:
                    _versionUpdateViewModel.AskToRestart();
                    break;

                case VersionUpdateViewModel.CheckUpdateRetT.NewVersionIsBeingBuilt:
                    toastMessage = Localization.GetString("NewVersionIsBeingBuilt");
                    break;
            }

            if (toastMessage != null)
            {
                Execute.OnUIThread(() =>
                {
                    using var toast = new ToastNotification(toastMessage);
                    toast.Show();
                });
            }
        }

        public void ShowChangelog()
        {
            _windowManager.ShowWindow(_versionUpdateViewModel);
        }

        /* 连接设置 */

        private bool _autoDetectConnection = bool.Parse(Config.Get(Config.AutoDetect, true.ToString()));

        public bool AutoDetectConnection
        {
            get => _autoDetectConnection;
            set
            {
                SetAndNotify(ref _autoDetectConnection, value);
                Config.Set(Config.AutoDetect, value.ToString());
            }
        }

        private bool _alwaysAutoDetectConnection = bool.Parse(Config.Get(Config.AlwaysAutoDetect, false.ToString()));

        public bool AlwaysAutoDetectConnection
        {
            get => _alwaysAutoDetectConnection;
            set
            {
                SetAndNotify(ref _alwaysAutoDetectConnection, value);
                Config.Set(Config.AlwaysAutoDetect, value.ToString());
            }
        }

        private ObservableCollection<string> _connectAddressHistory = new ObservableCollection<string>();

        public ObservableCollection<string> ConnectAddressHistory
        {
            get => _connectAddressHistory;
            set => SetAndNotify(ref _connectAddressHistory, value);
        }

        private string _connectAddress = Config.Get(Config.ConnectAddress, string.Empty);

        /// <summary>
        /// Gets or sets the connection address.
        /// </summary>
        public string ConnectAddress
        {
            get => _connectAddress;
            set
            {
                if (ConnectAddress == value || string.IsNullOrEmpty(value))
                {
                    return;
                }

                Application.Current.Dispatcher.Invoke(() =>
                {
                    if (!ConnectAddressHistory.Contains(value))
                    {
                        ConnectAddressHistory.Insert(0, value);
                        while (ConnectAddressHistory.Count > 5)
                        {
                            ConnectAddressHistory.RemoveAt(ConnectAddressHistory.Count - 1);
                        }
                    }
                    else
                    {
                        ConnectAddressHistory.Remove(value);
                        ConnectAddressHistory.Insert(0, value);
                    }
                });

                SetAndNotify(ref _connectAddress, value);
                Config.Set(Config.AddressHistory, JsonConvert.SerializeObject(ConnectAddressHistory));
                Config.Set(Config.ConnectAddress, value);
                UpdateWindowTitle(); /* 每次修改连接地址时更新WindowTitle */
            }
        }

        public void RemoveAddress_Click(string address)
        {
            ConnectAddressHistory.Remove(address);
            Config.Set(Config.AddressHistory, JsonConvert.SerializeObject(ConnectAddressHistory));
        }

        private string _adbPath = Config.Get(Config.AdbPath, string.Empty);

        /// <summary>
        /// Gets or sets the ADB path.
        /// </summary>
        public string AdbPath
        {
            get => _adbPath;
            set
            {
                SetAndNotify(ref _adbPath, value);
                Config.Set(Config.AdbPath, value);
            }
        }

        private string _connectConfig = Config.Get(Config.ConnectConfig, "General");

        /// <summary>
        /// Gets or sets the connection config.
        /// </summary>
        public string ConnectConfig
        {
            get => _connectConfig;
            set
            {
                SetAndNotify(ref _connectConfig, value);
                Config.Set(Config.ConnectConfig, value);
                UpdateWindowTitle(); /* 每次修改连接配置时更新WindowTitle */
            }
        }

        private bool _retryOnDisconnected = Convert.ToBoolean(Config.Get(Config.RetryOnAdbDisconnected, bool.FalseString));

        /// <summary>
        /// Gets or sets a value indicating whether to retry task after adb disconnected.
        /// </summary>
        public bool RetryOnDisconnected
        {
            get => _retryOnDisconnected;
            set
            {
                SetAndNotify(ref _retryOnDisconnected, value);
                Config.Set(Config.RetryOnAdbDisconnected, value.ToString());
            }
        }

        private bool _deploymentWithPause = bool.Parse(Config.Get(Config.RoguelikeDeploymentWithPause, false.ToString()));

        public bool DeploymentWithPause
        {
            get => _deploymentWithPause;
            set
            {
                SetAndNotify(ref _deploymentWithPause, value);
                Config.Set(Config.RoguelikeDeploymentWithPause, value.ToString());
                UpdateInstanceSettings();
            }
        }

        private bool _adbLiteEnabled = bool.Parse(Config.Get(Config.AdbLiteEnabled, false.ToString()));

        public bool AdbLiteEnabled
        {
            get => _adbLiteEnabled;
            set
            {
                SetAndNotify(ref _adbLiteEnabled, value);
                Config.Set(Config.AdbLiteEnabled, value.ToString());
                UpdateInstanceSettings();
            }
        }

        private readonly Dictionary<string, List<string>> _defaultAddress = new Dictionary<string, List<string>>
        {
            { "General", new List<string> { string.Empty } },
            { "BlueStacks", new List<string> { "127.0.0.1:5555", "127.0.0.1:5556", "127.0.0.1:5565", "127.0.0.1:5575", "127.0.0.1:5585", "127.0.0.1:5595", "127.0.0.1:5554" } },
            { "MuMuEmulator", new List<string> { "127.0.0.1:7555" } },
            { "LDPlayer", new List<string> { "emulator-5554", "127.0.0.1:5555", "127.0.0.1:5556", "127.0.0.1:5554" } },
            { "Nox", new List<string> { "127.0.0.1:62001", "127.0.0.1:59865" } },
            { "XYAZ", new List<string> { "127.0.0.1:21503" } },
            { "WSA", new List<string> { "127.0.0.1:58526" } },
        };

        /// <summary>
        /// Gets the default addresses.
        /// </summary>
        public Dictionary<string, List<string>> DefaultAddress => _defaultAddress;

        /// <summary>
        /// Refreshes ADB config.
        /// </summary>
        /// <param name="error">Errors when doing this operation.</param>
        /// <returns>Whether the operation is successful.</returns>
        public bool DetectAdbConfig(ref string error)
        {
            var adapter = new WinAdapter();
            List<string> emulators;
            try
            {
                emulators = adapter.RefreshEmulatorsInfo();
            }
            catch (Exception)
            {
                error = Localization.GetString("EmulatorException");
                return false;
            }

            if (emulators.Count == 0)
            {
                error = Localization.GetString("EmulatorNotFound");
                return false;
            }
            else if (emulators.Count > 1)
            {
                error = Localization.GetString("EmulatorTooMany");
                return false;
            }

            ConnectConfig = emulators.First();
            AdbPath = adapter.GetAdbPathByEmulatorName(ConnectConfig) ?? AdbPath;
            if (string.IsNullOrEmpty(AdbPath))
            {
                error = Localization.GetString("AdbException");
                return false;
            }

            if (ConnectAddress.Length == 0)
            {
                var addresses = adapter.GetAdbAddresses(AdbPath);

                // 傻逼雷电已经关掉了，用别的 adb 还能检测出来这个端口 device
                if (addresses.Count == 1 && addresses.First() != "emulator-5554")
                {
                    ConnectAddress = addresses.First();
                }
                else if (addresses.Count > 1)
                {
                    foreach (var address in addresses)
                    {
                        if (address == "emulator-5554" && ConnectConfig != "LDPlayer")
                        {
                            continue;
                        }

                        ConnectAddress = address;
                        break;
                    }
                }

                if (ConnectAddress.Length == 0)
                {
                    ConnectAddress = DefaultAddress[ConnectConfig][0];
                }
            }

            return true;
        }

        /// <summary>
        /// Selects ADB program file.
        /// </summary>
        public void SelectFile()
        {
            var dialog = new Microsoft.Win32.OpenFileDialog
            {
                Filter = Localization.GetString("ADBProgram") + "|*.exe",
            };

            if (dialog.ShowDialog() == true)
            {
                AdbPath = dialog.FileName;
            }
        }

        /// <summary>
        /// 标题栏显示模拟器名称和IP端口。
        /// </summary>
        public void UpdateWindowTitle()
        {
            var rvm = (RootViewModel)this.Parent;
            var connectConfigName = string.Empty;
            foreach (var data in ConnectConfigList)
            {
                if (data.Value == ConnectConfig)
                {
                    connectConfigName = data.Display;
                }
            }

            string prefix = Config.Get(Config.WindowTitlePrefix, string.Empty);
            if (!string.IsNullOrEmpty(prefix))
            {
                prefix += " - ";
            }

            rvm.WindowTitle = $"{prefix}MAA - {VersionId} - {connectConfigName} ({ConnectAddress}) - {ClientName}";
        }

        private readonly string _bluestacksConfig = Config.Get(Config.BluestacksConfigPath, string.Empty);
        private readonly string _bluestacksKeyWord = Config.Get(Config.BluestacksConfigKeyword, "bst.instance.Nougat64.status.adb_port");

        /// <summary>
        /// Tries to set Bluestack Hyper V address.
        /// </summary>
        public void TryToSetBlueStacksHyperVAddress()
        {
            if (_bluestacksConfig.Length == 0)
            {
                return;
            }

            if (!System.IO.File.Exists(_bluestacksConfig))
            {
                Config.Set(Config.BluestacksConfigError, "File not exists");
                return;
            }

            var all_lines = System.IO.File.ReadAllLines(_bluestacksConfig);
            foreach (var line in all_lines)
            {
                if (line.StartsWith(_bluestacksKeyWord))
                {
                    var sp = line.Split('"');
                    ConnectAddress = "127.0.0.1:" + sp[1];
                }
            }
        }

        public bool IsAdbTouchMode()
        {
            return TouchMode == "adb";
        }

        private string _touchMode = Config.Get(Config.TouchMode, "minitouch");

        public string TouchMode
        {
            get => _touchMode;
            set
            {
                SetAndNotify(ref _touchMode, value);
                Config.Set(Config.TouchMode, value);
                UpdateInstanceSettings();
            }
        }

        public void UpdateInstanceSettings()
        {
            _asstProxy.AsstSetInstanceOption(InstanceOptionKey.TouchMode, TouchMode);
            _asstProxy.AsstSetInstanceOption(InstanceOptionKey.DeploymentWithPause, DeploymentWithPause ? "1" : "0");
            _asstProxy.AsstSetInstanceOption(InstanceOptionKey.AdbLiteEnabled, AdbLiteEnabled ? "1" : "0");
        }

        private static readonly string GoogleAdbDownloadUrl = "https://dl.google.com/android/repository/platform-tools-latest-windows.zip";
        private static readonly string GoogleAdbFilename = "adb.zip";

        public async void ReplaceADB()
        {
            if (!System.IO.File.Exists(AdbPath))
            {
                Execute.OnUIThread(() =>
                {
                    using var toast = new ToastNotification(Localization.GetString("ReplaceADBNotExists"));
                    toast.Show();
                });
                return;
            }

            if (!System.IO.File.Exists(GoogleAdbFilename))
            {
                var downloadTask = Task.Run(() =>
                {
                    return VersionUpdateViewModel.DownloadFile(GoogleAdbDownloadUrl, GoogleAdbFilename);
                });
                var downloadResult = await downloadTask;
                if (!downloadResult)
                {
                    Execute.OnUIThread(() =>
                    {
                        using var toast = new ToastNotification(Localization.GetString("AdbDownloadFailedTitle"));
                        toast.AppendContentText(Localization.GetString("AdbDownloadFailedDesc")).Show();
                    });
                    return;
                }
            }

            var procTask = Task.Run(() =>
           {
               // ErrorView.xaml.cs里有个报错的逻辑，这里如果改的话那边也要对应改一下
               foreach (var process in Process.GetProcessesByName(Path.GetFileName(AdbPath)))
               {
                   process.Kill();
               }

               System.IO.File.Copy(AdbPath, AdbPath + ".bak", true);

               const string UnzipDir = "adb_unzip";
               if (Directory.Exists(UnzipDir))
               {
                   Directory.Delete(UnzipDir, true);
               }

               System.IO.Compression.ZipFile.ExtractToDirectory(GoogleAdbFilename, UnzipDir);
               System.IO.File.Copy(UnzipDir + "/platform-tools/adb.exe", AdbPath, true);
               Directory.Delete(UnzipDir, true);
           });
            await procTask;

            AdbReplaced = true;
            Config.Set(Config.AdbReplaced, true.ToString());
            Execute.OnUIThread(() =>
            {
                using var toast = new ToastNotification(Localization.GetString("SuccessfullyReplacedADB"));
                toast.Show();
            });
        }

        public bool AdbReplaced { get; set; } = Convert.ToBoolean(Config.Get(Config.AdbReplaced, false.ToString()));

        /* 界面设置 */

        /// <summary>
        /// Gets a value indicating whether to use tray icon.
        /// </summary>
        public bool UseTray => true;

        private bool _minimizeToTray = Convert.ToBoolean(Config.Get(Config.MinimizeToTray, bool.FalseString));

        /// <summary>
        /// Gets or sets a value indicating whether to minimize to tray.
        /// </summary>
        public bool MinimizeToTray
        {
            get => _minimizeToTray;
            set
            {
                SetAndNotify(ref _minimizeToTray, value);
                Config.Set(Config.MinimizeToTray, value.ToString());
                _mainWindowManager.SetMinimizeToTaskbar(value);
            }
        }

        private bool _useNotify = Convert.ToBoolean(Config.Get(Config.UseNotify, bool.TrueString));

        /// <summary>
        /// Gets or sets a value indicating whether to use notification.
        /// </summary>
        public bool UseNotify
        {
            get => _useNotify;
            set
            {
                SetAndNotify(ref _useNotify, value);
                Config.Set(Config.UseNotify, value.ToString());
                if (value)
                {
                    Execute.OnUIThread(() =>
                    {
                        using var toast = new ToastNotification("Test test");
                        toast.Show();
                    });
                }
            }
        }

<<<<<<< HEAD
        private bool _setColors = Convert.ToBoolean(ViewStatusStorage.Get("GUI.SetColors", bool.FalseString));

        public bool SetColors
        {
            get => _setColors;
            set
            {
                SetAndNotify(ref _setColors, value);
                ViewStatusStorage.Set("GUI.SetColors", value.ToString());

                System.Windows.Forms.MessageBoxManager.Unregister();
                System.Windows.Forms.MessageBoxManager.Yes = Localization.GetString("Ok");
                System.Windows.Forms.MessageBoxManager.No = Localization.GetString("ManualRestart");
                System.Windows.Forms.MessageBoxManager.Register();
                Window mainWindow = Application.Current.MainWindow;
                mainWindow.Show();
                mainWindow.WindowState = mainWindow.WindowState = WindowState.Normal;
                mainWindow.Activate();
                var result = MessageBox.Show(
                    Localization.GetString("IIRSetColorsTip"),
                    Localization.GetString("Tip"),
                    MessageBoxButton.YesNo,
                    MessageBoxImage.Question);
                System.Windows.Forms.MessageBoxManager.Unregister();
                if (result == MessageBoxResult.Yes)
                {
                    Application.Current.Shutdown();
                    System.Windows.Forms.Application.Restart();
                }
            }
        }


        private bool _loadGUIParameters = Convert.ToBoolean(ViewStatusStorage.Get("GUI.PositionAndSize.Load", bool.TrueString));
=======
        private bool _loadGUIParameters = Convert.ToBoolean(Config.Get(Config.LoadPositionAndSize, bool.TrueString));
>>>>>>> 0c1ef6d6

        /// <summary>
        /// Gets or sets a value indicating whether to load GUI parameters.
        /// </summary>
        public bool LoadGUIParameters
        {
            get => _loadGUIParameters;
            set
            {
                SetAndNotify(ref _loadGUIParameters, value);
                Config.Set(Config.LoadPositionAndSize, value.ToString());
                if (value)
                {
                    if (SaveGUIParametersOnClosing)
                    {
                        Application.Current.MainWindow.Closing += SaveGUIParameters;
                    }
                    else
                    {
                        SaveGUIParameters();
                    }
                }
            }
        }

        private bool _saveGUIParametersOnClosing = Convert.ToBoolean(Config.Get(Config.SavePositionAndSize, bool.TrueString));

        /// <summary>
        /// Gets or sets a value indicating whether to save GUI parameters on closing main window.
        /// </summary>
        public bool SaveGUIParametersOnClosing
        {
            get => _saveGUIParametersOnClosing;
            set
            {
                SetAndNotify(ref _saveGUIParametersOnClosing, value);
                Config.Set(Config.SavePositionAndSize, value.ToString());
                if (value)
                {
                    Application.Current.MainWindow.Closing += SaveGUIParameters;
                }
                else
                {
                    Application.Current.MainWindow.Closing -= SaveGUIParameters;
                }
            }
        }

        public void SaveGUIParameters(object sender, EventArgs e)
        {
            SaveGUIParameters();
        }

        /// <summary>
        /// Save main window left edge, top edge, width and heigth.
        /// </summary>
        public void SaveGUIParameters()
        {
            // 请在配置文件中修改该部分配置，暂不支持从GUI设置
            // Please modify this part of configuration in the configuration file.
            Config.Set(Config.LoadPositionAndSize, LoadGUIParameters.ToString());
            Config.Set(Config.SavePositionAndSize, SaveGUIParametersOnClosing.ToString());

            var mainWindow = Application.Current.MainWindow;
            System.Windows.Forms.Screen currentScreen =
                System.Windows.Forms.Screen.FromHandle(new WindowInteropHelper(mainWindow).Handle);
            var screenRect = currentScreen.Bounds;
            Config.Set(Config.MonitorNumber, currentScreen.DeviceName);
            Config.Set(Config.MonitorWidth, screenRect.Width.ToString());
            Config.Set(Config.MonitorHeight, screenRect.Height.ToString());

            Config.Set(Config.PositionLeft, (mainWindow.Left - screenRect.Left).ToString(CultureInfo.InvariantCulture));
            Config.Set(Config.PositionTop, (mainWindow.Top - screenRect.Top).ToString(CultureInfo.InvariantCulture));
            Config.Set(Config.WindowWidth, mainWindow.Width.ToString(CultureInfo.InvariantCulture));
            Config.Set(Config.WindowHeight, mainWindow.Height.ToString(CultureInfo.InvariantCulture));
        }

        private bool _useAlternateStage = Convert.ToBoolean(Config.Get(Config.UseAlternateStage, bool.FalseString));

        /// <summary>
        /// Gets or sets a value indicating whether to use alternate stage.
        /// </summary>
        public bool UseAlternateStage
        {
            get => _useAlternateStage;
            set
            {
                SetAndNotify(ref _useAlternateStage, value);
                _taskQueueViewModel.UseAlternateStage = value;
                Config.Set(Config.UseAlternateStage, value.ToString());
                if (value)
                {
                    HideUnavailableStage = false;
                }
            }
        }

        private bool _useRemainingSanityStage = bool.Parse(Config.Get(Config.UseRemainingSanityStage, bool.TrueString));

        public bool UseRemainingSanityStage
        {
            get => _useRemainingSanityStage;
            set
            {
                SetAndNotify(ref _useRemainingSanityStage, value);
                _taskQueueViewModel.UseRemainingSanityStage = value;
                Config.Set(Config.UseRemainingSanityStage, value.ToString());
            }
        }

        private bool _useExpiringMedicine = bool.Parse(Config.Get(Config.UseExpiringMedicine, bool.FalseString));

        public bool UseExpiringMedicine
        {
            get => _useExpiringMedicine;
            set
            {
                SetAndNotify(ref _useExpiringMedicine, value);
                Config.Set(Config.UseExpiringMedicine, value.ToString());
            }
        }

        private bool _hideUnavailableStage = Convert.ToBoolean(Config.Get(Config.HideUnavailableStage, bool.TrueString));

        /// <summary>
        /// Gets or sets a value indicating whether to hide unavailable stages.
        /// </summary>
        public bool HideUnavailableStage
        {
            get => _hideUnavailableStage;
            set
            {
                SetAndNotify(ref _hideUnavailableStage, value);
                Config.Set(Config.HideUnavailableStage, value.ToString());

                if (value)
                {
                    UseAlternateStage = false;
                }

                _taskQueueViewModel.UpdateStageList(true);
            }
        }

        private bool _customStageCode = Convert.ToBoolean(Config.Get(Config.CustomStageCode, bool.FalseString));

        /// <summary>
        /// Gets or sets a value indicating whether to use custom stage code.
        /// </summary>
        public bool CustomStageCode
        {
            get => _customStageCode;
            set
            {
                SetAndNotify(ref _customStageCode, value);
                Config.Set(Config.CustomStageCode, value.ToString());
                _taskQueueViewModel.CustomStageCode = value;
            }
        }

        private enum InverseClearType
        {
            Clear,
            Inverse,
            ClearInverse,
        }

        private InverseClearType _inverseClearMode =
            Enum.TryParse(Config.Get(Config.InverseClearMode, InverseClearType.Clear.ToString()),
                out InverseClearType temp)
            ? temp : InverseClearType.Clear;

        /// <summary>
        /// Gets or sets the inverse clear mode.
        /// </summary>
        public string InverseClearMode
        {
            get => _inverseClearMode.ToString();
            set
            {
                if (!Enum.TryParse(value, out InverseClearType tempEnumValue))
                {
                    return;
                }

                SetAndNotify(ref _inverseClearMode, tempEnumValue);
                Config.Set(Config.InverseClearMode, value);
                switch (tempEnumValue)
                {
                    case InverseClearType.Clear:
                        _taskQueueViewModel.InverseMode = false;
                        _taskQueueViewModel.ShowInverse = false;
                        _taskQueueViewModel.SelectedAllWidth = 90;
                        break;

                    case InverseClearType.Inverse:
                        _taskQueueViewModel.InverseMode = true;
                        _taskQueueViewModel.ShowInverse = false;
                        _taskQueueViewModel.SelectedAllWidth = 90;
                        break;

                    case InverseClearType.ClearInverse:
                        _taskQueueViewModel.ShowInverse = true;
                        _taskQueueViewModel.SelectedAllWidth = TaskQueueViewModel.SelectedAllWidthWhenBoth;
                        break;
                }
            }
        }

        private string _soberLanguage = Config.Get("GUI.SoberLanguage", Localization.DefaultLanguage);

        public string SoberLanguage
        {
            get => _soberLanguage;
            set
            {
                SetAndNotify(ref _soberLanguage, value);
                Config.Set("GUI.SoberLanguage", value);
            }
        }

        private string _language = Config.Get(Config.Localization, Localization.DefaultLanguage);

        /// <summary>
        /// Gets or sets the language.
        /// </summary>
        public string Language
        {
            get => _language;
            set
            {
                if (value == _language)
                {
                    return;
                }

                if (_language == PallasLangKey)
                {
                    Hangover = true;
                    Cheers = false;
                }

                if (value != PallasLangKey)
                {
                    SoberLanguage = value;
                }

                // var backup = _language;
                Config.Set(Config.Localization, value);

                string FormatText(string text, string key)
                    => string.Format(text, Localization.GetString(key, value), Localization.GetString(key, _language));
                System.Windows.Forms.MessageBoxManager.Unregister();
                System.Windows.Forms.MessageBoxManager.Yes = FormatText("{0}({1})", "Ok");
                System.Windows.Forms.MessageBoxManager.No = FormatText("{0}({1})", "ManualRestart");
                System.Windows.Forms.MessageBoxManager.Register();
                Window mainWindow = Application.Current.MainWindow;
                mainWindow.Show();
                mainWindow.WindowState = mainWindow.WindowState = WindowState.Normal;
                mainWindow.Activate();
                var result = MessageBox.Show(
                    FormatText("{0}\n{1}", "LanguageChangedTip"),
                    FormatText("{0}({1})", "Tip"),
                    MessageBoxButton.YesNo,
                    MessageBoxImage.Question);
                System.Windows.Forms.MessageBoxManager.Unregister();
                SetAndNotify(ref _language, value);
                if (result == MessageBoxResult.Yes)
                {
                    Application.Current.Shutdown();
                    System.Windows.Forms.Application.Restart();
                }
            }
        }

        private bool _cheers = bool.Parse(Config.Get("GUI.Cheers", bool.FalseString));

        /// <summary>
        /// Gets or sets a value indicating whether to cheer.
        /// </summary>
        public bool Cheers
        {
            get => _cheers;
            set
            {
                if (_cheers == value)
                {
                    return;
                }

                SetAndNotify(ref _cheers, value);
                Config.Set("GUI.Cheers", value.ToString());
                if (_cheers)
                {
                    SetPallasLanguage();
                }
            }
        }

        private bool _hangover = bool.Parse(Config.Get("GUI.Hangover", bool.FalseString));

        /// <summary>
        /// Gets or sets a value indicating whether to hangover.
        /// </summary>
        public bool Hangover
        {
            get => _hangover;
            set
            {
                SetAndNotify(ref _hangover, value);
                Config.Set("GUI.Hangover", value.ToString());
            }
        }

        private void SetPallasLanguage()
        {
            Config.Set(Config.Localization, PallasLangKey);
            var result = _windowManager.ShowMessageBox(
                Localization.GetString("DrunkAndStaggering"),
                Localization.GetString("Burping"),
                MessageBoxButton.OK, MessageBoxImage.Asterisk);
            if (result == MessageBoxResult.OK)
            {
                Application.Current.Shutdown();
                System.Windows.Forms.Application.Restart();
            }
        }

        /// <summary>
        /// Gets or sets the hotkey: ShowGui.
        /// </summary>
        public MaaHotKey HotKeyShowGui
        {
            get => _maaHotKeyManager.GetOrNull(MaaHotKeyAction.ShowGui);
            set => SetHotKey(MaaHotKeyAction.ShowGui, value);
        }

        /// <summary>
        /// Gets or sets the hotkey: LinkStart.
        /// </summary>
        public MaaHotKey HotKeyLinkStart
        {
            get => _maaHotKeyManager.GetOrNull(MaaHotKeyAction.LinkStart);
            set => SetHotKey(MaaHotKeyAction.LinkStart, value);
        }

        private void SetHotKey(MaaHotKeyAction action, MaaHotKey value)
        {
            if (value != null)
            {
                _maaHotKeyManager.TryRegister(action, value);
            }
            else
            {
                _maaHotKeyManager.Unregister(action);
            }
        }

        /// <summary>
        /// Did you buy wine?
        /// </summary>
        /// <returns>The answer.</returns>
        public bool DidYouBuyWine()
        {
            var wine_list = new[] { "酒", "drink", "wine", "beer", "술", "🍷", "🍸", "🍺", "🍻", "🥃", "🍶" };
            foreach (var wine in wine_list)
            {
                if (CreditFirstList.Contains(wine))
                {
                    return true;
                }
            }

            return false;
        }

        public void UpdateRoguelikeThemeList()
        {
            var roguelikeSquad = RoguelikeSquad;

            RoguelikeSquadList = new ObservableCollection<CombData>
            {
                new CombData { Display = Localization.GetString("DefaultSquad"), Value = string.Empty },
            };

            switch (RoguelikeTheme)
            {
                case "Phantom":
                    // No new items
                    break;

                case "Mizuki":
                    foreach (var item in new ObservableCollection<CombData>
                    {
                        new CombData { Display = Localization.GetString("IS2NewSquad1"), Value = "心胜于物分队" },
                        new CombData { Display = Localization.GetString("IS2NewSquad2"), Value = "物尽其用分队" },
                        new CombData { Display = Localization.GetString("IS2NewSquad3"), Value = "以人为本分队" },
                    })
                    {
                        RoguelikeSquadList.Add(item);
                    }

                    break;
            }

            // 通用分队
            foreach (var item in new ObservableCollection<CombData>
            {
                new CombData { Display = Localization.GetString("LeaderSquad"), Value = "指挥分队" },
                new CombData { Display = Localization.GetString("GatheringSquad"), Value = "集群分队" },
                new CombData { Display = Localization.GetString("SupportSquad"), Value = "后勤分队" },
                new CombData { Display = Localization.GetString("SpearheadSquad"), Value = "矛头分队" },
                new CombData { Display = Localization.GetString("TacticalAssaultOperative"), Value = "突击战术分队" },
                new CombData { Display = Localization.GetString("TacticalFortificationOperative"), Value = "堡垒战术分队" },
                new CombData { Display = Localization.GetString("TacticalRangedOperative"), Value = "远程战术分队" },
                new CombData { Display = Localization.GetString("TacticalDestructionOperative"), Value = "破坏战术分队" },
                new CombData { Display = Localization.GetString("ResearchSquad"), Value = "研究分队" },
                new CombData { Display = Localization.GetString("First-ClassSquad"), Value = "高规格分队" },
            })
            {
                RoguelikeSquadList.Add(item);
            }

            RoguelikeSquad = RoguelikeSquadList.Any(x => x.Value == roguelikeSquad) ? roguelikeSquad : string.Empty;
        }
    }
}<|MERGE_RESOLUTION|>--- conflicted
+++ resolved
@@ -2221,8 +2221,7 @@
                 }
             }
         }
-
-<<<<<<< HEAD
+        
         private bool _setColors = Convert.ToBoolean(ViewStatusStorage.Get("GUI.SetColors", bool.FalseString));
 
         public bool SetColors
@@ -2255,11 +2254,8 @@
             }
         }
 
-
-        private bool _loadGUIParameters = Convert.ToBoolean(ViewStatusStorage.Get("GUI.PositionAndSize.Load", bool.TrueString));
-=======
         private bool _loadGUIParameters = Convert.ToBoolean(Config.Get(Config.LoadPositionAndSize, bool.TrueString));
->>>>>>> 0c1ef6d6
+
 
         /// <summary>
         /// Gets or sets a value indicating whether to load GUI parameters.
