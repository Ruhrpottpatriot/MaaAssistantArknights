--- conflicted
+++ resolved
@@ -146,11 +146,9 @@
             builder.Bind<RecognizerViewModel>().ToSelf().InSingletonScope();
             builder.Bind<SettingsViewModel>().ToSelf().InSingletonScope();
             builder.Bind<CopilotViewModel>().ToSelf().InSingletonScope();
-<<<<<<< HEAD
             builder.Bind<DepotViewModel>().ToSelf().InSingletonScope();
             builder.Bind<OperViewModel>().ToSelf().InSingletonScope();
-=======
->>>>>>> 828e0328
+
 
             builder.Bind<AsstProxy>().ToSelf().InSingletonScope();
             builder.Bind<TrayIcon>().ToSelf().InSingletonScope();
