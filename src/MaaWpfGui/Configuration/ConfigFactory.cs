<<<<<<< HEAD
﻿// <copyright file="ConfigFactory.cs" company="MaaAssistantArknights">
=======
// <copyright file="ConfigFactory.cs" company="MaaAssistantArknights">
>>>>>>> 4b0d512e
// MaaWpfGui - A part of the MaaCoreArknights project
// Copyright (C) 2021 MistEO and Contributors
//
// This program is free software: you can redistribute it and/or modify
// it under the terms of the GNU General Public License as published by
// the Free Software Foundation, either version 3 of the License, or
// any later version.
//
// This program is distributed in the hope that it will be useful,
// but WITHOUT ANY WARRANTY
// </copyright>

using System;
using System.Collections.Generic;
using System.Collections.Specialized;
using System.ComponentModel;
using System.IO;
using System.Text.Json;
using System.Text.Json.Serialization;
using System.Threading.Tasks;
using MaaWpfGui.Helper;
using ObservableCollections;
using Serilog;

namespace MaaWpfGui.Configuration
{
    public static class ConfigFactory
    {
        private static readonly string _configurationFile = Path.Combine(Environment.CurrentDirectory, "config/gui.new.json");

<<<<<<< HEAD
=======
        // TODO: write backup method. WIP: https://github.com/Cryolitia/MaaAssistantArknights/tree/config
        // ReSharper disable once UnusedMember.Local
>>>>>>> 4b0d512e
        private static readonly string _configurationBakFile = Path.Combine(Environment.CurrentDirectory, "config/gui.new.json.bak");

        private static readonly ILogger _logger = Log.ForContext<ConfigurationHelper>();

        private static readonly object _lock = new object();

        public delegate void ConfigurationUpdateEventHandler(string key, object oldValue, object newValue);

        // ReSharper disable once EventNeverSubscribedTo.Global
        public static event ConfigurationUpdateEventHandler ConfigurationUpdateEvent;

        private static readonly JsonSerializerOptions _options = new JsonSerializerOptions { WriteIndented = true, Converters = { new JsonStringEnumConverter() } };

        private static readonly Lazy<Root> _rootConfig = new Lazy<Root>(() =>
        {
            lock (_lock)
            {
                if (Directory.Exists("config") is false)
                {
                    Directory.CreateDirectory("config");
                }

                Root parsed = null;
                if (File.Exists(_configurationFile))
                {
                    try
                    {
                        parsed = JsonSerializer.Deserialize<Root>(File.ReadAllText(_configurationFile), _options);
                    }
                    catch (Exception e)
                    {
                        _logger.Information("Failed to parse configuration file: " + e);
                    }
                }

                if (parsed is null)
                {
<<<<<<< HEAD
                    if (File.Exists(_configurationBakFile))
                    {
                        File.Copy(_configurationBakFile, _configurationFile, true);
                        try
                        {
                            parsed = JsonSerializer.Deserialize<Root>(File.ReadAllText(_configurationFile), _options);
                        }
                        catch (Exception e)
                        {
                            _logger.Information("Failed to parse configuration file: " + e);
                        }
                    }
                }

                if (parsed is null)
                {
                    _logger.Information("Failed to load configuration file, creating a new one");
                    parsed = new Root();
                }
=======
                    _logger.Information("Failed to load configuration file, creating a new one");
                    parsed = new Root();
                }

                parsed.CurrentConfig ??= new SpecificConfig();
>>>>>>> 4b0d512e

                parsed.CurrentConfig ??= new SpecificConfig();

                parsed.PropertyChanged += OnPropertyChangedFactory("Root.");
                parsed.Configurations.CollectionChanged += (in NotifyCollectionChangedEventArgs<KeyValuePair<string, SpecificConfig>> args) =>
                {
                    switch (args.Action)
                    {
                        case NotifyCollectionChangedAction.Add:
                        case NotifyCollectionChangedAction.Replace:
                            if (args.IsSingleItem)
                            {
<<<<<<< HEAD
                                args.NewItem.Value.GUI.PropertyChanged += OnPropertyChangedFactory("Root.Configurations." + args.NewItem.Key, JsonSerializer.Serialize(args.NewItem.Value, _options), null);
=======
                                args.NewItem.Value.GUI.PropertyChanged += OnPropertyChangedFactory("Configurations." + args.NewItem.Key, JsonSerializer.Serialize(args.NewItem.Value, _options), null);
>>>>>>> 4b0d512e
                            }
                            else
                            {
                                foreach (var value in args.NewItems)
                                {
<<<<<<< HEAD
                                    value.Value.GUI.PropertyChanged += OnPropertyChangedFactory("Root.Configurations." + value.Key, JsonSerializer.Serialize(value.Value, _options), null);
=======
                                    value.Value.GUI.PropertyChanged += OnPropertyChangedFactory("Configurations." + value.Key, JsonSerializer.Serialize(value.Value, _options), null);
>>>>>>> 4b0d512e
                                }
                            }

                            break;
                        case NotifyCollectionChangedAction.Remove:
                        case NotifyCollectionChangedAction.Move:
                        case NotifyCollectionChangedAction.Reset:
                            break;
                        default:
                            throw new ArgumentOutOfRangeException();
                    }

                    OnPropertyChanged("Root.Configurations", null, null);
                };

                parsed.Timers.CollectionChanged += OnCollectionChangedFactory<int, Timer>("Root.Timers.");
                parsed.VersionUpdate.PropertyChanged += OnPropertyChangedFactory();

                foreach (var keyValue in parsed.Configurations)
                {
<<<<<<< HEAD
                    var key = "Root.Configurations." + keyValue.Key + ".";
                    keyValue.Value.GUI.PropertyChanged += OnPropertyChangedFactory(key);
                    keyValue.Value.DragItemIsChecked.CollectionChanged += OnCollectionChangedFactory<string, bool>(key + nameof(SpecificConfig.DragItemIsChecked) + ".");
                    keyValue.Value.InfrastOrder.CollectionChanged += OnCollectionChangedFactory<string, int>(key + nameof(SpecificConfig.InfrastOrder) + ".");
                    keyValue.Value.TaskQueueOrder.CollectionChanged += OnCollectionChangedFactory<string, int>(key + nameof(SpecificConfig.TaskQueueOrder) + ".");
=======
                    keyValue.Value.GUI.PropertyChanged += OnPropertyChangedFactory("Configurations." + keyValue.Key + ".GUIConfig.");
>>>>>>> 4b0d512e
                }

                return parsed;
            }
        });

        private static PropertyChangedEventHandler OnPropertyChangedFactory(string key, object oldValue, object newValue)
        {
            return (o, args) =>
            {
                var after = newValue;
                if (after == null && args is PropertyChangedEventDetailArgs detailArgs)
                {
                    after = detailArgs.NewValue;
                }

                OnPropertyChanged(key + args.PropertyName, oldValue, after);
            };
        }

        private static PropertyChangedEventHandler OnPropertyChangedFactory(string key = "")
        {
            return (o, args) =>
            {
                object after = null;
                if (args is PropertyChangedEventDetailArgs detailArgs)
                {
                    after = detailArgs.NewValue;
                }

                OnPropertyChanged(key + o.GetType().Name + "." + args.PropertyName, null, after);
            };
        }

        private static NotifyCollectionChangedEventHandler<KeyValuePair<T1, T2>> OnCollectionChangedFactory<T1, T2>(string key)
        {
            return (in NotifyCollectionChangedEventArgs<KeyValuePair<T1, T2>> args) =>
            {
                OnPropertyChanged(key + args.NewItem.Key, null, args.NewItem.Value);
            };
        }

<<<<<<< HEAD
        public static Root Root => _rootConfig.Value;

        public static SpecificConfig CurrentConfig => Root.CurrentConfig;
=======
        // ReSharper disable once MemberCanBePrivate.Global
        public static Root Root => _rootConfig.Value;

        public static readonly SpecificConfig CurrentConfig = Root.CurrentConfig;
>>>>>>> 4b0d512e

        private static async void OnPropertyChanged(string key, object oldValue, object newValue)
        {
            var result = await Save();
            if (result)
            {
                ConfigurationUpdateEvent?.Invoke(key, oldValue, newValue);
                _logger.Debug("Configuration {Key} has been set to {Value}", key, newValue);
            }
            else
            {
                _logger.Warning("Failed to save configuration {Key} to {Value}", key, newValue);
            }
        }

        private static async Task<bool> Save(string file = null)
        {
            return await Task.Run(() =>
            {
                lock (_lock)
                {
                    try
                    {
                        File.WriteAllText(file ?? _configurationFile, JsonSerializer.Serialize(Root, _options));
                    }
                    catch (Exception e)
                    {
                        _logger.Error(e, "Failed to save configuration file.");
                        return false;
                    }

                    return true;
                }
            });
        }

        private static void Release()
        {
            lock (_lock)
            {
                Save().Wait();
                Save(_configurationBakFile).Wait();
            }
        }

        public static bool SwitchConfig(string configName)
        {
            if (Root.Configurations.ContainsKey(configName) is false)
            {
                _logger.Warning("Configuration {ConfigName} does not exist", configName);
                return false;
            }

            Root.Current = configName;
            return true;
        }

        public static bool AddConfiguration(string configName, string copyFrom = null)
        {
            if (string.IsNullOrEmpty(configName))
            {
                return false;
            }

            if (Root.Configurations.ContainsKey(configName))
            {
                _logger.Warning("Configuration {ConfigName} already exists", configName);
                return false;
            }

            if (copyFrom is null)
            {
                Root.Configurations[configName] = new SpecificConfig();
            }
            else
            {
                if (Root.Configurations.ContainsKey(copyFrom) is false)
                {
                    _logger.Warning("Configuration {ConfigName} does not exist", copyFrom);
                    return false;
                }

                Root.Configurations[configName] = JsonSerializer.Deserialize<SpecificConfig>(JsonSerializer.Serialize(Root.Configurations[copyFrom], _options), _options);
            }

            return true;
        }

        public static bool DeleteConfiguration(string configName)
        {
            if (Root.Configurations.ContainsKey(configName) is false)
            {
                _logger.Warning("Configuration {ConfigName} does not exist", configName);
                return false;
            }

            if (Root.Current == configName)
            {
                _logger.Warning("Configuration {ConfigName} is current configuration, cannot delete", configName);
                return false;
            }

            Root.Configurations.Remove(configName);
            return true;
        }
    }
}<|MERGE_RESOLUTION|>--- conflicted
+++ resolved
@@ -1,8 +1,4 @@
-<<<<<<< HEAD
-﻿// <copyright file="ConfigFactory.cs" company="MaaAssistantArknights">
-=======
 // <copyright file="ConfigFactory.cs" company="MaaAssistantArknights">
->>>>>>> 4b0d512e
 // MaaWpfGui - A part of the MaaCoreArknights project
 // Copyright (C) 2021 MistEO and Contributors
 //
@@ -27,17 +23,16 @@
 using ObservableCollections;
 using Serilog;
 
+[assembly: PropertyChanged.FilterType("MaaWpfGui.Configuration.")]
+
 namespace MaaWpfGui.Configuration
 {
     public static class ConfigFactory
     {
         private static readonly string _configurationFile = Path.Combine(Environment.CurrentDirectory, "config/gui.new.json");
 
-<<<<<<< HEAD
-=======
         // TODO: write backup method. WIP: https://github.com/Cryolitia/MaaAssistantArknights/tree/config
         // ReSharper disable once UnusedMember.Local
->>>>>>> 4b0d512e
         private static readonly string _configurationBakFile = Path.Combine(Environment.CurrentDirectory, "config/gui.new.json.bak");
 
         private static readonly ILogger _logger = Log.ForContext<ConfigurationHelper>();
@@ -75,7 +70,6 @@
 
                 if (parsed is null)
                 {
-<<<<<<< HEAD
                     if (File.Exists(_configurationBakFile))
                     {
                         File.Copy(_configurationBakFile, _configurationFile, true);
@@ -95,13 +89,6 @@
                     _logger.Information("Failed to load configuration file, creating a new one");
                     parsed = new Root();
                 }
-=======
-                    _logger.Information("Failed to load configuration file, creating a new one");
-                    parsed = new Root();
-                }
-
-                parsed.CurrentConfig ??= new SpecificConfig();
->>>>>>> 4b0d512e
 
                 parsed.CurrentConfig ??= new SpecificConfig();
 
@@ -114,21 +101,13 @@
                         case NotifyCollectionChangedAction.Replace:
                             if (args.IsSingleItem)
                             {
-<<<<<<< HEAD
                                 args.NewItem.Value.GUI.PropertyChanged += OnPropertyChangedFactory("Root.Configurations." + args.NewItem.Key, JsonSerializer.Serialize(args.NewItem.Value, _options), null);
-=======
-                                args.NewItem.Value.GUI.PropertyChanged += OnPropertyChangedFactory("Configurations." + args.NewItem.Key, JsonSerializer.Serialize(args.NewItem.Value, _options), null);
->>>>>>> 4b0d512e
                             }
                             else
                             {
                                 foreach (var value in args.NewItems)
                                 {
-<<<<<<< HEAD
                                     value.Value.GUI.PropertyChanged += OnPropertyChangedFactory("Root.Configurations." + value.Key, JsonSerializer.Serialize(value.Value, _options), null);
-=======
-                                    value.Value.GUI.PropertyChanged += OnPropertyChangedFactory("Configurations." + value.Key, JsonSerializer.Serialize(value.Value, _options), null);
->>>>>>> 4b0d512e
                                 }
                             }
 
@@ -149,15 +128,11 @@
 
                 foreach (var keyValue in parsed.Configurations)
                 {
-<<<<<<< HEAD
                     var key = "Root.Configurations." + keyValue.Key + ".";
                     keyValue.Value.GUI.PropertyChanged += OnPropertyChangedFactory(key);
                     keyValue.Value.DragItemIsChecked.CollectionChanged += OnCollectionChangedFactory<string, bool>(key + nameof(SpecificConfig.DragItemIsChecked) + ".");
                     keyValue.Value.InfrastOrder.CollectionChanged += OnCollectionChangedFactory<string, int>(key + nameof(SpecificConfig.InfrastOrder) + ".");
                     keyValue.Value.TaskQueueOrder.CollectionChanged += OnCollectionChangedFactory<string, int>(key + nameof(SpecificConfig.TaskQueueOrder) + ".");
-=======
-                    keyValue.Value.GUI.PropertyChanged += OnPropertyChangedFactory("Configurations." + keyValue.Key + ".GUIConfig.");
->>>>>>> 4b0d512e
                 }
 
                 return parsed;
@@ -200,16 +175,10 @@
             };
         }
 
-<<<<<<< HEAD
-        public static Root Root => _rootConfig.Value;
-
-        public static SpecificConfig CurrentConfig => Root.CurrentConfig;
-=======
         // ReSharper disable once MemberCanBePrivate.Global
         public static Root Root => _rootConfig.Value;
 
         public static readonly SpecificConfig CurrentConfig = Root.CurrentConfig;
->>>>>>> 4b0d512e
 
         private static async void OnPropertyChanged(string key, object oldValue, object newValue)
         {
