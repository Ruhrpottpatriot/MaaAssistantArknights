// <copyright file="MainWindowManager.cs" company="MaaAssistantArknights">
// MaaWpfGui - A part of the MaaCoreArknights project
// Copyright (C) 2021 MistEO and Contributors
//
// This program is free software: you can redistribute it and/or modify
// it under the terms of the GNU General Public License as published by
// the Free Software Foundation, either version 3 of the License, or
// any later version.
//
// This program is distributed in the hope that it will be useful,
// but WITHOUT ANY WARRANTY
// </copyright>

using System;
using System.Windows;
using MaaWpfGui.Configuration;
using MaaWpfGui.Constants;
using MaaWpfGui.Helper;

namespace MaaWpfGui.Services.Managers
{
    /// <inheritdoc/>
    public sealed class MainWindowManager : IMainWindowManager
    {
        /// <summary>
        /// Gets the main window object
        /// </summary>
        private static Window MainWindow => Application.Current.MainWindow;

        /// <summary>
        /// Gets or sets a value indicating whether whether minimize to tray.
        /// </summary>
        private bool ShouldMinimizeToTaskBar { get; set; }

        /// <summary>
        /// Initializes a new instance of the <see cref="MainWindowManager"/> class.
        /// </summary>
        public MainWindowManager()
        {
            MainWindow.StateChanged += MainWindowStateChanged;

<<<<<<< HEAD
            bool minimizeToTray = ConfigFactory.CurrentConfig.GUI.MinimizeToTray;
            SetMinimizeToTaskbar(minimizeToTray);
=======
            bool minimizeToTray = Convert.ToBoolean(ConfigurationHelper.GetValue(ConfigurationKeys.MinimizeToTray, bool.FalseString));
            SetMinimizeToTaskBar(minimizeToTray);
>>>>>>> 4b0d512e
        }

        /// <inheritdoc/>
        public void Show()
        {
            MainWindow.Show();
            MainWindow.WindowState = MainWindow.WindowState = WindowState.Normal;
            MainWindow.Activate();
        }

        /// <inheritdoc/>
        public void ForceShow()
        {
            ((WindowManager)Instances.WindowManager).ForceShow(MainWindow);
        }

        /// <inheritdoc/>
        public void Collapse()
        {
            MainWindow.WindowState = MainWindow.WindowState = WindowState.Minimized;
        }

        /// <inheritdoc/>
        public void SwitchWindowState()
        {
            if (MainWindow.WindowState == WindowState.Minimized)
            {
                Show();
            }
            else
            {
                Collapse();
            }
        }

        /// <inheritdoc/>
        public WindowState GetWindowState() => MainWindow.WindowState;

        /// <inheritdoc/>
        public void SetMinimizeToTaskBar(bool shouldMinimizeToTaskBar)
        {
            ShouldMinimizeToTaskBar = shouldMinimizeToTaskBar;
        }

        /// <summary>
        /// Handle the main window's state changed event
        /// </summary>
        /// <param name="sender">The object that triggered the event.</param>
        /// <param name="e">The event arguments.</param>
        private void MainWindowStateChanged(object sender, EventArgs e)
        {
            if (ShouldMinimizeToTaskBar)
            {
                ChangeVisibility(MainWindow.WindowState != WindowState.Minimized);
            }
        }

        /// <summary>
        /// Change visibility of the main window
        /// </summary>
        /// <param name="visible">A boolean indicating whether the main window should be visible or hidden.</param>
        private static void ChangeVisibility(bool visible)
        {
            if (visible)
            {
                MainWindow.ShowInTaskbar = true;
                MainWindow.Visibility = Visibility.Visible;
            }
            else
            {
                MainWindow.ShowInTaskbar = false;
                MainWindow.Visibility = Visibility.Hidden;
            }
        }

        public Window GetWindowIfVisible()
        {
            if (MainWindow == null ||
                MainWindow.WindowState == WindowState.Minimized ||
                MainWindow.Visibility != Visibility.Visible)
            {
                return null;
            }

            return MainWindow;
        }
    }
}<|MERGE_RESOLUTION|>--- conflicted
+++ resolved
@@ -13,7 +13,6 @@
 
 using System;
 using System.Windows;
-using MaaWpfGui.Configuration;
 using MaaWpfGui.Constants;
 using MaaWpfGui.Helper;
 
@@ -39,13 +38,8 @@
         {
             MainWindow.StateChanged += MainWindowStateChanged;
 
-<<<<<<< HEAD
-            bool minimizeToTray = ConfigFactory.CurrentConfig.GUI.MinimizeToTray;
-            SetMinimizeToTaskbar(minimizeToTray);
-=======
             bool minimizeToTray = Convert.ToBoolean(ConfigurationHelper.GetValue(ConfigurationKeys.MinimizeToTray, bool.FalseString));
             SetMinimizeToTaskBar(minimizeToTray);
->>>>>>> 4b0d512e
         }
 
         /// <inheritdoc/>
