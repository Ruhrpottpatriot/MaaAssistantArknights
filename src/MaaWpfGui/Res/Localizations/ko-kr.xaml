<ResourceDictionary
    xmlns="http://schemas.microsoft.com/winfx/2006/xaml/presentation"
    xmlns:x="http://schemas.microsoft.com/winfx/2006/xaml"
    xmlns:system="clr-namespace:System;assembly=mscorlib">
    <!--  .Net 8  -->
    <system:String x:Key="Dotnet8">MAA가 곧 업그레이드될 예정입니다. 업그레이드된 버전은 .NET 8.0 런타임이 설치되지 않은 컴퓨터는 지원되지 않으므로 수동으로 다운로드해야 합니다.\n\nWindows 7 운영체제 또한 더 이상 지원되지 않을 것입니다.\n\n'예'를 클릭하면 새로운 런타임 다운로드 링크가 열립니다. '아니요'를 클릭하면 원치 않는 소프트웨어 업데이트를 방지하기 위해 자동 다운로드가 비활성화됩니다. 자동 다운로드를 비활성화하더라도 소프트웨어 설정에서 수동으로 다시 기능을 활성화할 수 있습니다.</system:String>
    <system:String x:Key="Dotnet8Caption">소프트웨어 버전 업그레이드 및 지원 변경 사항</system:String>
    <!--  !.Net 8  -->
    <!--  설정  -->
    <system:String x:Key="Settings">설정</system:String>
    <system:String x:Key="GeneralSettings">일반 설정</system:String>
    <system:String x:Key="AdvancedSettings">고급 설정</system:String>
    <system:String x:Key="GameSettings">클라이언트</system:String>
    <system:String x:Key="BaseSettings">기반시설</system:String>
    <system:String x:Key="RoguelikeSettings">통합전략</system:String>
    <system:String x:Key="RecruitingSettings">공개모집</system:String>
    <system:String x:Key="MallSettings">크레딧 상점</system:String>
    <system:String x:Key="OtherCombatSettings">전투 설정</system:String>
    <system:String x:Key="ConnectionSettings">연결 설정</system:String>
    <system:String x:Key="StartupSettings">시작 설정</system:String>
    <system:String x:Key="ScheduleSettings">예약 설정</system:String>
    <system:String x:Key="UiSettings">UI 설정</system:String>
    <system:String x:Key="UiTheme">UI 테마</system:String>
    <system:String x:Key="HotKeySettings">단축키 설정</system:String>
    <system:String x:Key="UpdateSettings">업데이트</system:String>
    <system:String x:Key="AboutUs">정보</system:String>
    <system:String x:Key="CoreVersion">Core 버전</system:String>
    <system:String x:Key="UiVersion">UI 버전</system:String>
    <system:String x:Key="ResourceVersion">Resource</system:String>
    <system:String x:Key="Off">끄세요</system:String>
    <system:String x:Key="ExternalNotificationTips">참고: 외부 알림 기능은 현재 「모든 작업 완료」 알림만 보냅니다.</system:String>
    <system:String x:Key="ExternalNotificationSettings">외부 알림</system:String>
    <system:String x:Key="ExternalNotificationEnabled">알림 구성 사용</system:String>
    <system:String x:Key="ExternalNotificationSendSuccess">성공적으로 보내기</system:String>
    <system:String x:Key="ExternalNotificationSendFail">전송 실패</system:String>
    <system:String x:Key="ExternalNotificationSendTest">테스트 보내기</system:String>
    <system:String x:Key="ExternalNotificationSendTestTitle">MAA 외부 알림 테스트</system:String>
    <system:String x:Key="ExternalNotificationSendTestContent">MAA 외부 알림 테스트 정보입니다. 이 콘텐츠가 표시되면 알림이 성공적으로 전송된 것입니다!</system:String>
    <system:String x:Key="ExternalNotificationServerChanSendKey">Server Chan 이 키를 보냅니다.</system:String>
    <system:String x:Key="ExternalNotificationSmtpServer">SMTP 서버</system:String>
    <system:String x:Key="ExternalNotificationSmtpPort">포트</system:String>
    <system:String x:Key="ExternalNotificationSmtpSsl">는 SSL을 사용합니다.</system:String>
    <system:String x:Key="ExternalNotificationSmtpAuth">에 로그인해야 합니다.</system:String>
    <system:String x:Key="ExternalNotificationSmtpUser">사용자 이름</system:String>
    <system:String x:Key="ExternalNotificationSmtpPassword">비밀번호</system:String>
    <system:String x:Key="ExternalNotificationSmtpFrom">보낸 사람</system:String>
    <system:String x:Key="ExternalNotificationSmtpTo">받는 사람</system:String>
    <!--  설정 가이드  -->
    <system:String x:Key="TaskSettings">작업 설정</system:String>
    <system:String x:Key="SettingsGuide">설정 가이드</system:String>
    <system:String x:Key="PrevGuide">이전 단계</system:String>
    <system:String x:Key="NextGuide">다음 단계</system:String>
    <system:String x:Key="DoneGuide">완료</system:String>
    <system:String x:Key="ToolTipGuide">마우스를 올리면 팁이 보입니다↓→</system:String>
    <system:String x:Key="TaskGuide">↑작업</system:String>
    <system:String x:Key="OftenUsedGuide">↓자주 쓰는 설정</system:String>
    <system:String x:Key="SometimesUsedGuide">가끔 쓰는 설정↑</system:String>
    <system:String x:Key="LinkStartGuide">← 연결 및 동작 시작</system:String>
    <!--  !설정 가이드  -->
    <system:String x:Key="Dorm">숙소</system:String>
    <system:String x:Key="Mfg">제조소</system:String>
    <system:String x:Key="Processing">처리 스테이션</system:String>
    <system:String x:Key="Trade">무역소</system:String>
    <system:String x:Key="Power">발전소</system:String>
    <system:String x:Key="Reception">응접실</system:String>
    <system:String x:Key="Office">사무실</system:String>
    <system:String x:Key="Control">제어 센터</system:String>
    <system:String x:Key="DronesNotUse">드론 미사용</system:String>
    <system:String x:Key="Money">무역소-용문폐</system:String>
    <system:String x:Key="SyntheticJade">무역소-합성옥</system:String>
    <system:String x:Key="CombatRecord">제조소-작전기록</system:String>
    <system:String x:Key="PureGold">제조소-순금</system:String>
    <system:String x:Key="OriginStone">제조소-오리지늄 조각</system:String>
    <system:String x:Key="Chip">제조소-칩</system:String>
    <system:String x:Key="DormTrustEnabled">숙소의 남은 자리로 신뢰도 증가</system:String>
    <system:String x:Key="DormFilterNotStationedEnabled">이미 배치된 오퍼레이터를 숙소에 넣지 않기</system:String>
    <system:String x:Key="DormFilterNotStationedTips">선택할 경우 아이린과 같은 오퍼레이터를 훈련실에서 제거하지 않을 뿐만 아니라 가공소의 오퍼레이터가 숙소에 배치되는 것을 방지합니다.</system:String>
    <system:String x:Key="OriginiumShardAutoReplenishment">오리지늄 조각 자동 보충</system:String>
    <system:String x:Key="CustomInfrastEnabled">커스텀 기반시설 (베타)</system:String>
    <system:String x:Key="DefaultInfrast">기본 구성</system:String>
    <system:String x:Key="UserDefined">사용자 설정</system:String>
    <system:String x:Key="153Time3">153 1일 3회 교체</system:String>
    <system:String x:Key="243Time3">243 1일 3회 교체</system:String>
    <system:String x:Key="243Time4">243 1일 4회 교체</system:String>
    <system:String x:Key="252Time3">252 1일 3회 교체</system:String>
    <system:String x:Key="333Time3">333 1일 3회 교체</system:String>
    <system:String x:Key="CustomInfrastFile">기반시설 구성</system:String>
    <system:String x:Key="CustomInfrastFileParseFailed">기반시설 구성 인식 실패!</system:String>
    <system:String x:Key="CustomInfrastTitle" xml:space="preserve">기반시설 구성: </system:String>
    <system:String x:Key="CustomInfrastPlan">기반시설 계획</system:String>
    <system:String x:Key="CustomInfrastPlanIndexAutoSwitch">다음 계획용으로 자동 저장</system:String>
    <system:String x:Key="CustomizeInfrastSelectionEmpty">커스텀 시설 설정 선택이 비어 있습니다. 구성을 확인하거나 사용자 정의 기능을 끄십시오.</system:String>
    <system:String x:Key="General">일반 모드</system:String>
    <system:String x:Key="BlueStacks">BlueStacks</system:String>
    <system:String x:Key="MuMuEmulator">MuMu Player 6</system:String>
    <system:String x:Key="MuMuEmulator12">MuMu Player 12</system:String>
    <system:String x:Key="LDPlayer">LD Player</system:String>
    <system:String x:Key="Nox">Nox</system:String>
    <system:String x:Key="XYAZ">MEmu</system:String>
    <system:String x:Key="WSA">WSA 레거시 버전</system:String>
    <system:String x:Key="MaaTouch">MaaTouch</system:String>
    <system:String x:Key="Compatible">호환 모드</system:String>
    <system:String x:Key="SecondResolution">분할 화면</system:String>
    <system:String x:Key="GeneralWithoutScreencapErr">일반 모드 (차단됨 예외 출력)</system:String>
    <system:String x:Key="DormThreshold">오퍼레이터 컨디션 한계점</system:String>
    <system:String x:Key="InfrastThresholdTip">사용자 지정 교대 근무 변경이 활성화된 경우 이 필드는 자동 채우기 및 운영자 마샬링을 사용하는 회의실에만 유효합니다</system:String>
    <system:String x:Key="RoguelikeStrategyExp">레벨 우선, 최대한 많은 구역 클리어</system:String>
    <system:String x:Key="RoguelikeStrategyGold">오리지늄각뿔 우선, 2번째 구역 도달 즉시 탐험 중도 포기</system:String>
    <system:String x:Key="RoguelikeLastReward">전기주전자 획득, 3번째 구역 도달 즉시 탐험 중도 포기</system:String>
    <system:String x:Key="StartingSquad">시작 분대</system:String>
    <system:String x:Key="StartingRoles">모집 조합</system:String>
    <system:String x:Key="StartingCoreChar">시작 오퍼레이터 (1명)</system:String>
    <system:String x:Key="StartingCoreCharTip">단일 오퍼레이터의 중국어 이름만 지원하며, 입력하지 않으면 기본값이 선택됩니다.</system:String>
    <system:String x:Key="RoguelikeStartWithEliteTwo">시초 에 간부 가 직진 하다</system:String>
    <system:String x:Key="RoguelikeUseSupportUnit">시작 오퍼레이터로 지원 유닛 사용</system:String>
    <system:String x:Key="RoguelikeUseNonFriendSupport">친구가 아니어도 지원 유닛 사용</system:String>
    <system:String x:Key="RoguelikeDelayAbortUntilCombatComplete">전투 클리어 후 정지</system:String>
    <system:String x:Key="DeploymentWithPause" xml:space="preserve">일시정지 상태로 배치하기 - 통합전략, 자동 작전, 보안 파견에 적용 (베타 기능, 현재 비권장)</system:String>
    <system:String x:Key="AdbLiteEnabled">ADB Lite 사용 (실험적)</system:String>
    <system:String x:Key="KillAdbOnExit">종료 시 ADB도 종료</system:String>
    <system:String x:Key="DefaultSquad">기본값</system:String>
    <system:String x:Key="IS2NewSquad1">마음가짐 분대</system:String>
    <system:String x:Key="IS2NewSquad2">적재적소 분대</system:String>
    <system:String x:Key="IS2NewSquad3">인적자원 분대</system:String>
    <system:String x:Key="IS3NewSquad1">永恒狩猎分队</system:String>
    <system:String x:Key="IS3NewSquad2">生活至上分队</system:String>
    <system:String x:Key="IS3NewSquad3">科学主义分队</system:String>
    <system:String x:Key="IS3NewSquad4">特训分队</system:String>
    <system:String x:Key="LeaderSquad">지휘 분대</system:String>
    <system:String x:Key="GatheringSquad">집합 분대</system:String>
    <system:String x:Key="SupportSquad">지원 분대</system:String>
    <system:String x:Key="SpearheadSquad">예봉 분대</system:String>
    <system:String x:Key="TacticalAssaultOperative">강습 전술 분대</system:String>
    <system:String x:Key="TacticalFortificationOperative">방어 전술 분대</system:String>
    <system:String x:Key="TacticalRangedOperative">원거리 전술 분대</system:String>
    <system:String x:Key="TacticalDestructionOperative">파괴 전술 분대</system:String>
    <system:String x:Key="ResearchSquad">연구 분대</system:String>
    <system:String x:Key="First-ClassSquad">고급화 분대</system:String>
    <system:String x:Key="DefaultRoles">기본값</system:String>
    <system:String x:Key="FirstMoveAdvantage">선수필승 (뱅가드, 스나이퍼, 스페셜리스트)</system:String>
    <system:String x:Key="SlowAndSteadyWinsTheRace">차근차근 (디펜더, 캐스터, 스나이퍼)</system:String>
    <system:String x:Key="OvercomingYourWeaknesses">상호보완 (가드, 서포터, 메딕)</system:String>
    <system:String x:Key="AsYourHeartDesires">원하는 대로 (랜덤)</system:String>
    <system:String x:Key="AlgorithmFinish">연산 종료</system:String>
    <system:String x:Key="AlgorithmBadge">번영의 배지</system:String>
    <system:String x:Key="AlgorithmConstructionPoint">빌드 포인트</system:String>
    <system:String x:Key="AlgorithmDoneSmeltGold">단조 레드 골드</system:String>
    <system:String x:Key="NotSelected">미선택</system:String>
    <system:String x:Key="Official">공식 서버</system:String>
    <system:String x:Key="Bilibili">빌리빌리</system:String>
    <system:String x:Key="YoStarEN">요스타 EN</system:String>
    <system:String x:Key="YoStarJP">요스타 JP</system:String>
    <system:String x:Key="YoStarKR">요스타 KR</system:String>
    <system:String x:Key="Txwy">TXWY (TW)</system:String>
    <system:String x:Key="Switchable">전환 가능</system:String>
    <system:String x:Key="Executable">실행 파일</system:String>
    <system:String x:Key="AdbProgram">ADB 프로그램</system:String>
    <system:String x:Key="EmulatorException">에뮬레이터를 검색하는 중에 오류가 발생했습니다.\n관리자 권한으로 실행하거나\n수동으로 연결을 설정해 주세요</system:String>
    <system:String x:Key="AdbException">ADB를 찾을 수 없었습니다.\n관리자 권한으로 실행하거나\n수동으로 연결을 설정해 주세요</system:String>
    <system:String x:Key="EmulatorNotFound">에뮬레이터를 찾을 수 없습니다.\n관리자 권한으로 실행하거나\n수동으로 연결을 설정해 주세요</system:String>
    <system:String x:Key="EmulatorTooMany">여러 에뮬레이터가 실행 중입니다.\n사용하지 않는 에뮬레이터를 종료하거나\n수동으로 연결을 설정해 주세요</system:String>
    <system:String x:Key="SwitchLanguage">언어 전환</system:String>
    <system:String x:Key="Language">언어</system:String>
    <system:String x:Key="LanguageChangedTip">언어가 변경되었습니다. 지금 MAA를 재실행하여 새 설정을 적용하시겠습니까?</system:String>
    <system:String x:Key="ManualRestart">나중에</system:String>
    <system:String x:Key="Tip">도움말</system:String>
    <system:String x:Key="Yes">예</system:String>
    <system:String x:Key="No">아니요</system:String>
    <system:String x:Key="Ok">확인</system:String>
    <system:String x:Key="Cancel">취소</system:String>
    <system:String x:Key="HotKeyShowGui">[단축키] MAA 보이기/숨기기</system:String>
    <system:String x:Key="HotKeyLinkStart">[단축키] Link 시작/중지</system:String>
    <system:String x:Key="HotKeyChangingTip">Backspace/Esc/Delete 키를 누르면 현재 값이 지워집니다</system:String>
    <system:String x:Key="LabelSequenceTip">드래그하여 작업 순서를 변경할 수 있습니다</system:String>
    <system:String x:Key="CheckBoxesNotSaved">이 옵션은 한 번만 유효합니다</system:String>
    <system:String x:Key="CheckBoxesNotSavedAsNull">이 옵션은 우클릭 시 한 번만 적용됩니다</system:String>
    <system:String x:Key="NoAutoNavigation">해당 스테이지로 자동 이동하지 않습니다</system:String>
    <system:String x:Key="StartupUpdateCheck">시작시 업데이트 확인</system:String>
    <system:String x:Key="UpdateAutoCheck">일정 시간마다 업데이트 확인</system:String>
    <system:String x:Key="UpdateAutoDownload">자동으로 업데이트</system:String>
    <system:String x:Key="AutoInstallUpdatePackage">자동 설치 업데이트 패키지</system:String>
    <system:String x:Key="UpdateCheckStable">안정 버전</system:String>
    <system:String x:Key="UpdateCheckBeta">베타 버전</system:String>
    <system:String x:Key="UpdateCheckNightly">개발 버전</system:String>
    <system:String x:Key="UpdateCheck">업데이트할 버전</system:String>
    <system:String x:Key="DownloadWithAria2">aria2로 다운로드</system:String>
    <system:String x:Key="UpdateCheckNow">지금 업데이트</system:String>
    <system:String x:Key="ShowChangelog">변경 내역</system:String>
    <system:String x:Key="NewVersionFoundTitle">새로운 버전 확인</system:String>
    <system:String x:Key="NewVersionFoundDescDownloading">백그라운드에서 다운로드 중……</system:String>
    <system:String x:Key="NewVersionFoundDescId" xml:space="preserve">버전: </system:String>
    <system:String x:Key="NewVersionFoundDescInfo" xml:space="preserve">정보: </system:String>
    <system:String x:Key="NewVersionFoundButtonGoWebpage">웹사이트로 가기</system:String>
    <system:String x:Key="NewVersionZipFileFoundTitle">업데이트 패키지 확인됨</system:String>
    <system:String x:Key="NewVersionZipFileFoundDescDecompressing">압축을 푸는 중……</system:String>
    <system:String x:Key="NewVersionZipFileBrokenTitle">업데이트 패키지 손상됨!</system:String>
    <system:String x:Key="NewVersionZipFileBrokenDescFilename" xml:space="preserve">파일명: </system:String>
    <system:String x:Key="NewVersionZipFileBrokenDescDeleted">삭제했습니다!</system:String>
    <system:String x:Key="AlreadyLatest">이미 최신 버전입니다~</system:String>
    <system:String x:Key="NewVersionDetectFailedTitle">업데이트 패키지 확인 실패</system:String>
    <system:String x:Key="CheckNetworking">네트워크 연결이나 프록시를 확인해 주세요.</system:String>
    <system:String x:Key="GetReleaseNoteFailed">릴리즈 노트를 받아오지 못했습니다.</system:String>
    <system:String x:Key="NewVersionIsBeingBuilt">새로운 버전이 빌드되는 중입니다. 다음에 다시 시도해 주세요</system:String>
    <system:String x:Key="NewVersionDownloadPreparing">업데이트 패키지 다운로드 준비 중……</system:String>
    <system:String x:Key="NewVersionDownloadFailedTitle">업데이트 패키지 다운로드 실패</system:String>
    <system:String x:Key="NewVersionDownloadFailedDesc">ZIP 파일을 수동으로 다운로드해 폴더 안에 놓아 주세요</system:String>
    <system:String x:Key="NewVersionDownloadCompletedTitle">업데이트 패키지 다운로드 완료</system:String>
    <system:String x:Key="NewVersionDownloadCompletedDesc">지금 바로 MAA를 업그레이드하시겠습니까? (프로세스 재시작)</system:String>
    <system:String x:Key="NewVersionFoundButNoPackageTitle">새로운 버전이 확인되지만 업데이트 패키지가 없음</system:String>
    <system:String x:Key="NewVersionFoundButNoPackageDesc">전체 패키지를 수동으로 다운로드해 업데이트해 주세요!</system:String>
    <system:String x:Key="ForceScheduledStart">강제로 예약된 시작</system:String>
    <system:String x:Key="ForceScheduledStartTip">현재 작업을 중지하고 게임을 다시 시작하여 새 작업을 시작합니다</system:String>
    <system:String x:Key="TimerCustomConfig">사용자 지정 구성 옵션</system:String>
    <system:String x:Key="TimerCustomConfigTip">2분 전에 재시작하여 설정을 전환합니다</system:String>
    <system:String x:Key="Timer">타이머</system:String>
    <system:String x:Key="TimerTip">이 옵션 페이지는 전역 구성용입니다</system:String>
    <system:String x:Key="SwitchConfiguration">구성 전환</system:String>
    <system:String x:Key="ConfigurationName">구성 이름</system:String>
    <system:String x:Key="AddConfiguration">에 추가</system:String>
    <system:String x:Key="AddConfigSuccess">구성 &lt; {0}&gt;가 성공적으로 추가되었습니다</system:String>
    <system:String x:Key="ConfigExists">구성 &lt; {0}&gt;가 이미 있습니다</system:String>
    <system:String x:Key="LaunchOnSystemStartup">시스템 시작 시 MAA 실행</system:String>
    <system:String x:Key="RunTaskAfterLaunch">MAA 실행 후 작업 자동 시작</system:String>
    <system:String x:Key="MinimizeAfterLaunch">MAA 실행 후 최소화</system:String>
    <system:String x:Key="ClientType">클라이언트 종류</system:String>
    <system:String x:Key="AutoRestartOption">게임 연결이 끊어지면 자동으로 다시 연결</system:String>
    <system:String x:Key="HelpUsWithOverseasServersTip">해외 서버용 현지화는 어려운 작업입니다. 저희를 도와주세요! 프로그래밍을 하지 못해도 괜찮습니다.</system:String>
    <system:String x:Key="OpenEmulatorAfterLaunch">MAA 실행 후 에뮬레이터를 실행</system:String>
    <system:String x:Key="MinimizingStartup">시작 시뮬레이터 최소화</system:String>
    <system:String x:Key="WaitForEmulator">에뮬레이터 실행 대기 (초)</system:String>
    <system:String x:Key="WaitForEmulatorFinish">대기 시간 종료</system:String>
    <system:String x:Key="EmulatorPath">에뮬레이터 경로</system:String>
    <system:String x:Key="Select">선택</system:String>
    <system:String x:Key="ForcedReplaceAdb">ADB 강제 교체</system:String>
    <system:String x:Key="TouchMode">터치 수행 방식</system:String>
    <system:String x:Key="MiniTouchMode">Minitouch (기본값)</system:String>
    <system:String x:Key="MaaTouchMode">MaaTouch (실험적)</system:String>
    <system:String x:Key="AdbTouchMode">ADB Input (권장하지 않음)</system:String>
    <system:String x:Key="AdditionCommand">추가 변수</system:String>
    <system:String x:Key="StartsWithScript">시작 시 추가 스크립트</system:String>
    <system:String x:Key="EndsWithScript">종료 시 추가 스크립트</system:String>
    <system:String x:Key="BlockSleep">작업 실행 시 절전 모드 차단</system:String>
    <system:String x:Key="BlockSleepWithScreenOn">절전 모드 방지 시 항상 밝게 표시</system:String>
    <system:String x:Key="RoguelikeTheme">통합전략 테마</system:String>
    <system:String x:Key="RoguelikeThemePhantom">팬텀</system:String>
    <system:String x:Key="RoguelikeThemeMizuki">미즈키</system:String>
    <system:String x:Key="RoguelikeThemeSami">사미</system:String>
    <system:String x:Key="Strategy">전략</system:String>
    <system:String x:Key="StartTimesLimit">N번 시작한 후 작업 중지</system:String>
    <system:String x:Key="GoldTimesLimit">N번 투자 후 작업 중지</system:String>
    <system:String x:Key="StopOnGoldLimit">오리지늄각뿔이 한계 도달 시 중지</system:String>
    <system:String x:Key="InvestmentEnabled">오리지늄각뿔 투자</system:String>
    <system:String x:Key="InvestmentEnterSecondFloor">투자 후 2 층 진입</system:String>
    <system:String x:Key="RefreshTraderWithDice">상점 새로고침（指路鳞）</system:String>
    <system:String x:Key="PenguinId">Penguin-Stats 보고 ID (숫자만)</system:String>
    <system:String x:Key="EnablePenguin">Penguin-Stats 신고</system:String>
    <system:String x:Key="EnableYituliu">Yituliu 신고</system:String>
    <system:String x:Key="DrGrandet">그랑데 영감 모드</system:String>
    <system:String x:Key="DrGrandetTip">회복제나 순오리지늄 사용 시 이성이 자연 회복될 때까지 기다렸다가 회복되는 즉시 사용합니다.</system:String>
    <system:String x:Key="SocialPtShop">크레딧 구매</system:String>
    <system:String x:Key="CreditFight">지원 오퍼레이터 사용으로 크레딧 얻기</system:String>
    <system:String x:Key="CreditFightTip" xml:space="preserve">OF-1을 지원 오퍼레이터를 사용해 클리어하여 30크레딧을 얻습니다.
하루에 한 번만 활용할 수 있습니다.
이 기능은 현재 스테이지가 현재/최근으로 설정되어 있을 때는 작동하지 않습니다.
OF-1을 해금하지 않았다면 선택하지 말아 주세요.</system:String>
    <system:String x:Key="HighPriority">구매 우선 항목 (세미콜론으로 구분)</system:String>
    <system:String x:Key="Blacklist">무시 항목 (세미콜론으로 구분)</system:String>
    <system:String x:Key="HighPriorityDefault">모집 허가증</system:String>
    <system:String x:Key="BlacklistDefault">카본;가구 부품;즉시 완료 허가증</system:String>
    <system:String x:Key="Drink">술 한잔은 어떻습니까🍷? 박사님</system:String>
    <system:String x:Key="ForceShoppingIfCreditFull">크레딧이 넘치면 무시 항목도 구매</system:String>
    <system:String x:Key="ReceiveDailyAndWeeklyAward">일일/주간 미션 보상 받기</system:String>
    <system:String x:Key="ReceiveMail">모든 메일 보상 받기</system:String>
    <system:String x:Key="DroneUsage">드론 사용처</system:String>
    <system:String x:Key="MinimizeToTray">트레이로 최소화</system:String>
    <system:String x:Key="SystemNotification">중요 알림 팝업</system:String>
    <system:String x:Key="HideCloseButton">닫기 버튼 숨기기</system:String>
    <system:String x:Key="UseLogItemDateFormat">사용자 정의 로그 날짜 형식</system:String>
    <system:String x:Key="LogItemDateFormatString">날짜 형식 문자열</system:String>
    <system:String x:Key="DarkModeSetColorsTip">변경 사항을 적용하려면 즉시 다시 시작하시겠습니까?</system:String>
    <system:String x:Key="UseAlternateStage">대체 스테이지 사용</system:String>
    <system:String x:Key="UseRemainingSanityStage">남은 이성 활용</system:String>
    <system:String x:Key="UseRemainingSanityStageTip">주요 작업을 완료한 후 지정된 스테이지를 브러시하고, 자동으로 정신 상태로 되돌아가지 않습니다</system:String>
    <system:String x:Key="UseExpiringMedicine">48시간 미만 내 소멸하는 회복제 전부 사용</system:String>
    <system:String x:Key="HideUnavailableStage">미개방 스테이지 숨기기</system:String>
    <system:String x:Key="CustomInfrastPlanShowInFightSettings">기반시설 계획 표시</system:String>
    <system:String x:Key="MainViewButtonFeature">메인 화면 버튼의 기능</system:String>
    <system:String x:Key="CustomStageCode">스테이지 코드 수동 입력</system:String>
    <system:String x:Key="CustomStageCodeTip" xml:space="preserve">대부분의 기본 레벨 이름과 원래 레벨 이름 목록 지원(예: 4-10, AP-5, H10-1-Hard)
레벨 끝에 「Normal/Hard」를 입력하여 표준 난이도와 환난 난이도 사이를 전환해야 함을 나타낼 수 있습니다
「SSReopen-XX」 일회성 프록시 SS 포크의 일반 수준을 입력할 수 있습니다</system:String>
    <system:String x:Key="AutoDetectConnection">연결 자동 감지</system:String>
    <system:String x:Key="AutoDetectConnectionTip">이 체크박스는 감지가 끝나면 자동으로 체크가 해제됩니다. 다시 감지하려면 다시 체크해주세요</system:String>
    <system:String x:Key="AlwaysAutoDetectConnection">매번 재감지</system:String>
    <system:String x:Key="AccountSwitch">계정 전환</system:String>
    <system:String x:Key="AccountSwitchManualRun">수동 스위치</system:String>
    <system:String x:Key="AccountSwitchTip" xml:space="preserve">전환할 계좌를 입력하고, 계좌 전환을 종료하려면 공백으로 남겨두세요.
공식(CN): 로그인 인터페이스에 표시된 휴대폰 번호(예: 123****4567)를 입력하세요.
Bilibili: 로그인 인터페이스에 표시되는 계정 이름(예: 장산)을 입력하세요.
다른 클라이언트 유형은 지원되지 않습니다.</system:String>
    <system:String x:Key="AdbPath">ADB 경로 (상대/절대)</system:String>
    <system:String x:Key="AdbPathFileSelectionErrorPrompt">선택한 파일 이름에 ADB가 포함되어 있지 않습니다. 잘못된 파일을 선택하거나 에뮬레이터 실행 파일을 선택하지 않았는지 확인해주세요.</system:String>
    <system:String x:Key="ConnectionAddress">연결 주소</system:String>
    <system:String x:Key="ConnectionAddressTip">문제 발생 시 직접 수정해 주세요</system:String>
    <system:String x:Key="ConnectionPreset">연결 프리셋</system:String>
    <system:String x:Key="RetryOnDisconnected">ADB 재연결이 실패하면 자동으로 에뮬레이터를 다시 시작합니다</system:String>
    <system:String x:Key="RetryOnDisconnectedTip">재연결을 20회 시도해도 실패하면 에뮬레이터를 다시 시작합니다. 백그라운드 예약을 사용하고 작업이 완료되면 에뮬레이터가 종료되도록 설정하려면 반드시 선택해야 합니다</system:String>
    <system:String x:Key="AllowAdbRestart">연결 실패 후 ADB 서버 재시작 시도</system:String>
    <system:String x:Key="AllowAdbHardRestart">연결 실패 후 ADB 프로세스 재시작 시도</system:String>
    <!--  !설정  -->
    <!--  자동화  -->
    <system:String x:Key="Farming">시작</system:String>
    <system:String x:Key="WakeUp">로그인</system:String>
    <system:String x:Key="Recruiting">공개모집</system:String>
    <system:String x:Key="Base">기반시설 교대</system:String>
    <system:String x:Key="Combat">이성 사용</system:String>
    <system:String x:Key="Visiting">친구 방문</system:String>
    <system:String x:Key="Mall">크레딧 수급 및 상점</system:String>
    <system:String x:Key="Mission">보상 수령</system:String>
    <system:String x:Key="AutoRoguelike">통합전략</system:String>
    <system:String x:Key="ReclamationAlgorithm">생명연산</system:String>
    <system:String x:Key="Light">라이트</system:String>
    <system:String x:Key="Dark">다크</system:String>
    <system:String x:Key="SyncWithOs">시스템 연동</system:String>
    <system:String x:Key="SelectAll">모두 선택</system:String>
    <system:String x:Key="Inverse">선택 반전</system:String>
    <system:String x:Key="Clear">모두 해제</system:String>
    <system:String x:Key="Then">완료 후</system:String>
    <system:String x:Key="DoNothing">-</system:String>
    <system:String x:Key="ExitArknights">명일방주를 종료</system:String>
    <system:String x:Key="ExitSelf">MAA를 종료</system:String>
    <system:String x:Key="ExitEmulator">에뮬레이터를 종료</system:String>
    <system:String x:Key="ExitEmulatorAndSelf">MAA와 에뮬레이터를 종료</system:String>
    <system:String x:Key="ExitEmulatorAndSelfAndHibernate">MAA와 에뮬레이터를 종료하고 절전 모드</system:String>
    <system:String x:Key="Hibernate">절전 모드</system:String>
    <system:String x:Key="Shutdown">시스템 종료</system:String>
    <system:String x:Key="HibernateWithoutPersist">절전 모드(한 번만)</system:String>
    <system:String x:Key="ShutdownWithoutPersist">시스템 종료(한 번만)</system:String>
    <system:String x:Key="ExitEmulatorAndSelfIfOtherMaaElseExitEmulatorAndSelfAndHibernate">MAA와 에뮬레이터를 종료, 다른 MAA가 없으면 절전 모드</system:String>
    <system:String x:Key="ExitSelfIfOtherMaaElseShutdown">MAA를 종료, 다른 MAA가 없으면 시스템 종료</system:String>
    <system:String x:Key="LinkStart">Link Start!</system:String>
    <system:String x:Key="Stop">중지</system:String>
    <system:String x:Key="WaitAndStop">기다리다 &amp; 중지</system:String>
    <!--  작전 설정  -->
    <system:String x:Key="UseSanityPotion">이성 회복제 사용</system:String>
    <system:String x:Key="UseOriginitePrime">순오리지늄 사용*</system:String>
    <system:String x:Key="PerformBattles">횟수 제한</system:String>
    <system:String x:Key="AssignedMaterial">드롭 제한</system:String>
    <system:String x:Key="Quantity">드롭 수</system:String>
    <system:String x:Key="StageSelect">스테이지 선택</system:String>
    <system:String x:Key="StageSelect2">대안</system:String>
    <system:String x:Key="RemainingSanityStage">남은 이성</system:String>
    <system:String x:Key="NoUse">미사용</system:String>
    <!--<system:String x:Key="Amend">수정</system:String>-->
    <!--<system:String x:Key="CurrentStage">현재 스테이지</system:String>
    <system:String x:Key="LastBattle">최근 작전</system:String>-->
    <system:String x:Key="DefaultStage">현재/최근</system:String>
    <system:String x:Key="ClosedStage">이벤트가 닫혀 있습니다</system:String>
    <system:String x:Key="UnsupportedStages">미지원 스테이지</system:String>
    <system:String x:Key="LowVersion">낮은 버전</system:String>
    <system:String x:Key="MinimumRequirements" xml:space="preserve">최소 요구사항: </system:String>
    <system:String x:Key="DaysLeftOpen" xml:space="preserve">남은 개방일 수: </system:String>
    <system:String x:Key="LessThanOneDay">1일 미만</system:String>
    <system:String x:Key="1-7">1-7</system:String>
    <system:String x:Key="CE-6">CE-6 (용문폐)</system:String>
    <system:String x:Key="AP-5">AP-5 (구매증명서)</system:String>
    <system:String x:Key="CA-5">CA-5 (스킬개론)</system:String>
    <system:String x:Key="LS-6">LS-6 (작전기록)</system:String>
    <system:String x:Key="SK-5">SK-5 (카본)</system:String>
    <system:String x:Key="PR-A-1">PR-A-1 (메딕/디펜더)</system:String>
    <system:String x:Key="PR-A-2">PR-A-2 (메딕/디펜더)</system:String>
    <system:String x:Key="PR-B-1">PR-B-1 (캐스터/스나이퍼)</system:String>
    <system:String x:Key="PR-B-2">PR-B-2 (캐스터/스나이퍼)</system:String>
    <system:String x:Key="PR-C-1">PR-C-1 (뱅가드/서포터)</system:String>
    <system:String x:Key="PR-C-2">PR-C-2 (뱅가드/서포터)</system:String>
    <system:String x:Key="PR-D-1">PR-D-1 (가드/스페셜리스트)</system:String>
    <system:String x:Key="PR-D-2">PR-D-2 (가드/스페셜리스트)</system:String>
    <system:String x:Key="Annihilation">섬멸 작전</system:String>
    <system:String x:Key="TodaysStageTip" xml:space="preserve">오늘의 스테이지 팁: </system:String>
    <system:String x:Key="CETip">CE (용문폐)</system:String>
    <system:String x:Key="APTip">AP (구매증명서)</system:String>
    <system:String x:Key="CATip">CA (스킬개론)</system:String>
    <system:String x:Key="LSTip">LS (작전기록)</system:String>
    <system:String x:Key="SKTip">SK (카본)</system:String>
    <system:String x:Key="PR-ATip">PR-A (메딕/디펜더 칩)</system:String>
    <system:String x:Key="PR-BTip">PR-B (캐스터/스나이퍼 칩)</system:String>
    <system:String x:Key="PR-CTip">PR-C (뱅가드/서포터 칩)</system:String>
    <system:String x:Key="PR-DTip">PR-D (가드/스페셜리스트 칩)</system:String>
    <system:String x:Key="Pormpt1">월요일입니다. 섬멸 작전을 잊지 마세요~</system:String>
    <system:String x:Key="Pormpt2">일요일입니다. 섬멸 작전을 잊지 마세요~</system:String>
    <!--  !작전 설정  -->
    <!--  로그  -->
    <system:String x:Key="ConnectingToEmulator">에뮬레이터에 연결 중……</system:String>
    <system:String x:Key="UnselectedTask">선택된 작업이 없습니다</system:String>
    <system:String x:Key="Running">실행 중……</system:String>
    <system:String x:Key="AdbReplacementTips">작업이 완전히 응답하지 않는 경우 설정-연결 설정-ADB 강제 교체를 시행하거나 터치 모드에서 ADB Input(추천하지 않음)을 선택하세요.</system:String>
    <system:String x:Key="Waiting">전투가 끝나기를 기다리며……</system:String>
    <system:String x:Key="Stopping">중지 중……</system:String>
    <system:String x:Key="Stopped">중지됨</system:String>
    <system:String x:Key="UnknownErrorOccurs">예상치 못한 오류가 발생했습니다</system:String>
    <system:String x:Key="SetSuccessfully">설정 성공</system:String>
    <system:String x:Key="SetFailed">설정 실패</system:String>
    <system:String x:Key="CloseArknightsFailed">게임 종료 실패</system:String>
    <system:String x:Key="ExitEmulatorFailed">에뮬레이터 종료 실패</system:String>
    <system:String x:Key="AboutToShutdown">작업을 완료했습니다. 시스템이 곧 종료됩니다. 취소하시겠습니까?</system:String>
    <system:String x:Key="ShutdownPrompt">알림</system:String>
    <system:String x:Key="HibernatePrompt">작업을 완료했습니다. 곧 절전 모드에 진입합니다</system:String>
    <system:String x:Key="UnknownActionAfterCompleted">알 수 없는 종료 동작</system:String>
    <system:String x:Key="AnnihilationTaskFailed">섬멸 작전에 실패하여 대체 스테이지를 진행합니다. 일부 전투 설정이 무시될 수 있습니다</system:String>
    <!--  !로그  -->
    <!--  !메인 화면  -->
    <system:String x:Key="Toolbox">툴박스</system:String>
    <!--  공개모집 인식  -->
    <system:String x:Key="RecruitmentRecognition">공개모집 태그 인식</system:String>
    <system:String x:Key="RecruitmentRecognitionTip">팁: 메인 화면의 자동 모집과는 별도로 독립된 기능입니다. 게임 내 공개모집 태그 화면에 진입한 뒤 인식 시작 버튼을 누르세요~</system:String>
    <system:String x:Key="AutoSettingTime">자동 시간 설정</system:String>
    <system:String x:Key="RecruitmentShowPotential">잠재능력 확인(★4 이상)</system:String>
    <system:String x:Key="RecruitmentShowPotentialTips">오퍼레이터 정보를 불러오려면 “오퍼레이터 식별” 기능을 사용하세요.</system:String>
    <system:String x:Key="AutoSelectLevel3Tags">★3 태그를 자동 선택</system:String>
    <system:String x:Key="AutoSelectLevel4Tags">★4 태그를 자동 선택</system:String>
    <system:String x:Key="AutoSelectLevel5Tags">★5 태그를 자동 선택</system:String>
    <system:String x:Key="AutoSelectLevel6Tags">★6 태그를 자동 선택</system:String>
    <system:String x:Key="StartToRecruit">인식 시작</system:String>
    <!--  !공개모집 인식  -->
    <!--  창고 정리  -->
    <system:String x:Key="DepotRecognition">창고 정리</system:String>
    <system:String x:Key="DepotRecognitionTip">이 기능은 현재 테스트 중입니다. 내보내기 전 인식 결과가 맞는지 확인 후에 사용해 주세요. 만약 오류가 있다면 MAA 경로 내 debug 폴더 안의 depot 폴더 전체를 압축해서 Github의 issue로 올려주세요</system:String>
    <system:String x:Key="StartToDepotRecognition">식별 시작</system:String>
    <system:String x:Key="ExportToArkplanner">Arkplanner로 내보내기</system:String>
    <system:String x:Key="ExportToLolicon">Lolicon으로 내보내기</system:String>
    <system:String x:Key="CopiedToClipboard">클립보드에 복사됨</system:String>
    <!--  !창고 정리  -->
    <!--  오퍼레이터 식별  -->
    <system:String x:Key="OperBoxRecognition">오퍼레이터 식별</system:String>
    <system:String x:Key="OperBoxRecognitionTip">이 기능은 현재 테스트 중입니다. 만약 오류가 있다면 MAA 경로 내 debug 폴더 안의 oper 폴더 전체를 압축해서 Github의 issue로 올려주세요~</system:String>
    <system:String x:Key="OperBoxRecognitionResult">미소유: {0}\n목록:\n\n{1}\n소유: {2}\n목록:\n\n{3}</system:String>
    <system:String x:Key="StartToOperBoxRecognition">식별 시작</system:String>
    <system:String x:Key="OperBoxCopyToClipboard">클립보드에 복사</system:String>
    <!--  !오퍼레이터 식별  -->
    <!--  영상 인식  -->
    <system:String x:Key="VideoRecognition">영상 인식</system:String>
    <system:String x:Key="StartToVideoRecognition">식별 시작</system:String>
    <system:String x:Key="OpenVideoRecognitionResult">폴더 열기</system:String>
    <system:String x:Key="VideoRecognitionTips" xml:space="preserve">“자동 지휘” 페이지에서 영상 파일을 드래그하여 시작하세요.
동영상의 해상도는 16:9여야 하며, 검은색 테두리, 에뮬레이터 테두리, 특수한 모양의 화면 보정 등의 방해 요소가 없어야 합니다.</system:String>
    <!--  영상 인식  -->
    <!--  Gacha Recognition  -->
    <system:String x:Key="Gacha">헤드헌팅</system:String>
    <system:String x:Key="GachaOnce">1회 진행</system:String>
    <system:String x:Key="GachaTenTimes">10회 진행</system:String>
    <system:String x:Key="GachaInitTip">같은 뜻을 가진 의로운 분들이 로도스 아일랜드에 이렇게나 많이 계실 줄은 몰랐습니다. 네, 노래, 전투, 자유! 역사의 격류 속에서 사람들의 힘을 집결시켜 이 대지를 바꾸기 위해 분투할 수 있다니…… 이 얼마나 가슴 뜨거운 일인가요! 이런 비장하고도 비범한 이야기는 계속 전승되어야만 합니다.</system:String>
    <system:String x:Key="GachaTip1">승리를 수호하는 영웅들이여, 축복을 내리소서.</system:String>
    <system:String x:Key="GachaTip2">위대한 전사들이여, 제가 함께 서서, 당신들과 끝까지 싸우겠습니다.</system:String>
    <system:String x:Key="GachaTip3">다음에 뒤를 돌아보는 건, 승리를 거머쥐고 귀환할 때입니다.</system:String>
    <system:String x:Key="GachaTip4">두려워할 것 없습니다. 야만적인 무리들 따위는 적수가 아닙니다!</system:String>
    <system:String x:Key="GachaTip5">환호하라!</system:String>
    <system:String x:Key="GachaTip6">와라……</system:String>
    <system:String x:Key="GachaTip7">이제 후회의 여지는 없습니다.</system:String>
    <system:String x:Key="GachaTip8">도망칠 길 따윈 필요 없습니다.</system:String>
    <system:String x:Key="GachaTip9">영웅들이여, 이 흔들리지 않는 신념을 기리어, 우리와 함께하라.</system:String>
    <system:String x:Key="GachaTip10">벌벌 떨어라. 진정한 용맹함 앞에서.</system:String>
    <system:String x:Key="GachaTip11">울부짖어라. 그 여린 신념 아래서.</system:String>
    <system:String x:Key="GachaTip12">여기에 무릎 꿇으십시오.</system:String>
    <system:String x:Key="GachaTip13">네, 드디어 이뤄냈군요…… 저는 지금, 지고의 영예와 행복에 휩싸였습니다.</system:String>
    <system:String x:Key="GachaTip14">뒤를 돌아보십시오, 용사들이여. 우리는 완벽한 승리를 거머쥐었습니다. 자, 돌아가서 환희의 연회를 벌이도록 하죠.</system:String>
    <system:String x:Key="GachaTip15">귀를 기울여 주십시오. 이제 비명은 들리지 않습니다. 이게 행복과 평화가 찾아오기 전의 고요함이란 거겠죠.</system:String>
    <system:String x:Key="GachaTip16">인류의 전쟁에 끝은 없을지언정…… 이번만큼은 생명의 존엄을 끝까지 지킬 수 있었습니다. 후퇴하죠, 가슴을 펴고 당당하게.</system:String>
    <system:String x:Key="GachaTip17">이 뿔로 가구를 넘어뜨리지 않도록 조심하겠습니다.</system:String>
    <system:String x:Key="GachaDisclaimerHead">주의: 이것은</system:String>
    <system:String x:Key="GachaDisclaimerEmphasize">실제 뽑기입니다</system:String>
    <system:String x:Key="GachaAgreeDisclaimer">확인</system:String>
    <system:String x:Key="GachaShowDisclaimerNoMore">다시 보지 않기</system:String>
    <!--  !Gacha Recognition  -->
    <!--  로그  -->
    <system:String x:Key="Identifying">식별 중……</system:String>
    <system:String x:Key="IdentificationCompleted">식별 완료</system:String>
    <!--  !로그  -->
    <!--  Copilot  -->
    <system:String x:Key="Copilot">자동 지휘</system:String>
    <system:String x:Key="CopilotLocation">작업 파일 경로/코드</system:String>
    <system:String x:Key="CopilotTaskName">무대 코드</system:String>
    <system:String x:Key="CopilotTaskNameTip">무대 코드, 예를 들어 1-7</system:String>
    <system:String x:Key="SelectTheFile">작업 선택</system:String>
    <system:String x:Key="SelectTheFileTip">마우스로 작업 파일을 드래그해 선택할 수 있어요 (oﾟvﾟ)ノ</system:String>
    <system:String x:Key="PasteClipboardTip">클립보드 붙여넣기</system:String>
    <system:String x:Key="ImportFilesTip">일괄 가져오기</system:String>
    <system:String x:Key="DoYouLikeThisWebJson">마음에 드셨나요? 평가해 주세요!</system:String>
    <system:String x:Key="FailedToLikeWebJson">오류로 인해 평가에 실패했습니다 : &lt;</system:String>
    <system:String x:Key="ThanksForLikeWebJson">감사합니다!\n웹사이트에 댓글을 남길 수도 있으니 의견을 남겨 주세요!</system:String>
    <system:String x:Key="AutoSquad">자동 편성</system:String>
    <system:String x:Key="AutoSquadTip">자동 편성은 '선호' 오퍼레이터를 인식할 수 없습니다</system:String>
    <system:String x:Key="AddTrust">신뢰도가 낮은 운영자 추가</system:String>
    <system:String x:Key="AddUserAdditional">맞춤 연산자 추가</system:String>
    <system:String x:Key="AddUserAdditionalTip">사용「;」운영자 이름과 기술을 구분하기 위해 구분 기호「,」를 사용합니다. 예: W, 3; Ash, 2</system:String>
    <system:String x:Key="UseCopilotList">전투 목록</system:String>
    <system:String x:Key="UseCopilotListTip">시작하기 전에 레벨 선택 페이지로 전환하세요</system:String>
    <system:String x:Key="CopilotAddTask">공격대 난이도를 추가하려면 마우스 오른쪽 버튼을 클릭하세요.</system:String>
    <system:String x:Key="CopilotClearTask">비활성 작업을 지우려면 마우스 오른쪽 버튼을 클릭하세요.</system:String>
    <system:String x:Key="LoopTimes">반복 횟수</system:String>
    <system:String x:Key="Start">시작</system:String>
    <system:String x:Key="VideoLink">영상 링크</system:String>
    <!--  Logs  -->
    <system:String x:Key="CopilotTip">
        팁:\n\n
        1. '작전 개시' 버튼이 본선, 스토리 모음 또는 사이드 스토리에서 표시될 때만이 기능을 사용하십시오.\n\n
        2. 패러독스 시뮬레이션의 경우에는 '자동 편성'을 선택하지 말고, 스킬을 선택하고 '시뮬레이션 시작' 버튼이 있는 화면에 시작하세요.\n\n
        3. 보안 파견은 resource/copilot 폴더에 여러 내장 파일이 있습니다.\n
        수동 편성 후 '작전 개시' 버튼이 있는 화면에서 시작하세요. ('반복 횟수'와 함께 사용 가능)\n\n
        4. 친구의 오퍼레이터를 사용하는 경우에는 '자동 편성'을 선택하지 말고 수동으로 오퍼레이터를 선택하고 시작하세요.\n\n
        5. 동영상 인식이 지원되며, 가이드 동영상를 드래그하여 사용할 수 있습니다.\n
        동영상의 해상도는 16:9여야 하며, 검은색 테두리, 에뮬레이터 테두리, 특수한 모양의 화면 보정 등의 방해 요소가 없어야 합니다.\n\n
        6. 전투 목록:\n
        작업을 선택한 후 목록 아래의 레벨 이름이 올바른지 확인하세요(예: CV-EX-1). \n
        추가: 일반 난이도를 추가하려면 마우스 왼쪽 버튼을 클릭하고, 레이드 난이도를 추가하려면 마우스 오른쪽 버튼을 클릭하세요. \n
        지우기: 목록을 지우려면 마우스 왼쪽 버튼을 클릭하고, 비활성 작업만 제거하려면 마우스 오른쪽 버튼을 클릭합니다. \n
        시작하기 전에 레벨 선택 인터페이스로 전환해야 합니다. 크로스 챕터 탐색은 지원되지 않습니다. \n
        정신력이 부족하거나, 전투가 실패하거나, 별 3개를 해결할 수 없는 경우 액션이 종료됩니다. \n\n
    </system:String>
    <system:String x:Key="CopilotFileReadError">파일을 읽지 못했습니다!</system:String>
    <system:String x:Key="CopilotNoFound">해당 파일을 찾을 수 없습니다!</system:String>
    <system:String x:Key="NetworkServiceError">네트워크 요청 중 오류가 발생했습니다!</system:String>
    <system:String x:Key="CopilotJsonError">전략 파일 분석 중 오류가 발생했습니다!</system:String>
    <system:String x:Key="NotCopilotJson">전략 파일이 아닙니다</system:String>
    <system:String x:Key="CheckTheFile">파일 내용을 확인해주세요!</system:String>
    <!--  !로그  -->
    <!--  !Copilot  -->
    <!--  ErrorView  -->
    <system:String x:Key="Error">오류</system:String>
    <system:String x:Key="ErrorProlog">MAA에서 오류가 발생했습니다</system:String>
    <system:String x:Key="ErrorDetails">세부 정보</system:String>
    <system:String x:Key="ErrorSolution">해결 방법</system:String>
    <system:String x:Key="ErrorSolutionCrash">FAQ 문서의 크래시 관련 문단을 참고하세요.</system:String>
    <system:String x:Key="ErrorSolutionReplaceAdb">에뮬레이터와 ADB를 종료하거나 컴퓨터를 재시작하고 관리자 권한으로 MAA를 실행해 주세요.</system:String>
    <system:String x:Key="ErrorSolutionFailedToMove">파일이 사용 중입니다. 컴퓨터를 다시 시작하고 다시 시도하십시오</system:String>
    <system:String x:Key="ErrorFeedbackLinkText">GitHub에 issue 생성</system:String>
    <system:String x:Key="ErrorQqGroupLinkText">QQ 그룹 가입</system:String>
    <system:String x:Key="CopyErrorMessage">오류 메시지 복사</system:String>
    <!--  !ErrorView  -->
    <!--  AsstProxy  -->
    <system:String x:Key="ResourceBroken">리소스가 손상되었습니다. 전체 패키지를 다시 다운로드하세요</system:String>
    <system:String x:Key="ReplaceAdbNotExists">ADB 파일이 존재하지 않습니다</system:String>
    <system:String x:Key="AdbDownloadFailedTitle">ADB 다운로드 실패</system:String>
    <system:String x:Key="AdbDeletionFailedMessage">폴더 삭제에 실패했습니다. 폴더가 바뀌었거나 다른 문제가 발생했을 수 있습니다. 자세한 내용은 로그를 확인하세요.</system:String>
    <system:String x:Key="UnzipFailedMessage">파일 압축 해제에 실패했습니다. 예기치 않은 오류가 발생했습니다. 자세한 내용은 로그를 확인하세요.</system:String>
    <system:String x:Key="NoAdbPathSpecifiedMessage">ADB 경로가 지정되지 않았습니다</system:String>
    <system:String x:Key="AdbDownloadFailedDesc">수동으로 진행해 주세요. (adb.exe의 이름을 바꾸고 에뮬레이터의 ADB 파일을 교체해 주세요)</system:String>
    <system:String x:Key="SuccessfullyReplacedAdb">성공적으로 ADB 파일을 교체했습니다</system:String>
    <system:String x:Key="FailedToReplaceAdbAndUseLocal">ADB 교체 실패</system:String>
    <system:String x:Key="FailedToReplaceAdbAndUseLocalDesc">로컬 ADB 파일로 임시적으로 연결했습니다.</system:String>
    <system:String x:Key="InitializationError">초기화 오류!</system:String>
    <system:String x:Key="ResolutionNotSupported">에뮬레이터 해상도가 지원되지 않습니다. 16:9 비율로 설정하시고 해상도를 720p 이상으로 설정해주세요</system:String>
    <system:String x:Key="ResolutionAcquisitionFailure">에뮬레이터 해상도를 가져올 수 없습니다. 시뮬레이터와 ADB를 재시작하거나 컴퓨터를 재부팅하거나 시뮬레이터를 교체한 후 다시 시도하십시오</system:String>
    <system:String x:Key="TryToReconnect">에뮬레이터가 연결 해제되었습니다. 재연결을 시도합니다</system:String>
    <system:String x:Key="ReconnectSuccess">다시 연결되었습니다. 작업을 계속합니다</system:String>
    <system:String x:Key="ReconnectFailed">다시 연결하지 못했습니다. 연결 해제되었습니다!</system:String>
    <system:String x:Key="TouchModeNotAvailable">터치 수행 방식이 사용 불가능합니다. 설정 - 연결 설정에서 다른 방식으로 변경해 주세요.</system:String>
    <system:String x:Key="ScreencapFailed">스크린샷 캡처에 실패했습니다. 반복적으로 발생 시 에뮬레이터를 다시 시작하거나 변경해 보세요!</system:String>
    <system:String x:Key="IdentifyTheMistakes">인식 오류</system:String>
    <system:String x:Key="TaskError" xml:space="preserve">작업 오류: </system:String>
    <system:String x:Key="CombatError">작전 오류</system:String>
    <system:String x:Key="StartTask" xml:space="preserve">작업 시작: </system:String>
    <system:String x:Key="CompleteTask" xml:space="preserve">작업 완료: </system:String>
    <system:String x:Key="StartCombat" xml:space="preserve">작전 시작: </system:String>
    <system:String x:Key="CompleteCombat">작전 완료</system:String>
    <system:String x:Key="AllTasksComplete">모든 작업이 완료되었습니다!</system:String>
    <system:String x:Key="SanityReport">{DateTime}에 정신 상태가 가득 차게 됩니다.({TimeDiff} 이후)</system:String>
    <system:String x:Key="AllTaskCompleteContent">MAA는 {DateTime}의 {Preset} 구성에서 모든 사전 설정 작업을 완료했습니다.</system:String>
    <system:String x:Key="BackgroundLinkStarted">작업 시작됨</system:String>
    <system:String x:Key="BackgroundLinkStopped">작업 중지됨</system:String>
    <system:String x:Key="FailedToOpenClient">클라이언트를 시작하지 못했습니다. 설정 파일을 확인하세요</system:String>
    <system:String x:Key="ErrorOccurred">오류가 발생했습니다</system:String>
    <system:String x:Key="HasReturned">반환했습니다</system:String>
    <system:String x:Key="DropRecognitionError">드롭 인식 오류</system:String>
    <system:String x:Key="GiveUpUploadingPenguins">펭귄 물류에 업로드 불가</system:String>
    <system:String x:Key="TheEx">EX 스테이지가 없어 중단되었습니다</system:String>
    <system:String x:Key="StageQueue">레벨 대기열:</system:String>
    <system:String x:Key="UnableToAgent">프록시 명령을 사용할 수 없습니다</system:String>
    <system:String x:Key="MissionStart">행동 개시</system:String>
    <system:String x:Key="UnitTime">회</system:String>
    <system:String x:Key="CurrentSanity">제정신:</system:String>
    <system:String x:Key="MedicineUsedTimes">약:</system:String>
    <system:String x:Key="StoneUsedTimes">결석:</system:String>
    <system:String x:Key="MedicineUsed">이성 회복 아이템을 사용했습니다</system:String>
    <system:String x:Key="ExpiringMedicineUsed">만료가 임박한 이성 회복 아이템을 사용했습니다</system:String>
    <system:String x:Key="StoneUsed">순오리지늄을 사용했습니다</system:String>
    <system:String x:Key="ActingCommandError">PRTS 오류</system:String>
    <system:String x:Key="LabelsRefreshed">태그를 새로 고쳤습니다</system:String>
    <system:String x:Key="RecruitConfirm">모집 확정</system:String>
    <system:String x:Key="InfrastDormDoubleConfirmed">요구 오퍼레이터 충돌</system:String>
    <system:String x:Key="BegunToExplore" xml:space="preserve">탐험 시작됨</system:String>
    <system:String x:Key="HasInvested" xml:space="preserve">각뿔 투자함</system:String>
    <system:String x:Key="ExplorationAbandoned">탐사 중단</system:String>
    <system:String x:Key="FightCompleted">작전 완료</system:String>
    <system:String x:Key="FightFailed">작전 실패</system:String>
    <system:String x:Key="UpperLimit">투자가 한계에 도달했습니다</system:String>
    <system:String x:Key="GameCrash">게임이 강제종료되었습니다. 다시 시작해야 합니다</system:String>
    <system:String x:Key="GameDrop">연결이 끊어졌습니다. 다시 연결 중입니다</system:String>
    <system:String x:Key="GameDropNoRestart">게임 중단, 다시 연결되지 않음, 퀘스트 중지</system:String>
    <system:String x:Key="RoguelikeGamePass">통합전략을 클리어했습니다!</system:String>
    <system:String x:Key="RoguelikeSpecialItemBought">특별한 유물을 구매했습니다!</system:String>
    <system:String x:Key="SSSGamePass">보안 파견을 클리어했습니다!</system:String>
    <system:String x:Key="Trader">레벨: 교활한 상인</system:String>
    <system:String x:Key="SafeHouse">레벨: 안전가옥</system:String>
    <system:String x:Key="CombatDps">레벨: 작전</system:String>
    <system:String x:Key="EmergencyDps">레벨: 긴급 작전</system:String>
    <system:String x:Key="DreadfulFoe">레벨: 험난한 길</system:String>
    <system:String x:Key="RoguelikeEvent">이벤트:</system:String>
    <system:String x:Key="CurTimes">현재 횟수</system:String>
    <system:String x:Key="NoDrop">없음</system:String>
    <system:String x:Key="Drop" xml:space="preserve">드롭: </system:String>
    <system:String x:Key="TotalDrop" xml:space="preserve">드롭 통계: </system:String>
    <system:String x:Key="FurnitureDrop">가구</system:String>
    <system:String x:Key="ThisFacility" xml:space="preserve">현재 시설: </system:String>
    <system:String x:Key="RoomGroupsMatch" xml:space="preserve">그룹에 일치: </system:String>
    <system:String x:Key="RoomGroupsMatchFailed" xml:space="preserve">운영자 그룹, 그룹 목록을 일치시키지 못했습니다: </system:String>
    <system:String x:Key="RoomOperators" xml:space="preserve">선호하는 연산자: </system:String>
    <system:String x:Key="ProductIncorrect">생산품이 구성과 맞지 않습니다.</system:String>
    <system:String x:Key="ProductUnknown">식별할 수 없는 결과물</system:String>
    <system:String x:Key="ProductChanged">결과물이 변경됨</system:String>
    <system:String x:Key="RecruitingResults" xml:space="preserve">공개모집 인식 결과: </system:String>
    <system:String x:Key="RecruitingTips">공개모집 팁</system:String>
    <system:String x:Key="RecruitmentOfStar">★{0} 오퍼레이터를 모집했습니다!</system:String>
    <system:String x:Key="RecruitmentOfBot">로봇을 모집했습니다!</system:String>
    <system:String x:Key="Choose">선택</system:String>
    <system:String x:Key="Refreshed">새로고침됨</system:String>
    <system:String x:Key="ContinueRefresh">채용 허가 없음, 새로 고치려고 태그</system:String>
    <system:String x:Key="NoRecruitmentPermit">채용허가증이 없어 반환함</system:String>
    <system:String x:Key="SelectExtraTags">태그를 선택할 때 항상 태그 3개를 선택하세요.</system:String>
    <system:String x:Key="NotEnoughStaff">오퍼레이터 부족</system:String>
    <system:String x:Key="StageInfoError">스테이지 인식 오류</system:String>
    <system:String x:Key="UseFormation">사용 형성</system:String>
    <system:String x:Key="Current">현재</system:String>
    <system:String x:Key="BattleFormation">편성 시작</system:String>
    <system:String x:Key="BattleFormationSelected" xml:space="preserve">오퍼레이터를 선택: </system:String>
    <system:String x:Key="CurrentSteps">현재 단계: {0} {1}</system:String>
    <system:String x:Key="UnsupportedLevel">지원되지 않는 레벨은 레벨 이름을 확인하세요!</system:String>
    <system:String x:Key="RecruitTagsDetected" xml:space="preserve">인식 결과: </system:String>
    <system:String x:Key="ConnectFailed">연결 실패</system:String>
    <system:String x:Key="TryToStartEmulator">에뮬레이터를 시작하는 중입니다</system:String>
    <system:String x:Key="RestartAdb">ADB 서버 재시작을 시도 중입니다</system:String>
    <system:String x:Key="HardRestartAdb">ADB 프로세스 재시작을 시도 중입니다</system:String>
    <system:String x:Key="CheckSettings">연결 설정을 확인하거나 에뮬레이터와 ADB를 다시 시작하거나 컴퓨터를 재시작해주세요</system:String>
    <!--  !AsstProxy  -->
    <!--  TrayIcon  -->
    <system:String x:Key="ForceShow">MAA 강제 표시</system:String>
    <system:String x:Key="Exit">종료</system:String>
    <!--  !TrayIcon  -->
    <!--  About  -->
    <system:String x:Key="Website">MAA 공식 웹사이트</system:String>
    <system:String x:Key="Github">소스 코드: GitHub</system:String>
    <system:String x:Key="PrtsPlus">자동 전투 전략 공유 웹사이트</system:String>
    <system:String x:Key="MapPrts">자동 전투 맵과 좌표</system:String>
    <system:String x:Key="CustomInfrastGenerator">커스텀 기반시설 JSON 생성기</system:String>
    <system:String x:Key="QqGroup">QQ 그룹</system:String>
    <system:String x:Key="QqChannel">QQ 채널</system:String>
    <system:String x:Key="Telegram">Telegram</system:String>
    <system:String x:Key="Help">자주 묻는 질문</system:String>
    <system:String x:Key="Issue">이슈</system:String>
    <!--  !About  -->
    <!--  AutoRecruitSettings  -->
    <system:String x:Key="AutoRefresh">★3 태그를 자동 새로고침하기</system:String>
    <system:String x:Key="ForceRefresh">채용 허가 없이 계속 태그 새로고침 시도</system:String>
    <system:String x:Key="AutoUseExpedited">즉시 완료 허가증을 자동 사용*</system:String>
    <system:String x:Key="Level3UseShortTime">★3 태그 9:00 대신 7:40 설정</system:String>
    <system:String x:Key="Level3UseShortTime2">★3 태그 9:00 대신 1:00 설정</system:String>
    <system:String x:Key="Level3UseShortTimeTip">다른 등급에는 적용되지 않습니다</system:String>
    <system:String x:Key="RecruitMaxTimes">시행 시의 최대 모집횟수</system:String>
    <system:String x:Key="ManuallySelectLevel1">로봇 수동 모집</system:String>
    <system:String x:Key="AutoSelectLevel3">★3 자동 모집</system:String>
    <system:String x:Key="AutoSelectLevel4">★4 자동 모집</system:String>
    <system:String x:Key="AutoSelectLevel5">★5 자동 모집</system:String>
    <system:String x:Key="AutoSelectLevel6">★6 자동 모집</system:String>
    <system:String x:Key="Level1Tip">체크 시, ★1 태그를 인식할 때 이번 모집을 건너뜁니다. 체크하지 않으면 ★1 태그를 무시합니다.</system:String>
    <!--  !AutoRecruitSettings  -->
    <!--  EasterEggs  -->
    <system:String x:Key="BuyWineOnAprilFoolsDay">의사님, Ms. Closure의 가게에서 「술」의 새로운 상품 목록을 들어보셨나요? 함께 확인해 볼까요?</system:String>
    <system:String x:Key="Burping">으…… 우웁</system:String>
    <system:String x:Key="DrunkAndStaggering">어머, 박사님. 왜 그렇게 비틀비틀 걷고 계시나요?</system:String>
    <system:String x:Key="Hangover">다, 다음엔 적당히 마셔야지……</system:String>
    <system:String x:Key="HelloWorld">Hello World!</system:String>
    <!--  !EasterEggs  -->
    <!--  VersionUpdatePopup  -->
    <system:String x:Key="UpdateNotificationOk">좋아요!</system:String>
    <system:String x:Key="VersionUpdated">업데이트 완료</system:String>
    <system:String x:Key="VersionUpdatedTo" xml:space="preserve">버전: </system:String>
    <!--  !VersionUpdatePopup  -->
    <!--  RootViewModel  -->
    <system:String x:Key="ConfirmExitTitle">MAA가 작업을 진행 중입니다</system:String>
    <system:String x:Key="ConfirmExitText">정말로 종료하시겠습니까?</system:String>
    <!--  !RootViewModel  -->
    <!--  Api  -->
    <system:String x:Key="ApiUpdateSuccess">스테이지 데이터 획득 성공</system:String>
    <system:String x:Key="GameResourceUpdating">게임 자원이 업데이트 중입니다.</system:String>
    <system:String x:Key="GameResourceUpdatePreparing">색인 작성 중</system:String>
    <system:String x:Key="GameResourceNotModified">게임 리소스가 업데이트되었으니.</system:String>
    <system:String x:Key="GameResourceUpdated">게임 리소스가 업데이트되었으니 MAA를 다시 시작해주세요.</system:String>
<<<<<<< HEAD
    <!--  !Api  -->
=======
    <system:String x:Key="GameResourceFailed">게임 자원 업데이트 실패, 나중에 다시 시도해주세요.</system:String>
    <!-- !Api  -->
>>>>>>> eb7439b4
    <!--  Remote Control  -->
    <system:String x:Key="RemoteControlSettings">원격 제어</system:String>
    <system:String x:Key="RemoteControlDeviceIdentityLabel">장치 식별자(읽기 전용)</system:String>
    <system:String x:Key="RemoteControlConnectionTest">연결 테스트</system:String>
    <system:String x:Key="RemoteControlRegenerateDeviceIdentity">재생성</system:String>
    <system:String x:Key="RemoteControlUserIdentityLabel">사용자 식별자</system:String>
    <system:String x:Key="RemoteControlGetTaskEndpointLabel">작업 엔드포인트 가져오기</system:String>
    <system:String x:Key="RemoteControlReportStatusEndpointLabel">작업 상태 보고 엔드포인트</system:String>
    <system:String x:Key="RemoteControlConnectionTestSuccess">연결 테스트 성공!</system:String>
    <system:String x:Key="RemoteControlConnectionTestFail">연결 테스트 실패, 이유: {0}.</system:String>
    <system:String x:Key="RemoteControlConnectionTestFailEmpty">연결 테스트 실패, 엔드포인트가 비어 있습니다.</system:String>
    <system:String x:Key="RemoteControlConnectionTestFailNotHttps">연결 테스트 실패. 엔드포인트가 https 주소가 아닙니다.</system:String>
    <system:String x:Key="RemoteControlReceivedTask">원격 작업 {0} 받음, 작업 Id:{1}.</system:String>
    <system:String x:Key="RemoteControlCompletedTask">원격 작업 {0} 완료, 작업 Id:{1}.</system:String>
    <system:String x:Key="RemoteControlTooltips">주의: 알려지지 않은 출처의 주소를 입력하면 당신의 아크나이츠 계정에 손실이 발생할 수 있습니다.</system:String>
    <system:String x:Key="RemoteControlDeveloperTooltips">관련 기능을 개발하는 방법을 알고 싶다면, 방문하세요</system:String>
    <system:String x:Key="RemoteControlDeveloperDocLink">원격 제어 기능 개발자 문서</system:String>
    <!--  !Remote Control  -->
    <!--  External Notification  -->
    <system:String x:Key="ExternalNotificationEmailTemplateHello">박사님, 새로운 발표가 있습니다!</system:String>
    <system:String x:Key="ExternalNotificationEmailTemplateFooterLineOne">MAA에서 SMTP 서버를 설정하고 메일 알림 서비스가 켜져 있기 때문에 이 메시지가 표시됩니다.</system:String>
    <system:String x:Key="ExternalNotificationEmailTemplateFooterLineTwo">이 이메일은 자동으로 전송되므로 회신하지 마십시오.</system:String>
    <system:String x:Key="ExternalNotificationEmailTemplateLinkOfficialSite">공식 홈페이지</system:String>
    <system:String x:Key="ExternalNotificationEmailTemplateLinkCopilotSite">워크 스테이션</system:String>
    <!--  !External Notification  -->
    <!--  Announcement  -->
    <system:String x:Key="Announcement">공고패</system:String>
    <system:String x:Key="CheckAndDownloadAnnouncement">공고패</system:String>
    <system:String x:Key="DoNotRemindThisAnnouncementAgain">이 공지를 더 이상 표시하지 않음</system:String>
    <!--  !Announcement  -->
</ResourceDictionary><|MERGE_RESOLUTION|>--- conflicted
+++ resolved
@@ -694,12 +694,8 @@
     <system:String x:Key="GameResourceUpdatePreparing">색인 작성 중</system:String>
     <system:String x:Key="GameResourceNotModified">게임 리소스가 업데이트되었으니.</system:String>
     <system:String x:Key="GameResourceUpdated">게임 리소스가 업데이트되었으니 MAA를 다시 시작해주세요.</system:String>
-<<<<<<< HEAD
-    <!--  !Api  -->
-=======
     <system:String x:Key="GameResourceFailed">게임 자원 업데이트 실패, 나중에 다시 시도해주세요.</system:String>
     <!-- !Api  -->
->>>>>>> eb7439b4
     <!--  Remote Control  -->
     <system:String x:Key="RemoteControlSettings">원격 제어</system:String>
     <system:String x:Key="RemoteControlDeviceIdentityLabel">장치 식별자(읽기 전용)</system:String>
