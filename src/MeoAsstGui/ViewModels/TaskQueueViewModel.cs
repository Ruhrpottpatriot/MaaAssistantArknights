// MeoAsstGui - A part of the MeoAssistantArknights project
// Copyright (C) 2021 MistEO and Contributors
//
// This program is free software: you can redistribute it and/or modify
// it under the terms of the GNU General Public License as published by
// the Free Software Foundation, either version 3 of the License, or
// any later version.
//
// This program is distributed in the hope that it will be useful,
// but WITHOUT ANY WARRANTY

using System;
using System.Collections.Generic;
using System.Collections.ObjectModel;
using System.Threading.Tasks;
using System.Windows;
using Stylet;
using StyletIoC;

namespace MeoAsstGui
{
    public class TaskQueueViewModel : Screen
    {
        private readonly IWindowManager _windowManager;
        private readonly IContainer _container;

        public ObservableCollection<DragItemViewModel> TaskItemViewModels { get; set; }
        public ObservableCollection<LogItemViewModel> LogItemViewModels { get; set; }

        public TaskQueueViewModel(IContainer container, IWindowManager windowManager)
        {
            _container = container;
            _windowManager = windowManager;
            DisplayName = "一键长草";
            LogItemViewModels = new ObservableCollection<LogItemViewModel>();
            InitializeItems();
            InitTimer();
        }

        public void ShowButton()
        {
            Visible = Visibility.Visible;
            Hibernate = true;
        }

        private Visibility _visible = Visibility.Collapsed;

        public Visibility Visible
        {
            get { return _visible; }
            set
            {
                SetAndNotify(ref _visible, value);
            }
        }

        private System.Windows.Forms.Timer _timer = new System.Windows.Forms.Timer();

        private void InitTimer()
        {
            _timer.Enabled = true;
            _timer.Interval = 1000 * 60;
            _timer.Tick += new EventHandler(Timer1_Elapsed);
            _timer.Start();
        }

        private void Timer1_Elapsed(object sender, EventArgs e)
        {
            int intMinute = DateTime.Now.Minute;

            if (intMinute != 0 || Idle == false)
            {
                return;
            }
            UpdateDatePrompt();

            int intHour = DateTime.Now.Hour;
            var settings = _container.Get<SettingsViewModel>();
            if (settings.Timer1 && settings.Timer1Hour == intHour ||
                settings.Timer2 && settings.Timer2Hour == intHour ||
                settings.Timer3 && settings.Timer3Hour == intHour ||
                settings.Timer4 && settings.Timer4Hour == intHour)
            {
                LinkStart();
            }
        }

        public void InitializeItems()
        {
            string[] task_list = new string[] { "开始唤醒", "刷理智", "自动公招", "基建换班", "访问好友", "收取信用及购物", "领取日常奖励", "无限刷肉鸽" };

            var temp_order_list = new List<DragItemViewModel>(new DragItemViewModel[task_list.Length]);
            int order_offset = 0;
            for (int i = 0; i != task_list.Length; ++i)
            {
                var task = task_list[i];
                int order = -1;
                bool parsed = int.TryParse(ViewStatusStorage.Get("TaskQueue.Order." + task, "-1"), out order);

                var vm = new DragItemViewModel(task, "TaskQueue.");
                if (task == "无限刷肉鸽")
                {
                    vm.IsChecked = false;
                }
                if (!parsed || order < 0)
                {
                    temp_order_list[i] = vm;
                    ++order_offset;
                }
                else
                {
                    temp_order_list[order + order_offset] = vm;
                }
            }
            TaskItemViewModels = new ObservableCollection<DragItemViewModel>(temp_order_list);

            StageList = new List<CombData>
            {
                new CombData { Display = "当前关卡", Value = string.Empty },
                new CombData { Display = "上次作战", Value = "LastBattle" },
 
                // “覆潮之下” 活动关卡 //复刻活动，结束后直接删除
                new CombData { Display = "SV-9", Value = "SV-9" },
                new CombData { Display = "SV-8", Value = "SV-8" },
                new CombData { Display = "SV-7", Value = "SV-7" },

                new CombData { Display = "1-7", Value = "1-7" },
                new CombData { Display = "龙门币-6/5", Value = "CE-6" },
                new CombData { Display = "经验-6/5", Value = "LS-6" },
                new CombData { Display = "红票-5", Value = "AP-5" },
                new CombData { Display = "技能-5", Value = "CA-5" },
<<<<<<< HEAD
                new CombData { Display = "1-7", Value = "1-7" },
                // “覆潮之下” 活动关卡 //复刻活动，结束后直接删除
                new CombData { Display = "SV-7", Value = "SV-7" },
                new CombData { Display = "SV-8", Value = "SV-8" },
                new CombData { Display = "SV-9", Value = "SV-9" },
=======
                new CombData { Display = "剿灭作战", Value = "Annihilation" },
>>>>>>> cfc6a04f

                // “愚人号” 活动关卡
                //new CombData { Display = "SN-8", Value = "SN-8" },
                //new CombData { Display = "SN-9", Value = "SN-9" },
                //new CombData { Display = "SN-10", Value = "SN-10" },

                //// “风雪过境” 活动关卡
                //new CombData { Display = "BI-7", Value = "BI-7" },
                //new CombData { Display = "BI-8", Value = "BI-8" }
        };

            UpdateDatePrompt();
        }

        public void UpdateDatePrompt()
        {
            var now = DateTime.Now;
            var hour = now.Hour;
            if (hour >= 0 && hour < 4)
            {
                now = now.AddDays(-1);
            }

            var stage_dict = new Dictionary<string, List<DayOfWeek>>
            {
                { "货物运送（龙门币）", new List<DayOfWeek> { DayOfWeek.Tuesday, DayOfWeek.Thursday, DayOfWeek.Saturday, DayOfWeek.Sunday } },
                { "粉碎防御（红票）", new List<DayOfWeek> { DayOfWeek.Monday, DayOfWeek.Thursday, DayOfWeek.Saturday, DayOfWeek.Sunday } },
                { "空中威胁（技能）", new List<DayOfWeek> { DayOfWeek.Tuesday, DayOfWeek.Wednesday, DayOfWeek.Friday, DayOfWeek.Sunday } },
                { "资源保障（碳）", new List<DayOfWeek> { DayOfWeek.Monday, DayOfWeek.Wednesday, DayOfWeek.Friday, DayOfWeek.Saturday } },
                { "战术演习（经验）", new List<DayOfWeek> { DayOfWeek.Monday, DayOfWeek.Tuesday, DayOfWeek.Wednesday, DayOfWeek.Thursday, DayOfWeek.Friday, DayOfWeek.Saturday, DayOfWeek.Sunday } },
                { "周一了，可以打剿灭了~", new List<DayOfWeek> { DayOfWeek.Monday } },
                { "周日了，记得打剿灭哦~", new List<DayOfWeek> { DayOfWeek.Sunday } }
            };

            StagesOfToday = "今日关卡小提示：\n";

            foreach (var item in stage_dict)
            {
                if (item.Value.Contains(now.DayOfWeek))
                {
                    StagesOfToday += item.Key + "\n";
                }
            }
        }

        public string StagesOfToday { get; set; }

        public void AddLog(string content, string color = "Gray", string weight = "Regular")
        {
            LogItemViewModels.Add(new LogItemViewModel(content, color, weight));
            //LogItemViewModels.Insert(0, new LogItemViewModel(time + content, color, weight));
        }

        public void ClearLog()
        {
            LogItemViewModels.Clear();
        }

        public void SelectedAll()
        {
            foreach (var item in TaskItemViewModels)
            {
                if (item.Name == "无限刷肉鸽")
                    continue;
                item.IsChecked = true;
            }
        }

        public void InverseSelected()
        {
            foreach (var item in TaskItemViewModels)
            {
                if (item.Name == "无限刷肉鸽")
                    continue;
                item.IsChecked = !item.IsChecked;
            }
        }

        public async void LinkStart()
        {
            Idle = false;

            ClearLog();

            SaveSettingValue();

            AddLog("正在连接模拟器……");

            var asstProxy = _container.Get<AsstProxy>();
            string errMsg = "";
            var task = Task.Run(() =>
            {
                return asstProxy.AsstConnect(ref errMsg);
            });
            bool catchd = await task;
            if (!catchd)
            {
                AddLog(errMsg, "darkred");
                Idle = true;
                return;
            }
            if (errMsg.Length != 0)
            {
                AddLog(errMsg, "darkred");
            }

            bool ret = true;
            // 直接遍历TaskItemViewModels里面的内容，是排序后的
            int count = 0;
            int index = 0;
            foreach (var item in TaskItemViewModels)
            {
                ViewStatusStorage.Set("TaskQueue.Order." + item.Name, index.ToString());
                ++index;

                if (item.IsChecked == false)
                {
                    continue;
                }

                ++count;
                if (item.Name == "基建换班")
                {
                    ret &= appendInfrast();
                }
                else if (item.Name == "开始唤醒")
                {
                    ret &= asstProxy.AsstAppendStartUp();
                }
                else if (item.Name == "刷理智")
                {
                    ret &= appendFight();
                }
                else if (item.Name == "自动公招")
                {
                    ret &= appendRecruit();
                }
                else if (item.Name == "访问好友")
                {
                    ret &= asstProxy.AsstAppendVisit();
                }
                else if (item.Name == "收取信用及购物")
                {
                    ret &= appendMall();
                }
                else if (item.Name == "领取日常奖励")
                {
                    ret &= asstProxy.AsstAppendAward();
                }
                else if (item.Name == "无限刷肉鸽")
                {
                    ret &= appendRoguelike();
                }
                else
                {
                    --count;
                    // TODO 报错
                }
            }
            if (count == 0)
            {
                AddLog("未选择任务");
                Idle = true;
                return;
            }

            if (Idle)   // 一般是点了“停止”按钮了
            {
                return;
            }

            ret &= asstProxy.AsstStart();

            if (ret)
            {
                AddLog("正在运行中……");
            }
            else
            {
                AddLog("出现未知错误");
            }
        }

        public void Stop()
        {
            var asstProxy = _container.Get<AsstProxy>();
            asstProxy.AsstStop();
            AddLog("已停止");
            Idle = true;
        }

        /// <summary>
        /// 保存界面设置数值
        /// </summary>
        private void SaveSettingValue()
        {
            // 吃理智药个数
            ViewStatusStorage.Set("MainFunction.UseMedicine.Quantity", MedicineNumber);
            // 吃石头颗数
            ViewStatusStorage.Set("MainFunction.UseStone.Quantity", StoneNumber);
            // 指定刷关次数
            ViewStatusStorage.Set("MainFunction.TimesLimited.Quantity", MaxTimes);
        }

        private bool appendFight()
        {
            int medicine = 0;
            if (UseMedicine)
            {
                if (!int.TryParse(MedicineNumber, out medicine))
                {
                    medicine = 0;
                }
            }
            int stone = 0;
            if (UseStone)
            {
                if (!int.TryParse(StoneNumber, out stone))
                {
                    stone = 0;
                }
            }
            int times = int.MaxValue;
            if (HasTimesLimited)
            {
                if (!int.TryParse(MaxTimes, out times))
                {
                    times = 0;
                }
            }

            var asstProxy = _container.Get<AsstProxy>();
            return asstProxy.AsstAppendFight(Stage, medicine, stone, times);
        }

        private bool appendInfrast()
        {
            var settings = _container.Get<SettingsViewModel>();
            var order = settings.GetInfrastOrderList();
            settings.SaveInfrastOrderList();
            int orderLen = order.Count;
            var asstProxy = _container.Get<AsstProxy>();
            return asstProxy.AsstAppendInfrast(1, order.ToArray(), orderLen,
                settings.UsesOfDrones, settings.DormThreshold / 100.0);
        }

        private bool appendMall()
        {
            var settings = _container.Get<SettingsViewModel>();
            var asstProxy = _container.Get<AsstProxy>();
            var buy_first = settings.CreditFirstList.Split(' ');
            var black_list = settings.CreditBlackList.Split(' ');
            return asstProxy.AsstAppendMall(settings.CreditShopping, buy_first, black_list);
        }

        private bool appendRecruit()
        {
            // for debug
            var settings = _container.Get<SettingsViewModel>();

            int max_times = 0;
            if (!int.TryParse(settings.RecruitMaxTimes, out max_times))
            {
                max_times = 0;
            }

            var reqList = new List<int>();
            var cfmList = new List<int>();

            if (settings.ChooseLevel3)
            {
                cfmList.Add(3);
            }
            if (settings.ChooseLevel4)
            {
                reqList.Add(4);
                cfmList.Add(4);
            }
            if (settings.ChooseLevel5)
            {
                reqList.Add(5);
                cfmList.Add(5);
            }

            bool need_refresh = settings.RefreshLevel3;
            bool use_expedited = settings.UseExpedited;

            var asstProxy = _container.Get<AsstProxy>();
            return asstProxy.AsstAppendRecruit(
                max_times, reqList.ToArray(), reqList.Count, cfmList.ToArray(), cfmList.Count, need_refresh, use_expedited, settings.NotChooseLevel1);
        }

        private bool appendRoguelike()
        {
            var settings = _container.Get<SettingsViewModel>();
            int mode = 0;
            int.TryParse(settings.RoguelikeMode, out mode);

            var asstProxy = _container.Get<AsstProxy>();
            return asstProxy.AsstAppendRoguelike(mode);
        }

        public void CheckAndShutdown()
        {
            if (Shutdown)
            {
                System.Diagnostics.Process.Start("shutdown.exe", "-s -t 60");

                var result = _windowManager.ShowMessageBox("已刷完，即将关机，是否取消？", "提示", MessageBoxButton.OK, MessageBoxImage.Question);
                if (result == MessageBoxResult.OK)
                {
                    System.Diagnostics.Process.Start("shutdown.exe", "-a");
                }
            }
            if (Hibernate)
            {
                System.Diagnostics.Process.Start("shutdown.exe", "-h");
            }
            if (Suspend)
            {
                System.Diagnostics.Process.Start("rundll32.exe", "powrprof.dll,SetSuspendState 0,1,0");
            }
        }

        private bool _idle = false;

        public bool Idle
        {
            get { return _idle; }
            set
            {
                SetAndNotify(ref _idle, value);
                var settings = _container.Get<SettingsViewModel>();
                settings.Idle = value;
            }
        }

        private bool _shutdown = false;

        public bool Shutdown
        {
            get { return _shutdown; }
            set
            {
                SetAndNotify(ref _shutdown, value);

                if (value)
                {
                    Hibernate = false;
                    Suspend = false;
                }
            }
        }

        private bool _hibernate = false;  // 休眠

        public bool Hibernate
        {
            get { return _hibernate; }
            set
            {
                SetAndNotify(ref _hibernate, value);

                if (value)
                {
                    Shutdown = false;
                    Suspend = false;
                }
            }
        }

        private bool _suspend = false;  // 待机

        public bool Suspend
        {
            get { return _suspend; }
            set
            {
                SetAndNotify(ref _suspend, value);

                if (value)
                {
                    Shutdown = false;
                    Hibernate = false;
                }
            }
        }

        public List<CombData> StageList { get; set; }

        private string _stage = ViewStatusStorage.Get("MainFunction.Stage", "LastBattle");

        public string Stage
        {
            get { return _stage; }
            set
            {
                SetAndNotify(ref _stage, value);
                ViewStatusStorage.Set("MainFunction.Stage", value);
            }
        }

        private bool _useMedicine = System.Convert.ToBoolean(ViewStatusStorage.Get("MainFunction.UseMedicine", bool.FalseString));

        public bool UseMedicine
        {
            get { return _useMedicine; }
            set
            {
                SetAndNotify(ref _useMedicine, value);
                ViewStatusStorage.Set("MainFunction.UseMedicine", value.ToString());
            }
        }

        private string _medicineNumber = ViewStatusStorage.Get("MainFunction.UseMedicine.Quantity", "999");

        public string MedicineNumber
        {
            get { return _medicineNumber; }
            set
            {
                SetAndNotify(ref _medicineNumber, value);
            }
        }

        private bool _useStone;

        public bool UseStone
        {
            get { return _useStone; }
            set
            {
                SetAndNotify(ref _useStone, value);
                if (value)
                {
                    UseMedicine = true;
                }
            }
        }

        private string _stoneNumber = ViewStatusStorage.Get("MainFunction.UseStone.Quantity", "0");

        public string StoneNumber
        {
            get { return _stoneNumber; }
            set
            {
                SetAndNotify(ref _stoneNumber, value);
            }
        }

        private bool _hasTimesLimited;

        public bool HasTimesLimited
        {
            get { return _hasTimesLimited; }
            set
            {
                SetAndNotify(ref _hasTimesLimited, value);
            }
        }

        private string _maxTimes = ViewStatusStorage.Get("MainFunction.TimesLimited.Quantity", "5");

        public string MaxTimes
        {
            get { return _maxTimes; }
            set
            {
                SetAndNotify(ref _maxTimes, value);
            }
        }
    }
}<|MERGE_RESOLUTION|>--- conflicted
+++ resolved
@@ -129,15 +129,7 @@
                 new CombData { Display = "经验-6/5", Value = "LS-6" },
                 new CombData { Display = "红票-5", Value = "AP-5" },
                 new CombData { Display = "技能-5", Value = "CA-5" },
-<<<<<<< HEAD
-                new CombData { Display = "1-7", Value = "1-7" },
-                // “覆潮之下” 活动关卡 //复刻活动，结束后直接删除
-                new CombData { Display = "SV-7", Value = "SV-7" },
-                new CombData { Display = "SV-8", Value = "SV-8" },
-                new CombData { Display = "SV-9", Value = "SV-9" },
-=======
                 new CombData { Display = "剿灭作战", Value = "Annihilation" },
->>>>>>> cfc6a04f
 
                 // “愚人号” 活动关卡
                 //new CombData { Display = "SN-8", Value = "SN-8" },
