// <copyright file="VersionUpdateViewModel.cs" company="MaaAssistantArknights">
// MeoAsstGui - A part of the MeoAssistantArknights project
// Copyright (C) 2021 MistEO and Contributors
//
// This program is free software: you can redistribute it and/or modify
// it under the terms of the GNU General Public License as published by
// the Free Software Foundation, either version 3 of the License, or
// any later version.
//
// This program is distributed in the hope that it will be useful,
// but WITHOUT ANY WARRANTY
// </copyright>

using System;
using System.Collections.Generic;
using System.Diagnostics;
using System.IO;
using System.Net;
using System.Runtime.InteropServices;
using System.Text;
using System.Text.RegularExpressions;
using System.Windows;
<<<<<<< HEAD
using System.Windows.Documents;
using Markdig;
using Neo.Markdig.Xaml;
=======
>>>>>>> 780e1487
using Newtonsoft.Json;
using Newtonsoft.Json.Linq;
using Stylet;
using StyletIoC;

namespace MeoAsstGui
{
    public class VersionUpdateViewModel : Screen
    {
        private readonly IWindowManager _windowManager;
        private readonly IContainer _container;

        public VersionUpdateViewModel(IContainer container, IWindowManager windowManager)
        {
            _container = container;
            _windowManager = windowManager;
        }

        [DllImport("MeoAssistant.dll")]
        private static extern IntPtr AsstGetVersion();

        private static string AddContributorLink(string text)
        {
            //        "@ " -> "@ "
            //       "`@`" -> "`@`"
            //   "@MistEO" -> "[@MistEO](https://github.com/MistEO)"
            // "[@MistEO]" -> "[@MistEO]"
            return Regex.Replace(text, @"([^\[`]|^)@([^\s]+)", "$1[@$2](https://github.com/$2)");
        }

        private readonly string _curVersion = Marshal.PtrToStringAnsi(AsstGetVersion());
        private string _latestVersion;

        private string _updateTag = ViewStatusStorage.Get("VersionUpdate.name", string.Empty);

        public string UpdateTag
        {
            get
            {
                return _updateTag;
            }

            set
            {
                SetAndNotify(ref _updateTag, value);
                ViewStatusStorage.Set("VersionUpdate.name", value);
            }
        }

        private string _updateInfo = ViewStatusStorage.Get("VersionUpdate.body", string.Empty);

        // private static readonly MarkdownPipeline s_markdownPipeline = new MarkdownPipelineBuilder().UseXamlSupportedExtensions().Build();

        public string UpdateInfo
        {
            get
            {
                try
                {
                    return AddContributorLink(_updateInfo);
                }
                catch
                {
                    return _updateInfo;
                }
            }

            set
            {
                SetAndNotify(ref _updateInfo, value);
                ViewStatusStorage.Set("VersionUpdate.body", value);
            }
        }

        private string _updateUrl;

        public string UpdateUrl
        {
            get
            {
                return _updateUrl;
            }

            set
            {
                SetAndNotify(ref _updateUrl, value);
            }
        }

        // public FlowDocument UpdateInfoDocument
        // {
        //     get
        //     {
        //         try
        //         {
        //             return MarkdownXaml.ToFlowDocument(UpdateInfo, s_markdownPipeline);
        //         }
        //         catch (Exception)
        //         {
        //             // 不知道为什么有一部分用户的电脑上，用 MarkdownXaml 解析直接就会 crash
        //             // 换另一个库再试一遍
        //             try
        //             {
        //                 return new MdXaml.Markdown().Transform(UpdateInfo);
        //             }
        //             catch (Exception)
        //             {
        //                 return new FlowDocument();
        //             }
        //         }
        //     }
        // }

        public bool IsFirstBootAfterUpdate
        {
            get { return UpdateTag != string.Empty && UpdateTag == _curVersion; }
        }

        private string _updatePackageName = ViewStatusStorage.Get("VersionUpdate.package", string.Empty);

        public string UpdatePackageName
        {
            get
            {
                return _updatePackageName;
            }

            set
            {
                SetAndNotify(ref _updatePackageName, value);
                ViewStatusStorage.Set("VersionUpdate.package", value);
            }
        }

        private const string RequestUrl = "https://api.github.com/repos/MaaAssistantArknights/MaaAssistantArknights/releases";
        private const string RequestUserAgent = "Mozilla/5.0 (Windows NT 10.0; Win64; x64) AppleWebKit/537.36 (KHTML, like Gecko) Chrome/97.0.4692.99 Safari/537.36 Edg/97.0.1072.76";
        private JObject _latestJson;
        private JObject _assetsObject;

        /// <summary>
        /// 检查是否有已下载的更新包，如果有立即更新并重启进程
        /// </summary>
        /// <returns>操作成功返回 true，反之则返回 false</returns>
        public bool CheckAndUpdateNow()
        {
            if (UpdateTag == string.Empty
                || UpdatePackageName == string.Empty
                || !File.Exists(UpdatePackageName))
            {
                return false;
            }

            Execute.OnUIThread(() =>
            {
                using (var toast = new ToastNotification("检测到新版本包"))
                {
                    toast.AppendContentText("正在解压，请稍等……")
                        .AppendContentText(UpdateTag)
                        .ShowUpdateVersion(row: 2);
                }
            });

            string extractDir = Directory.GetCurrentDirectory() + "\\NewVersionExtract";

            // 解压
            try
            {
                if (Directory.Exists(extractDir))
                {
                    Directory.Delete(extractDir, true);
                }

                System.IO.Compression.ZipFile.ExtractToDirectory(UpdatePackageName, extractDir);
            }
            catch (InvalidDataException)
            {
                File.Delete(UpdatePackageName);
                Execute.OnUIThread(() =>
                {
                    using (var toast = new ToastNotification("更新文件不正确！"))
                    {
                        toast.AppendContentText("文件名: " + UpdatePackageName)
                            .AppendContentText("已将其删除！")
                            .ShowUpdateVersion();
                    }
                });
                return false;
            }

            var uncopiedList = new List<string>();

            // 复制新版本的所有文件到当前路径下
            foreach (var file in Directory.GetFiles(extractDir))
            {
                try
                {
                    File.Copy(file, Path.Combine(Directory.GetCurrentDirectory(), Path.GetFileName(file)), true);
                }
                catch (Exception)
                {
                    uncopiedList.Add(file);
                }
            }

            foreach (var directory in Directory.GetDirectories(extractDir))
            {
                CopyFilesRecursively(directory, Path.Combine(Directory.GetCurrentDirectory(), Path.GetFileName(directory)));
            }

            // 程序正在运行中，部分文件是无法覆写的，这里曲线操作下
            // 先将当前这些文件重命名，然后再把新的复制过来
            foreach (var oldfile in Directory.GetFiles(Directory.GetCurrentDirectory(), "*.old"))
            {
                File.Delete(oldfile);
            }

            foreach (var file in uncopiedList)
            {
                string curFileName = Path.Combine(Directory.GetCurrentDirectory(), Path.GetFileName(file));
                File.Move(curFileName, curFileName + ".old");
                File.Copy(file, curFileName);
            }

            // 操作完了，把解压的文件删了
            Directory.Delete(extractDir, true);
            File.Delete(UpdatePackageName);

            // 保存更新信息，下次启动后会弹出已更新完成的提示
            UpdatePackageName = string.Empty;
            ViewStatusStorage.Save();

            // 重启进程（启动的是更新后的程序了）
            var newProcess = new Process();
            newProcess.StartInfo.FileName = AppDomain.CurrentDomain.FriendlyName;
            newProcess.StartInfo.WorkingDirectory = Directory.GetCurrentDirectory();
            newProcess.Start();
            Application.Current.Shutdown();

            return true;
        }

        /// <summary>
        /// 检查更新，并下载更新包
        /// </summary>
        /// <param name="force">是否强制检查</param>
        /// <returns>操作成功返回 true，反之则返回 false</returns>
        public bool CheckAndDownloadUpdate(bool force = false)
        {
            // 检查更新
            if (!CheckUpdate(force))
            {
                return false;
            }

            // 保存新版本的信息
            UpdatePackageName = _assetsObject["name"]?.ToString();
            UpdateTag = _latestJson["name"]?.ToString();
            UpdateInfo = _latestJson["body"]?.ToString();
            UpdateUrl = _latestJson["html_url"]?.ToString();

            // ToastNotification.get= _latestJson["html_url"].ToString();
            var openUrlToastButton = (
                text: "前往页面查看",
                action: new Action(() =>
                {
                    if (!string.IsNullOrWhiteSpace(_latestJson["html_url"]?.ToString()))
                    {
                        Process.Start(_latestJson["html_url"].ToString());
                    }
                }));

            if (_container.Get<SettingsViewModel>().AutoDownloadUpdatePackage)
            {
                Execute.OnUIThread(() =>
                {
                    using (var toast = new ToastNotification("检测到新版本"))
                    {
                        toast.ButtonSystemUrl = UpdateUrl;
                        toast.AppendContentText("正在后台下载……")
                            .AppendContentText("新版本: " + UpdateTag)
                            .AppendContentText("更新信息: " + UpdateInfo)
                            .AddButtonLeft(openUrlToastButton.text, openUrlToastButton.action)
                            .ShowUpdateVersion();
                    }
                });
            }
            else
            {
                Execute.OnUIThread(() =>
                {
                    using (var toast = new ToastNotification("检测到新版本"))
                    {
                        toast.ButtonSystemUrl = UpdateUrl;
                        toast.AppendContentText("新版本: " + UpdateTag)
                            .AppendContentText("更新信息: " + UpdateInfo)
                            .AddButtonLeft(openUrlToastButton.text, openUrlToastButton.action)
                            .ShowUpdateVersion();
                    }
                });
                return false;
            }

            // 下载压缩包
            const int DownloadRetryMaxTimes = 3;
            var downloaded = false;
            for (int i = 0; i < DownloadRetryMaxTimes; i++)
            {
                var mirroredAssets = (JObject)_assetsObject.DeepClone();
                mirroredAssets.Property("browser_download_url")?.Remove();
                mirroredAssets.Add("browser_download_url", _assetsObject["browser_download_url"]?.ToString().Replace("github.com", "download.fastgit.org"));
                if (DownloadGithubAssets(mirroredAssets) || DownloadGithubAssets(_assetsObject))
                {
                    downloaded = true;
                    break;
                }
            }

            if (!downloaded)
            {
                Execute.OnUIThread(() =>
                {
                    using (var toast = new ToastNotification("新版本下载失败"))
                    {
                        toast.ButtonSystemUrl = UpdateUrl;
                        toast.AppendContentText("请尝试手动下载后，将压缩包放到目录下_(:з」∠)_")
                            .AddButtonLeft(openUrlToastButton.text, openUrlToastButton.action)
                            .Show();
                    }
                });
                return false;
            }

            // 把相关信息存下来，更新完之后启动的时候显示
            Execute.OnUIThread(() =>
            {
                using (var toast = new ToastNotification("新版本下载完成"))
                {
                    toast.AppendContentText("软件将在下次启动时自动更新！")
                        .AppendContentText("✿✿ヽ(°▽°)ノ✿")
                        .ShowUpdateVersion(row: 3);
                }
            });

            return true;
        }

        /// <summary>
        /// 检查更新
        /// </summary>
        /// <param name="force">是否强制检查</param>
        /// <returns>操作成功返回 true，反之则返回 false</returns>
        public bool CheckUpdate(bool force = false)
        {
            // 开发版不检查更新
            if (!force && !isStableVersion())
            {
                return false;
            }

            var settings = _container.Get<SettingsViewModel>();
            if (!settings.UpdateCheck)
            {
                return false;
            }

            const int RequestRetryMaxTimes = 5;
            var response = RequestApi(RequestUrl);
<<<<<<< HEAD
            for (int i = 0; response.Length == 0 && i < RequestRetryMaxTimes; i++)
=======
            for (int i = 0; response.Length == 0 && i < requestRetryMaxTimes; i++)
>>>>>>> 780e1487
            {
                response = RequestApi(RequestUrl);
            }

            if (response.Length == 0)
            {
                return false;
            }

            try
            {
                var releaseArray = JsonConvert.DeserializeObject(response) as JArray;

                foreach (var item in releaseArray)
                {
                    if ((bool)item["prerelease"])
                    {
                        if (settings.UpdateBeta)
                        {
                            _latestJson = item as JObject;
                            break;
                        }
                    }
                    else
                    {
                        _latestJson = item as JObject;
                        break;
                    }
                }

                _latestVersion = _latestJson["tag_name"].ToString();
                if (ViewStatusStorage.Get("VersionUpdate.Ignore", string.Empty) == _latestVersion)
                {
                    return false;
                }

                Semver.SemVersion curVersionObj;
                bool curParsed = Semver.SemVersion.TryParse(_curVersion, Semver.SemVersionStyles.AllowLowerV, out curVersionObj);
                Semver.SemVersion lastestVersionObj;
                bool lastestPared = Semver.SemVersion.TryParse(_latestVersion, Semver.SemVersionStyles.AllowLowerV, out lastestVersionObj);
                if (curParsed && lastestPared)
                {
                    if (curVersionObj.CompareSortOrderTo(lastestVersionObj) >= 0)
                    {
                        return false;
                    }
                }
                else if (string.CompareOrdinal(_curVersion, _latestVersion) >= 0)
                {
                    return false;
                }

                if (!_latestJson.ContainsKey("assets")
                    || (_latestJson["assets"] as JArray).Count == 0)
                {
                    return false;
                }

                _assetsObject = _latestJson["assets"][0] as JObject;
                foreach (var curAssets in _latestJson["assets"] as JArray)
                {
                    var name = curAssets["name"].ToString();
                    if (name.ToLower().Contains("ota"))
                    {
                        _assetsObject = curAssets as JObject;
                        break;
                    }
                }
            }
            catch (Exception)
            {
                return false;
            }

            return true;
        }

        /// <summary>
        /// 访问 API
        /// </summary>
        /// <param name="url">API 地址</param>
        /// <returns>返回 API 的返回值，如出现错误则返回空字符串</returns>
        private string RequestApi(string url)
        {
            try
            {
                HttpWebRequest httpWebRequest = (HttpWebRequest)WebRequest.Create(url);
                httpWebRequest.Method = "GET";
                httpWebRequest.UserAgent = RequestUserAgent;
                httpWebRequest.Accept = "application/vnd.github.v3+json";
                var settings = _container.Get<SettingsViewModel>();
                if (settings.Proxy.Length > 0)
                {
                    httpWebRequest.Proxy = new WebProxy(settings.Proxy);
                }

                var httpWebResponse = httpWebRequest.GetResponse() as HttpWebResponse;
                var streamReader = new StreamReader(httpWebResponse.GetResponseStream(), Encoding.UTF8);
                var responseContent = streamReader.ReadToEnd();
                streamReader.Close();
                httpWebResponse.Close();
                return responseContent;
            }
            catch (Exception info)
            {
                Console.WriteLine(info.Message);
                return string.Empty;
            }
        }

        /// <summary>
        /// 获取 GitHub Assets 对象对应的文件
        /// </summary>
        /// <param name="assetsObject">Github Assets 对象</param>
        /// <param name="downloader">下载方式，如为空则使用 CSharp 原生方式下载</param>
        /// <param name="saveTo">保存至的文件夹，如为空则使用当前位置</param>
        /// <returns>操作成功返回 true，反之则返回 false</returns>
        public bool DownloadGithubAssets(JObject assetsObject, string downloader = null, string saveTo = null)
        {
            return DownloadFile(
                url: assetsObject["browser_download_url"].ToString(),
                fileName: assetsObject["name"].ToString(), contentType:
                assetsObject["content_type"].ToString(),
                downloader: downloader,
                saveTo: saveTo);
        }

        /// <summary>
        /// 通过网络获取文件资源
        /// </summary>
        /// <param name="url">网络资源地址</param>
        /// <param name="fileName">保存此文件使用的文件名</param>
        /// <param name="contentType">获取对象的物联网通用类型</param>
        /// <param name="downloader">下载方式，如为空则使用 CSharp 原生方式下载</param>
        /// <param name="saveTo">保存至的文件夹，如为空则使用当前位置</param>
        /// <returns>操作成功返回 true，反之则返回 false</returns>
        public bool DownloadFile(string url, string fileName, string contentType = null, string downloader = null, string saveTo = null)
        {
            string usedDownloader;
            string filePath;
            bool returned;

            if (saveTo != null)
            {
                filePath = Path.GetFullPath(saveTo);
            }
            else
            {
                filePath = Directory.GetCurrentDirectory();
            }

            if (downloader != null)
            {
                usedDownloader = downloader;
            }
            else
            {
                usedDownloader = _container.Get<SettingsViewModel>().UseAria2 ? "ARIA2" : "NATIVE";
            }

            var fileNameWithTemp = fileName + ".temp";
            var fullFilePath = Path.GetFullPath(filePath + "/" + fileName);
            var fullFilePathWithTemp = Path.GetFullPath(filePath + "/" + fileNameWithTemp);

            try
            {
                if (usedDownloader == "ARIA2")
                {
                    returned = DownloadFileForAria2(url: url, filePath: filePath, fileName: fileNameWithTemp);
                }
                else
                {
                    // 如对应下载器不存在则默认使用 Native 方式下载
                    returned = DownloadFileForCSharpNative(url: url, filePath: fullFilePathWithTemp, contentType: contentType);
                }
            }
            catch (Exception info)
            {
                Console.WriteLine(info.Message);
                returned = false;
            }

            if (returned)
            {
                // 重命名文件
                File.Copy(fullFilePathWithTemp, fullFilePath, true);
                File.Delete(fullFilePathWithTemp);
                return true;
            }
            else
            {
                // 删除错误的文件
                File.Delete(fullFilePathWithTemp);
                return false;
            }
        }

        private bool DownloadFileForAria2(string url, string filePath, string fileName)
        {
            var aria2FilePath = Path.GetFullPath(Directory.GetCurrentDirectory() + "/aria2c.exe");
            var aria2Args = "\"" + url + "\" --continue=true --dir=\"" + filePath + "\" --out=\"" + fileName + "\" --user-agent=\"" + RequestUserAgent + "\"";

            var settings = _container.Get<SettingsViewModel>();
            if (settings.Proxy.Length > 0)
            {
                aria2Args += " --all-proxy=\"" + settings.Proxy + "\"";
            }

            var aria2Process = new Process
            {
                StartInfo = new ProcessStartInfo
                {
                    FileName = aria2FilePath,
                    Arguments = aria2Args,
                    UseShellExecute = false,
                    RedirectStandardOutput = true,
                    RedirectStandardError = true,
                    CreateNoWindow = true,
                },
                EnableRaisingEvents = true,
            };

            aria2Process.Start();
            aria2Process.WaitForExit();
            var exit_code = aria2Process.ExitCode;
            aria2Process.Close();
            return exit_code == 0;
        }

        private bool DownloadFileForCSharpNative(string url, string filePath, string contentType = null)
        {
            // 创建 Http 请求
            var httpWebRequest = WebRequest.Create(url) as HttpWebRequest;

            // 设定相关属性
            var settings = _container.Get<SettingsViewModel>();
            httpWebRequest.Method = "GET";
            httpWebRequest.UserAgent = RequestUserAgent;
            if (contentType != null)
            {
                httpWebRequest.Accept = contentType;
            }

            if (settings.Proxy.Length > 0)
            {
                httpWebRequest.Proxy = new WebProxy(settings.Proxy);
            }

            // 转换为 HttpWebResponse
            var httpWebResponse = httpWebRequest.GetResponse() as HttpWebResponse;

            // 获取输入输出流
            var responseStream = httpWebResponse.GetResponseStream();
            var fileStream = new FileStream(filePath, FileMode.Create, FileAccess.Write);

            // 获取并写入流
            var byteArray = new byte[1024];
            var byteArraySize = responseStream.Read(byteArray, 0, byteArray.Length);
            while (byteArraySize > 0)
            {
                fileStream.Write(byteArray, 0, byteArraySize);
                byteArraySize = responseStream.Read(byteArray, 0, byteArray.Length);
            }

            // 关闭流
            responseStream.Close();
            fileStream.Close();

            return true;
        }

        private bool isStableVersion()
        {
            // 正式版：vX.X.X
            // DevBuild (CI)：yyyy-MM-dd-HH-mm-ss-{CommitHash[..7]}
            // DevBuild (Local)：yyyy-MM-dd-HH-mm-ss-{CommitHash[..7]}-Local
            // Release (Local Commit)：v.{CommitHash[..7]}-Local
            // Release (Local Tag)：{Tag}-Local
            // Debug (Local)：DEBUG VERSION
            // Script Compiled：c{CommitHash[..7]}
            if (_curVersion == "DEBUG VERSION")
            {
                return false;
            }

            if (_curVersion.StartsWith("c"))
            {
                return false;
            }

            if (_curVersion.Contains("Local"))
            {
                return false;
            }

            var pattern = @"v((0|[1-9]\d*)\.(0|[1-9]\d*)\.(0|[1-9]\d*)(?:-((?:0|[1-9]\d*|\d*[a-zA-Z-][0-9a-zA-Z-]*)(?:\.(?:0|[1-9]\d*|\d*[a-zA-Z-][0-9a-zA-Z-]*))*))?(?:\+([0-9a-zA-Z-]+(?:\.[0-9a-zA-Z-]+)*))?)";
            var match = Regex.Match(_curVersion, pattern);
            if (match.Success is false)
            {
                return false;
            }

            return true;
        }

        // 这个资源文件单独 OTA 功能带来了很多问题，暂时弃用了
        // 改用打 OTA 包的形式来实现增量升级
        // public bool ResourceOTA(bool force = false)
        // {
        //    // 开发版不检查更新
        //    if (!force && !isStableVersion())
        //    {
        //        return false;
        //    }

        // const string req_base_url = "https://api.github.com/repos/MaaAssistantArknights/MaaAssistantArknights/commits?path=";
        //    const string repositorie_base = "MaaAssistantArknights/MaaAssistantArknights";
        //    const string branche_base = "master";

        // // cdn接口地址组
        //    // new string[]
        //    // {
        //    //      下载域名地址,
        //    //      连接地址的参数格式: {0}是文件路径, {1}是 sha 值
        //    // }
        //    var down_base_url = new List<string[]>() {
        //         new string[]{$"https://cdn.jsdelivr.net/gh/{repositorie_base}@" , "{1}/{0}" },
        //         new string[]{$"https://pd.zwc365.com/seturl/https://raw.githubusercontent.com/{repositorie_base}/{branche_base}/" , "{0}?{1}" },
        //         new string[]{$"https://cdn.staticaly.com/gh/{repositorie_base}/{branche_base}/" , "{0}?{1}" },
        //         new string[]{$"https://ghproxy.fsou.cc/https://github.com/{repositorie_base}/blob/{branche_base}/" , "{0}?{1}" },
        //    };

        // // 资源文件在仓库中的路径，与实际打包后的路径并不相同，需要使用dict
        //    var update_dict = new Dictionary<string, string>()
        //    {
        //        { "resource/stages.json" , "resource/stages.json"},
        //        { "resource/recruit.json", "resource/recruit.json" },
        //        { "3rdparty/resource/Arknights-Tile-Pos/levels.json" , "resource/Arknights-Tile-Pos/levels.json"},
        //        { "resource/item_index.json", "resource/item_index.json" }
        //    };

        // bool updated = false;
        //    string message = string.Empty;

        // foreach (var item in update_dict)
        //    {
        //        string url = item.Key;
        //        string filename = item.Value;

        // string cur_sha = ViewStatusStorage.Get(filename, string.Empty);

        // string response = RequestApi(req_base_url + url);
        //        if (string.IsNullOrWhiteSpace(response))
        //        {
        //            continue;
        //        }
        //        string cloud_sha;
        //        string cur_message = string.Empty;
        //        try
        //        {
        //            JArray arr = (JArray)JsonConvert.DeserializeObject(response);
        //            JObject commit_info = (JObject)arr[0];
        //            cloud_sha = commit_info["sha"].ToString();
        //            cur_message = commit_info["commit"]["message"].ToString();
        //        }
        //        catch (Exception)
        //        {
        //            continue;
        //        }

        // if (cur_sha == cloud_sha)
        //        {
        //            continue;
        //        }

        // bool downloaded = false;
        //        string tempname = filename + ".tmp";
        //        foreach (var down_item in down_base_url)
        //        {
        //            var download_url = down_item[0];
        //            var download_args_format = down_item[1];

        // download_url += string.Format(download_args_format, url, cloud_sha);
        //            if (DownloadFile(download_url, tempname, downloader: "NATIVE"))
        //            {
        //                downloaded = true;
        //                break;
        //            }
        //        }

        // if (!downloaded)
        //        {
        //            continue;
        //        }

        // string tmp = File.ReadAllText(tempname).Replace("\r\n", "\n");

        // try
        //        {
        //            JsonConvert.DeserializeObject(tmp);
        //        }
        //        catch (Exception)
        //        {
        //            continue;
        //        }

        // string src = File.ReadAllText(filename).Replace("\r\n", "\n");
        //        if (src.Length != tmp.Length)
        //        {
        //            File.Copy(tempname, filename, true);
        //            updated = true;
        //            message += cur_message + "\n";
        //        }
        //        // 保存最新的 sha 到配置文件
        //        ViewStatusStorage.Set(filename, cloud_sha);
        //        File.Delete(tempname);
        //    }

        // if (!updated)
        //    {
        //        return false;
        //    }

        // Execute.OnUIThread(() =>
        //    {
        //        using (var toast = new ToastNotification("资源已更新"))
        //        {
        //            toast.AppendContentText("重启软件生效！")
        //                .AppendContentText(message)
        //                .ShowUpdateVersion();
        //        }
        //    });

        // return true;
        // }
        private static void CopyFilesRecursively(string sourcePath, string targetPath)
        {
            Directory.CreateDirectory(targetPath);

            // Now Create all of the directories
            foreach (string dirPath in Directory.GetDirectories(sourcePath, "*", SearchOption.AllDirectories))
            {
                Directory.CreateDirectory(dirPath.Replace(sourcePath, targetPath));
            }

            // Copy all the files & Replaces any files with the same name
            foreach (string newPath in Directory.GetFiles(sourcePath, "*.*", SearchOption.AllDirectories))
            {
                File.Copy(newPath, newPath.Replace(sourcePath, targetPath), true);
            }
        }

        public void Close()
        {
            RequestClose();
            UpdateTag = string.Empty;
            UpdateInfo = string.Empty;
        }

        public void OpenHyperlink(object sender, System.Windows.Input.ExecutedRoutedEventArgs e)
        {
            Process.Start(e.Parameter.ToString());
        }
    }
}<|MERGE_RESOLUTION|>--- conflicted
+++ resolved
@@ -20,12 +20,6 @@
 using System.Text;
 using System.Text.RegularExpressions;
 using System.Windows;
-<<<<<<< HEAD
-using System.Windows.Documents;
-using Markdig;
-using Neo.Markdig.Xaml;
-=======
->>>>>>> 780e1487
 using Newtonsoft.Json;
 using Newtonsoft.Json.Linq;
 using Stylet;
@@ -393,11 +387,7 @@
 
             const int RequestRetryMaxTimes = 5;
             var response = RequestApi(RequestUrl);
-<<<<<<< HEAD
             for (int i = 0; response.Length == 0 && i < RequestRetryMaxTimes; i++)
-=======
-            for (int i = 0; response.Length == 0 && i < requestRetryMaxTimes; i++)
->>>>>>> 780e1487
             {
                 response = RequestApi(RequestUrl);
             }
