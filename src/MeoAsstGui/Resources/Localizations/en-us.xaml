﻿<ResourceDictionary xmlns="http://schemas.microsoft.com/winfx/2006/xaml/presentation" xmlns:x="http://schemas.microsoft.com/winfx/2006/xaml" xmlns:system="clr-namespace:System;assembly=mscorlib" xmlns:local="clr-namespaces:MeoAsstGui">
    <!--Settings-->
    <system:String x:Key="Settings">Settings</system:String>
    <system:String x:Key="BaseSettings">Base</system:String>
    <system:String x:Key="RougelikeSettings">Rougelike</system:String>
    <system:String x:Key="RecruitingSettings">Recruiting</system:String>
    <system:String x:Key="MallSettings">Mall</system:String>
    <system:String x:Key="PenguinSettings">Penguin Statistics</system:String>
    <system:String x:Key="ConnectionSettings">Connection</system:String>
    <system:String x:Key="StartupSettings">Startup</system:String>
    <system:String x:Key="ScheduleSettings">Schedule</system:String>
    <system:String x:Key="UISettings">GUI</system:String>
    <system:String x:Key="UpdateSettings">Update</system:String>
    <system:String x:Key="AboutUs">About us</system:String>

    <system:String x:Key="Version">Version</system:String>

    <system:String x:Key="Dorm">Dorm</system:String>
    <system:String x:Key="Mfg">Manufacturing Station</system:String>
    <system:String x:Key="Trade">Trade Post</system:String>
    <system:String x:Key="Power">Power Station</system:String>
    <system:String x:Key="Reception">Reception Room</system:String>
    <system:String x:Key="Office">Office</system:String>
    <system:String x:Key="Control">Control Center</system:String>

    <system:String x:Key="DronesNotUse">Do not use drones</system:String>
    <system:String x:Key="Money">LMD</system:String>
    <system:String x:Key="SyntheticJade">Orundums</system:String>
    <system:String x:Key="CombatRecord">Battle Records</system:String>
    <system:String x:Key="PureGold">Pure Gold</system:String>
    <system:String x:Key="OriginStone">Originium Shards</system:String>
    <system:String x:Key="Chip">Chip Packs</system:String>

    <system:String x:Key="General">General Mode</system:String>
    <system:String x:Key="BlueStacks">BlueStacks</system:String>
    <system:String x:Key="MuMuEmulator">MuMu Emulator</system:String>
    <system:String x:Key="LDPlayer">LD Player</system:String>
    <system:String x:Key="Nox">Nox</system:String>
    <system:String x:Key="XYAZ">XYAZ</system:String>
    <system:String x:Key="WSA">Old version of WSA</system:String>
    <system:String x:Key="Compatible">Compatible Mode</system:String>

    <system:String x:Key="DormThreshold">Morale Threshold</system:String>

    <system:String x:Key="RougelikeStrategyCandle">Get candles, pass levels as more as possible</system:String>
    <system:String x:Key="RougelikeStrategyGold">Deposit coins, exit after shop in the first level</system:String>

    <system:String x:Key="NotSelected">Not selected</system:String>
    <system:String x:Key="Official">Official (CN)</system:String>
    <system:String x:Key="Bilibili">Bilibili</system:String>
    <system:String x:Key="YoStarEN">YoStarEN</system:String>
    <system:String x:Key="YoStarJP">YoStarJP</system:String>
    <system:String x:Key="YoStarKR">YoStarKR</system:String>
    <system:String x:Key="txwy">txwy</system:String>

    <system:String x:Key="Switchable">Switchable</system:String>

    <system:String x:Key="Executable">Executable</system:String>
    <system:String x:Key="ADBProgram">ADB Program</system:String>

    <system:String x:Key="EmulatorException">Error in detect emulators&#x0a;Please use administrator privileges to open this software&#x0a;or set connection manually</system:String>
    <system:String x:Key="EmulatorNotFound">No emulator detected&#x0a;Please use administrator privileges to open this software&#x0a;or set connection manually</system:String>
    <system:String x:Key="EmulatorTooMany">Too many emulators detected&#x0a;Please shutdown emulators not needed&#x0a;or set connection manually</system:String>

    <system:String x:Key="AlreadyLatest">The latest version already installed~</system:String>

    <system:String x:Key="SwitchLanguage">Switch Language</system:String>
    <system:String x:Key="Language">Language</system:String>
    <system:String x:Key="LanguageChangedTip">The language setting has been changed, do you want to restart the application immediately to apply the language setting?</system:String>
    <system:String x:Key="Ok">OK</system:String>
    <system:String x:Key="ManualRestart">Later</system:String>
    <system:String x:Key="Tip">Tip</system:String>

    <system:String x:Key="LabelSequenceTip">The label sequence can be dragged</system:String>
    <system:String x:Key="CheckBoxesNotSaved">This option is not saved after restart</system:String>
    <system:String x:Key="NoAutoNavigation">The feature does not automatically navigate to the stage</system:String>

    <system:String x:Key="UpdateAutoCheck">Auto check update</system:String>
    <system:String x:Key="UpdateAutoDownload">Auto download update</system:String>
    <system:String x:Key="UpdateCheckBeta">Beta release</system:String>
    <system:String x:Key="DownloadWithAria2">Download via aria2</system:String>
    <system:String x:Key="UpdateCheckNow">Check update</system:String>

    <system:String x:Key="TimerTip">Hours only(15 means start tasks at 3 p.m.)</system:String>
    <system:String x:Key="Timer">Timer</system:String>

    <system:String x:Key="LaunchOnSystemStartup">Auto start with PC</system:String>
    <system:String x:Key="RunTaskAfterLaunch">Auto Run task after launched</system:String>
    <system:String x:Key="ClientVersion">Client version</system:String>
    <system:String x:Key="OpenEmulatorAfterLaunch">Startup Emulator after launched</system:String>
    <system:String x:Key="WaitForEmulator">Delay time</system:String>
    <system:String x:Key="EmulatorPath">Emulator exec path</system:String>
    <system:String x:Key="Select">Select</system:String>
    <system:String x:Key="AdditionCommand">Addiction Command arguments</system:String>

    <system:String x:Key="Strategy">Strategy</system:String>
    <system:String x:Key="StartTimesLimit">Limit of times</system:String>
    <system:String x:Key="GoldTimesLimit">Limit of deposit coins</system:String>
    <system:String x:Key="StopOnGoldLimit">Stop when deposited coins reached limit</system:String>

    <system:String x:Key="PenguinID">Penguin Report ID&#13;(Number part only)</system:String>

    <system:String x:Key="SocialPtShop">Social Point shopping</system:String>
    <system:String x:Key="HighPriority">Whitelist(splited by space)</system:String>
    <system:String x:Key="Blacklist">Blacklist(by space)</system:String>

    <system:String x:Key="DroneUsage">Drone Usage</system:String>

    <system:String x:Key="MinimizeToTray">Hide to tray when minimized</system:String>
    <system:String x:Key="SystemNotification">System Notification</system:String>
    <system:String x:Key="HideUnavailableStage">Hide today not open level</system:String>
    <system:String x:Key="MainViewButtonFeature">Variable function button</system:String>

    <system:String x:Key="ADBPath">ADB path (rel/abs)</system:String>
    <system:String x:Key="ConnectionAddress">Connection address</system:String>
    <system:String x:Key="ConnectionPreset">Connection Preset</system:String>
    <!--Settings-->

    <!--Farming-->
    <system:String x:Key="Farming">Farming</system:String>

    <system:String x:Key="WakeUp">Wake Up</system:String>
    <system:String x:Key="Recruiting">Recruiting</system:String>
    <system:String x:Key="Base">Base</system:String>
    <system:String x:Key="Combat">Combat</system:String>
    <system:String x:Key="Visiting">Visiting</system:String>
    <system:String x:Key="Mall">Mall</system:String>
    <system:String x:Key="Mission">Collect mission rewards</system:String>
    <system:String x:Key="AutoRoguelike">Auto Roguelike</system:String>

    <system:String x:Key="SelectAll">Select All</system:String>
    <system:String x:Key="Inverse">Inverse</system:String>
    <system:String x:Key="Clear">Clear</system:String>

    <system:String x:Key="Then">Then</system:String>
    <system:String x:Key="DoNothing">Do Nothing</system:String>
    <system:String x:Key="ExitArknights">Exit Arknights</system:String>
    <system:String x:Key="ExitMAA">Exit MAA</system:String>
    <system:String x:Key="CloseEmulator">Close Emulator</system:String>
    <system:String x:Key="ExitMAAAndCloseEmulator">Exit and Close Emulator</system:String>
    <system:String x:Key="Hibernate">Hibernate*</system:String>
    <system:String x:Key="Shutdown">Shutdown*</system:String>

    <system:String x:Key="LinkStart">Link Start!</system:String>
    <system:String x:Key="Stop">Stop</system:String>

    <!--FightSettings-->
    <system:String x:Key="UseSanityPotion">Use Sanity Potion</system:String>
    <system:String x:Key="UseOriginitePrime">Use Originite Prime*</system:String>
    <system:String x:Key="PerformBattles">Perform Battles*</system:String>
    <system:String x:Key="AssignedMaterial">Material</system:String>
    <system:String x:Key="Quantity">quantity</system:String>
    <system:String x:Key="StageSelect">Stage</system:String>
    <system:String x:Key="Amend">Amend</system:String>

    <system:String x:Key="DefaultStage">Cur/Last Stage</system:String>
    <!--<system:String x:Key="CurrentStage">Current Stage</system:String>
    <system:String x:Key="LastBattle">Last Battle</system:String>-->
    <system:String x:Key="1-7">1-7</system:String>
    <system:String x:Key="CE-6">CE-6</system:String>
    <system:String x:Key="AP-5">AP-5</system:String>
    <system:String x:Key="CA-5">CA-5</system:String>
    <system:String x:Key="LS-6">LS-6</system:String>

    <system:String x:Key="PR-A-1">Med/Def Ⅰ</system:String>
    <system:String x:Key="PR-A-2">Med/Def Ⅱ</system:String>
    <system:String x:Key="PR-B-1">Cst/Sni Ⅰ</system:String>
    <system:String x:Key="PR-B-2">Cst/Sni Ⅱ</system:String>
    <system:String x:Key="PR-C-1">Pio/Sup Ⅰ</system:String>
    <system:String x:Key="PR-C-2">Pio/Sup Ⅱ</system:String>
    <system:String x:Key="PR-D-1">Grd/Spc Ⅰ</system:String>
    <system:String x:Key="PR-D-2">Grd/Spc Ⅱ</system:String>

    <system:String x:Key="TodaysStageTip">Today's Stage tips:</system:String>
    <system:String x:Key="CETip">CE (LMD)</system:String>
    <system:String x:Key="APTip">AP (Shop Voucher)</system:String>
    <system:String x:Key="CATip">CA (Skill Summary)</system:String>
    <system:String x:Key="LSTip">LS (Battle Record)</system:String>
    <system:String x:Key="SKTip">SK (Carbon)</system:String>
    <system:String x:Key="PR-ATip">Med/Def Chip</system:String>
    <system:String x:Key="PR-BTip">Cst/Sni Chip</system:String>
    <system:String x:Key="PR-CTip">Pio/Sup Chip</system:String>
    <system:String x:Key="PR-DTip">Grd/Spc Chip</system:String>
    <system:String x:Key="Pormpt1">It's time to complete Annihilation</system:String>
    <system:String x:Key="Pormpt2">Don't forget Annihilation</system:String>
    <!--FightSettings-->

    <!--Logs-->
    <system:String x:Key="ConnectingToEmulator">Connecting to emulator...</system:String>
    <system:String x:Key="UnselectedTask">Unselected task</system:String>
    <system:String x:Key="Running">Running...</system:String>
    <system:String x:Key="Stopped">Has stopped</system:String>
    <system:String x:Key="UnknownErrorOccurs">Unknown error occurred</system:String>
    <system:String x:Key="SetSuccessfully">Set successfully</system:String>
    <system:String x:Key="SetFailed">Setting failed</system:String>
    <system:String x:Key="CloseArknightsFailed">Shutdown Arknights failed</system:String>
    <system:String x:Key="CloseEmulatorFailed">Shutdown emulator failed</system:String>
    <system:String x:Key="AboutToShutdown">All tasks are completed shutting down. Do you want to cancel?</system:String>
    <system:String x:Key="ShutdownPrompt">Tip</system:String>
    <system:String x:Key="HibernatePrompt">Task(s) completed, about to hibernate</system:String>
    <!--Logs-->
    <!--Farming-->

    <!--Recognition-->
    <system:String x:Key="Recognition">Recruit tools</system:String>
    <system:String x:Key="RecognitionTip">Tip: this Recognition is independent from main tab(Farming); need open up in game recruit tag selection screen then begin ~</system:String>
    <system:String x:Key="AutoSettingTime">Auto setting time</system:String>
    <system:String x:Key="AutoSelectLevel3Tags">Auto select 3 ★ Tags</system:String>
    <system:String x:Key="AutoSelectLevel4Tags">Auto select 4 ★ Tags</system:String>
    <system:String x:Key="AutoSelectLevel5Tags">Auto select 5 ★ Tags</system:String>
    <system:String x:Key="AutoSelectLevel6Tags">Auto select 6 ★ Tags</system:String>
    <system:String x:Key="BeganToRecruit">Begin To Recruit</system:String>

    <!--Logs-->
    <system:String x:Key="Identifying">Identifying...</system:String>
    <!--Logs-->
    <!--Recognition-->

    <!--Copilot-->
    <system:String x:Key="Copilot">Copilot Beta</system:String>
    <system:String x:Key="CopilotLocation">Task file / url</system:String>
    <system:String x:Key="SelectTheFile">Select task file</system:String>
    <system:String x:Key="SelectTheFileTip">Task files can be directly dragged in with the mouse (oﾟvﾟ)ノ</system:String>
    <system:String x:Key="AutoSquad">Auto squad</system:String>
    <system:String x:Key="AutoSquadTip">The operator of "special focus" cannot be identified at this time</system:String>

    <system:String x:Key="Start">Start</system:String>

    <system:String x:Key="CopilotJSONSharing">Copilot task JSON Sharing</system:String>
    <system:String x:Key="VideoLink">Video Link</system:String>

    <!--Logs-->
    <system:String x:Key="CopilotTip">Tips：</system:String>
    <system:String x:Key="CopilotTip1">1. Please set the emulator and game to 60 FPS at least.</system:String>
    <system:String x:Key="CopilotTip2">2. Please use this function only when "Start" is visible in game.</system:String>
    <system:String x:Key="CopilotTip3">3. You need turn off the "Auto squad" if using friend support unit, then start with your support unit selected.</system:String>
    <system:String x:Key="CopilotTip4">4. For Paradox Simulation, you need to turn off "Auto squad" and select the skill before, then start in game "start" screen.</system:String>
    <system:String x:Key="CopilotTip5">5. "Auto squad" can not identify the "special focus" crew members temporarily, please cancel the special attention or manual formation if necessary.</system:String>

    <system:String x:Key="CopilotFileReadError">Failed to read file!</system:String>
    <system:String x:Key="CopilotNoFound">No corresponding file found!</system:String>
    <system:String x:Key="NetworkServiceError">Network service error!</system:String>
    <system:String x:Key="CopilotJsonError">Copilot Json Error!</system:String>
    <system:String x:Key="NotCopilotJson">malformed file, not JSON?</system:String>
    <system:String x:Key="CheckTheFile">malformed copilot Json!</system:String>
    <!--Logs-->
    <!--Copilot-->

    <!--AsstProxy-->
    <system:String x:Key="UnknownAbnormal">Unknown exception occurred</system:String>
    <system:String x:Key="Error">Error</system:String>
    <system:String x:Key="InitializationError">Initialization error!</system:String>
    <system:String x:Key="ResolutionNotSupported">Emulator resolution not supported, please set at leat 720P with 16:9 ratio</system:String>
    <system:String x:Key="ResolutionAcquisitionFailure">fails to be obtaine mulator resolution . Please restart computer or consider try other emulator</system:String>
    <system:String x:Key="TryToReconnect">Emulator disconnected, trying to reconnect</system:String>
    <system:String x:Key="ReconnectSuccess">Reconnect succeeded. Continue the task</system:String>
    <system:String x:Key="ReconnectFailed">Reconnect failed. The connection is down!</system:String>
    <system:String x:Key="IdentifyTheMistakes">Identify error</system:String>
    <system:String x:Key="TaskError">Task error:</system:String>
    <system:String x:Key="CombatError">Combat error:</system:String>
    <system:String x:Key="StartTask">Start task:</system:String>
    <system:String x:Key="CompleteTask">Complete task:</system:String>
    <system:String x:Key="StartCombat">Start combat:</system:String>
    <system:String x:Key="CompleteCombat">Complete combat:</system:String>
    <system:String x:Key="AllTasksComplete">All task(s) completed!</system:String>
    <system:String x:Key="FailedToOpenClient">Failed to open the client. Please check the configuration file</system:String>
    <system:String x:Key="ErrorOccurred">Error occurred</system:String>
    <system:String x:Key="HasReturned">Has returned</system:String>
    <system:String x:Key="DropRecognitionError">Drop recognition error</system:String>
    <system:String x:Key="GiveUpUploadingPenguins">abort upload to Penguins statistics</system:String>
    <system:String x:Key="TheEX">EX stage, stopped</system:String>
    <system:String x:Key="OnTheMove">operation started</system:String>
    <system:String x:Key="UnitTime">times</system:String>
    <system:String x:Key="MedicineUsed">Medicine used</system:String>
    <system:String x:Key="StoneUsed">Stone used</system:String>
    <system:String x:Key="ActingCommandError">PRTS error</system:String>
    <system:String x:Key="LabelsRefreshed">Labels refreshed</system:String>
    <system:String x:Key="RecruitConfirm">Recruit confirm</system:String>
    <system:String x:Key="InfrastDormDoubleConfirmed">Operator conflict</system:String>
    <system:String x:Key="BegunToExplore">begun to explore</system:String>
    <system:String x:Key="HasInvested">Has invested</system:String>
    <system:String x:Key="ExplorationAbandoned">Abort! Abort!</system:String>
    <system:String x:Key="FightCompleted">Fight completed</system:String>
    <system:String x:Key="FightFailed">Fight failed</system:String>
    <system:String x:Key="UpperLimit">Investment limit reached</system:String>
    <system:String x:Key="GameCrash">Game crashed pending restart</system:String>
    <system:String x:Key="GameDrop">Game disconnected, pending reconnect</system:String>
    <system:String x:Key="Trader">Stage: Trader</system:String>
    <system:String x:Key="SafeHouse">Stage: SafeHouse</system:String>
    <system:String x:Key="Encounter">Stage: Encounter</system:String>
    <system:String x:Key="CambatDps">Stage: CambatDps</system:String>
    <system:String x:Key="EmergencyDps">Stage: EmergencyDps</system:String>
    <system:String x:Key="DreadfulFoe">Stage: DreadfulFoe</system:String>
    <system:String x:Key="NoDrop">Nothing</system:String>
    <system:String x:Key="Drop">Drop:</system:String>
    <system:String x:Key="TotalDrop">Total Drop:</system:String>
    <system:String x:Key="ThisFacility">Current Facilities:</system:String>
    <system:String x:Key="RecruitingResults">Recruitment Results:</system:String>
    <system:String x:Key="RecruitingTips">Recruiting Tips</system:String>
    <system:String x:Key="RecruitmentOfStar">{0} star has been recruited</system:String>
    <system:String x:Key="RecruitmentOfBot">Robot! robot! more robot!</system:String>
    <system:String x:Key="Choose">Choose</system:String>
    <system:String x:Key="Refreshed">Refreshed</system:String>
    <system:String x:Key="NotEnoughStaff">Insufficient operators (wait what you understaff?)</system:String>
    <system:String x:Key="StageInfoError">Stage recognition error</system:String>
    <system:String x:Key="BattleFormation">Start formation</system:String>
    <system:String x:Key="BattleFormationSelected">Selection of operator:</system:String>
    <system:String x:Key="CurrentSteps">Current step:</system:String>
    <system:String x:Key="UnsupportedLevel">Unsupported levels, please update the MAA, or check input file</system:String>
    <system:String x:Key="RecruitTagsDetected">Identify results:</system:String>
    <system:String x:Key="ConnectFailed">Connection Failed</system:String>
    <system:String x:Key="TryToStartEmulator">Trying to start the emulator</system:String>
    <system:String x:Key="CheckSettings">Please check the connection Settings or try to restart the computer</system:String>
    <!--AsstProxy-->

    <!--TrayIcon-->
    <system:String x:Key="Exit">Exit</system:String>
    <!--TrayIcon-->

    <!--AboutUser-->
    <system:String x:Key="Website">MAA Website</system:String>
    <system:String x:Key="Github">Source: GitHub</system:String>
    <system:String x:Key="QQgroup">Copilot Json sharing QQ group</system:String>
    <system:String x:Key="QQgroup1">QQ group1(Full)</system:String>
    <system:String x:Key="QQgroup2">QQ group2</system:String>
    <system:String x:Key="QQgroup3">QQ group3</system:String>
    <system:String x:Key="Help">Q&amp;A</system:String>
    <system:String x:Key="Issue">Issue</system:String>
    <!--AboutUser-->

    <!--AutoRecruitSettings-->
    <system:String x:Key="AutoRefresh">Auto refresh 3 ★ Tags</system:String>
    <system:String x:Key="AutoUseExpedited">Auto use Expedited*</system:String>
    <system:String x:Key="RecruitMaxTimes">Recruit max times</system:String>
<<<<<<< HEAD
    <system:String x:Key="ManuallySelectLevel1">Manually confirm 1 ★</system:String>
    <system:String x:Key="AutoSelectLevel3">Auto confirm 3 ★</system:String>
    <system:String x:Key="AutoSelectLevel4">Auto confirm 4 ★</system:String>
    <system:String x:Key="AutoSelectLevel5">Auto confirm 5 ★</system:String>
    <system:String x:Key="AutoSelectLevel6">Auto confirm 6 ★</system:String>
    <system:String x:Key="Level1Tip">If checked, will be skip Recruit with 1 ★. If not checked, the entry with 1 ★ will be ignored</system:String>
=======
    <system:String x:Key="ManuallySelectLevel1">Manually select 1 ★</system:String>
    <system:String x:Key="AutoSelectLevel3">Auto select 3 ★</system:String>
    <system:String x:Key="AutoSelectLevel4">Auto select 4 ★</system:String>
    <system:String x:Key="AutoSelectLevel5">Auto select 5 ★</system:String>
    <system:String x:Key="AutoSelectLevel6">Auto select 6 ★</system:String>
    <system:String x:Key="Level1Tip">If checked, will be skip Recruit with 1 ★ . If not checked, the entry with 1 ★ will be ignored</system:String>
>>>>>>> b2537d0f
    <!--AutoRecruitSettings-->
</ResourceDictionary><|MERGE_RESOLUTION|>--- conflicted
+++ resolved
@@ -332,20 +332,11 @@
     <system:String x:Key="AutoRefresh">Auto refresh 3 ★ Tags</system:String>
     <system:String x:Key="AutoUseExpedited">Auto use Expedited*</system:String>
     <system:String x:Key="RecruitMaxTimes">Recruit max times</system:String>
-<<<<<<< HEAD
     <system:String x:Key="ManuallySelectLevel1">Manually confirm 1 ★</system:String>
     <system:String x:Key="AutoSelectLevel3">Auto confirm 3 ★</system:String>
     <system:String x:Key="AutoSelectLevel4">Auto confirm 4 ★</system:String>
     <system:String x:Key="AutoSelectLevel5">Auto confirm 5 ★</system:String>
     <system:String x:Key="AutoSelectLevel6">Auto confirm 6 ★</system:String>
     <system:String x:Key="Level1Tip">If checked, will be skip Recruit with 1 ★. If not checked, the entry with 1 ★ will be ignored</system:String>
-=======
-    <system:String x:Key="ManuallySelectLevel1">Manually select 1 ★</system:String>
-    <system:String x:Key="AutoSelectLevel3">Auto select 3 ★</system:String>
-    <system:String x:Key="AutoSelectLevel4">Auto select 4 ★</system:String>
-    <system:String x:Key="AutoSelectLevel5">Auto select 5 ★</system:String>
-    <system:String x:Key="AutoSelectLevel6">Auto select 6 ★</system:String>
-    <system:String x:Key="Level1Tip">If checked, will be skip Recruit with 1 ★ . If not checked, the entry with 1 ★ will be ignored</system:String>
->>>>>>> b2537d0f
     <!--AutoRecruitSettings-->
 </ResourceDictionary>